--- conflicted
+++ resolved
@@ -141,11 +141,7 @@
             Celix::pubsub_serializer_json
             Celix::pubsub_topology_manager
             Celix::pubsub_admin_tcp
-<<<<<<< HEAD
             Celix::pubsub_protocol_wire_v2
-=======
-            Celix::pubsub_protocol_wire_v1
->>>>>>> a3deb6b5
             pubsub_sut
             pubsub_tst
             )
@@ -167,11 +163,7 @@
             Celix::pubsub_serializer_json
             Celix::pubsub_topology_manager
             Celix::pubsub_admin_tcp
-<<<<<<< HEAD
             Celix::pubsub_protocol_wire_v2
-=======
-            Celix::pubsub_protocol_wire_v1
->>>>>>> a3deb6b5
             pubsub_loopback
             pubsub_endpoint_sut
             pubsub_endpoint_tst
@@ -181,8 +173,8 @@
 
     #TCP Endpoint test is disabled because the test is not stable when running on Travis
     if (ENABLE_PUBSUB_PSA_TCP_ENDPOINT_TEST)
-        add_test(NAME pubsub_tcp_endpoint_tests COMMAND pubsub_tcp_endpoint_tests WORKING_DIRECTORY $<TARGET_PROPERTY:pubsub_tcp_endpoint_tests,CONTAINER_LOC>)
-        SETUP_TARGET_FOR_COVERAGE(pubsub_tcp_endpoint_tests_cov pubsub_tcp_endpoint_tests ${CMAKE_BINARY_DIR}/coverage/pubsub_tcp_endpoint_tests/pubsub_tcp_endpoint_tests ..)
+    add_test(NAME pubsub_tcp_endpoint_tests COMMAND pubsub_tcp_endpoint_tests WORKING_DIRECTORY $<TARGET_PROPERTY:pubsub_tcp_endpoint_tests,CONTAINER_LOC>)
+    SETUP_TARGET_FOR_COVERAGE(pubsub_tcp_endpoint_tests_cov pubsub_tcp_endpoint_tests ${CMAKE_BINARY_DIR}/coverage/pubsub_tcp_endpoint_tests/pubsub_tcp_endpoint_tests ..)
     endif()
 endif()
 
