--- conflicted
+++ resolved
@@ -530,39 +530,7 @@
         if (monitor) {
             clock_gettime(CLOCK_REALTIME, &serializationEnd);
         }
-
         if (status == CELIX_SUCCESS /*ser ok*/) {
-<<<<<<< HEAD
-            pubsub_protocol_message_t message;
-            message.payload.payload = NULL;
-            message.payload.length = 0;
-            message.metadata.metadata = NULL;
-
-            void *payloadData = NULL;
-            size_t payloadLength = 0;
-            if (serializedOutput) {
-              message.payload.payload = serializedOutput->iov_base;
-              message.payload.length = serializedOutput->iov_len;
-              entry->protSer->encodePayload(entry->protSer->handle, &message, &payloadData, &payloadLength);
-            }
-
-            void *metadataData = NULL;
-            size_t metadataLength = 0;
-            if (metadata != NULL) {
-                message.metadata.metadata = metadata;
-                entry->protSer->encodeMetadata(entry->protSer->handle, &message, &metadataData, &metadataLength);
-            } else {
-                message.metadata.metadata = NULL;
-            }
-
-            message.header.msgId = msgTypeId;
-            message.header.msgMajorVersion = 0;
-            message.header.msgMinorVersion = 0;
-            message.header.payloadSize = payloadLength;
-            message.header.metadataSize = metadataLength;
-            message.header.payloadPartSize = payloadLength;
-            message.header.payloadOffset = 0;
-=======
             celixThreadMutex_lock(&entry->sendLock);
 
             bool cont = pubsubInterceptorHandler_invokePreSend(sender->interceptorsHandler, entry->msgSer->msgName, msgTypeId, inMsg, &metadata);
@@ -589,7 +557,8 @@
                 message.header.msgMinorVersion = 0;
                 message.header.payloadSize = payloadLength;
                 message.header.metadataSize = metadataLength;
->>>>>>> 6516fa56
+                message.header.payloadPartSize = payloadLength;
+                message.header.payloadOffset = 0;
 
                 void *headerData = NULL;
                 size_t headerLength = 0;
@@ -597,40 +566,6 @@
                 entry->protSer->encodeHeader(entry->protSer->handle, &message, &headerData, &headerLength);
 
 
-<<<<<<< HEAD
-            errno = 0;
-            bool sendOk;
-
-            if (bound->parent->zeroCopyEnabled) {
-                int flags = 0;
-                zmq_msg_t msg1; // Header
-                zmq_msg_t msg2; // Payload
-                zmq_msg_t msg3; // Metadata
-                void *socket = zsock_resolve(sender->zmq.socket);
-
-                //send header
-                zmq_msg_init_data(&msg1, headerData, headerLength, psa_zmq_freeMsg, bound);
-                if ((payloadLength > 0) || (metadataLength > 0)) {
-                  flags = ZMQ_SNDMORE;
-                }
-
-                int rc = zmq_msg_send(&msg1, socket, flags);
-                if (rc == -1) {
-                    L_WARN("Error sending header msg. %s", strerror(errno));
-                    zmq_msg_close(&msg1);
-                }
-
-                //send Payload
-                if (rc > 0 && payloadLength > 0) {
-                    zmq_msg_init_data(&msg2, payloadData, payloadLength, psa_zmq_freeMsg, bound);
-                    if (metadataLength > 0) {
-                      flags = ZMQ_SNDMORE;
-                    }
-                    rc = zmq_msg_send(&msg2, socket, flags);
-                    if (rc == -1) {
-                      L_WARN("Error sending payload msg. %s", strerror(errno));
-                      zmq_msg_close(&msg2);
-=======
                 errno = 0;
                 bool sendOk;
 
@@ -646,18 +581,8 @@
                     if (rc == -1) {
                         L_WARN("Error sending header msg. %s", strerror(errno));
                         zmq_msg_close(&msg1);
->>>>>>> 6516fa56
                     }
 
-<<<<<<< HEAD
-                //send MetaData
-                if (rc > 0 && metadataLength > 0) {
-                    zmq_msg_init_data(&msg3, metadataData, metadataLength, psa_zmq_freeMsg, bound);
-                    rc = zmq_msg_send(&msg3, socket, 0);
-                    if (rc == -1) {
-                        L_WARN("Error sending metadata msg. %s", strerror(errno));
-                        zmq_msg_close(&msg3);
-=======
                     //send header
                     if (rc > 0) {
                         zmq_msg_init_data(&msg2, payloadData, payloadLength, psa_zmq_freeMsg, bound);
@@ -670,9 +595,9 @@
                             L_WARN("Error sending payload msg. %s", strerror(errno));
                             zmq_msg_close(&msg2);
                         }
->>>>>>> 6516fa56
                     }
 
+                    //send MetaData
                     if (rc > 0 && metadataLength > 0) {
                         zmq_msg_init_data(&msg3, metadataData, metadataLength, psa_zmq_freeMsg, bound);
                         rc = zmq_msg_send(&msg3, socket, 0);
@@ -681,7 +606,6 @@
                             zmq_msg_close(&msg3);
                         }
                     }
-
                     sendOk = rc > 0;
                 } else {
                     zmsg_t *msg = zmsg_new();
@@ -697,28 +621,19 @@
                         zmsg_destroy(&msg); //if send was not ok, no owner change -> destroy msg
                     }
 
-                    free(headerData);
-                    free(payloadData);
-                    free(metadataData);
+                    if (headerData) free(headerData);
+                    // Note: serialized Payload is deleted by serializer
+                    if (payloadData && (payloadData != message.payload.payload))  free(payloadData);
+                    if (metadataData) free(metadataData);
                 }
 
-<<<<<<< HEAD
-                if (headerData) free(headerData);
-                // Note: serialized Payload is deleted by serializer
-                if (payloadData && (payloadData != message.payload.payload))  free(payloadData);
-                if (metadataData) free(metadataData);
-            }
-            
-            if (message.metadata.metadata) celix_properties_destroy(message.metadata.metadata);
-            if (serializedOutput) {
-              entry->msgSer->freeSerializeMsg(entry->msgSer->handle, serializedOutput, serializedOutputLen);
-              free(serializedOutput);
-            }
-=======
                 pubsubInterceptorHandler_invokePostSend(sender->interceptorsHandler, entry->msgSer->msgName, msgTypeId, inMsg, metadata);
->>>>>>> 6516fa56
-
-                celix_properties_destroy(metadata);
+
+                if (message.metadata.metadata) celix_properties_destroy(message.metadata.metadata);
+                if (serializedOutput) {
+                     entry->msgSer->freeSerializeMsg(entry->msgSer->handle, serializedOutput, serializedOutputLen);
+                     free(serializedOutput);
+                }
 
                 celixThreadMutex_unlock(&entry->sendLock);
                 if (sendOk) {
