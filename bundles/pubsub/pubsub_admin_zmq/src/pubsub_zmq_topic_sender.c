/*
 * Licensed to the Apache Software Foundation (ASF) under one
 * or more contributor license agreements.  See the NOTICE file
 * distributed with this work for additional information
 * regarding copyright ownership.  The ASF licenses this file
 * to you under the Apache License, Version 2.0 (the
 * "License"); you may not use this file except in compliance
 * with the License.  You may obtain a copy of the License at
 *
 *   http://www.apache.org/licenses/LICENSE-2.0
 *
 * Unless required by applicable law or agreed to in writing,
 * software distributed under the License is distributed on an
 * "AS IS" BASIS, WITHOUT WARRANTIES OR CONDITIONS OF ANY
 *  KIND, either express or implied.  See the License for the
 * specific language governing permissions and limitations
 * under the License.
 */

#include <pubsub_serializer.h>
#include <pubsub_protocol.h>
#include <stdlib.h>
#include <memory.h>
#include <pubsub_constants.h>
#include <pubsub/publisher.h>
#include <utils.h>
#include <zconf.h>
#include <arpa/inet.h>
#include <czmq.h>
#include <log_helper.h>
#include "pubsub_zmq_topic_sender.h"
#include "pubsub_psa_zmq_constants.h"
#include <uuid/uuid.h>
#include "celix_constants.h"
#include "pubsub_interceptors_handler.h"

#define FIRST_SEND_DELAY_IN_SECONDS             2
#define ZMQ_BIND_MAX_RETRY                      10

#define L_DEBUG(...) \
    logHelper_log(sender->logHelper, OSGI_LOGSERVICE_DEBUG, __VA_ARGS__)
#define L_INFO(...) \
    logHelper_log(sender->logHelper, OSGI_LOGSERVICE_INFO, __VA_ARGS__)
#define L_WARN(...) \
    logHelper_log(sender->logHelper, OSGI_LOGSERVICE_WARNING, __VA_ARGS__)
#define L_ERROR(...) \
    logHelper_log(sender->logHelper, OSGI_LOGSERVICE_ERROR, __VA_ARGS__)

struct pubsub_zmq_topic_sender {
    celix_bundle_context_t *ctx;
    log_helper_t *logHelper;
    long serializerSvcId;
    pubsub_serializer_service_t *serializer;
    long protocolSvcId;
    pubsub_protocol_service_t *protocol;
    uuid_t fwUUID;
    bool metricsEnabled;
    bool zeroCopyEnabled;

    pubsub_interceptors_handler_t *interceptorsHandler;

    char *scope;
    char *topic;
    char *url;
    bool isStatic;

    struct {
        celix_thread_mutex_t mutex;
        zsock_t *socket;
        zcert_t *cert;
    } zmq;

    struct {
        long svcId;
        celix_service_factory_t factory;
    } publisher;

    struct {
        celix_thread_mutex_t mutex;
        hash_map_t *map;  //key = bndId, value = psa_zmq_bounded_service_entry_t
    } boundedServices;
};

typedef struct psa_zmq_send_msg_entry {
    uint32_t type; //msg type id (hash of fqn)
    uint8_t major;
    uint8_t minor;
    unsigned char originUUID[16];
    pubsub_msg_serializer_t *msgSer;
    pubsub_protocol_service_t *protSer;
    celix_thread_mutex_t sendLock; //protects send & Seqnr
    unsigned int seqNr;
    struct {
        celix_thread_mutex_t mutex; //protects entries in struct
        unsigned long nrOfMessagesSend;
        unsigned long nrOfMessagesSendFailed;
        unsigned long nrOfSerializationErrors;
        struct timespec lastMessageSend;
        double averageTimeBetweenMessagesInSeconds;
        double averageSerializationTimeInSeconds;
    } metrics;
} psa_zmq_send_msg_entry_t;

typedef struct psa_zmq_bounded_service_entry {
    pubsub_zmq_topic_sender_t *parent;
    pubsub_publisher_t service;
    long bndId;
    hash_map_t *msgTypes; //key = msg type id, value = pubsub_msg_serializer_t
    hash_map_t *msgTypeIds; //key = msg name, value = msg type id
    hash_map_t *msgEntries; //key = msg type id, value = psa_zmq_send_msg_entry_t
    int getCount;
} psa_zmq_bounded_service_entry_t;

static void *psa_zmq_getPublisherService(void *handle, const celix_bundle_t *requestingBundle,
                                         const celix_properties_t *svcProperties);

static void psa_zmq_ungetPublisherService(void *handle, const celix_bundle_t *requestingBundle,
                                          const celix_properties_t *svcProperties);

static unsigned int rand_range(unsigned int min, unsigned int max);

static void delay_first_send_for_late_joiners(pubsub_zmq_topic_sender_t *sender);

static int
psa_zmq_topicPublicationSend(void *handle, unsigned int msgTypeId, const void *msg, celix_properties_t *metadata);

pubsub_zmq_topic_sender_t *pubsub_zmqTopicSender_create(
        celix_bundle_context_t *ctx,
        log_helper_t *logHelper,
        const char *scope,
        const char *topic,
        long serializerSvcId,
        pubsub_serializer_service_t *ser,
        long protocolSvcId,
        pubsub_protocol_service_t *prot,
        const char *bindIP,
        const char *staticBindUrl,
        unsigned int basePort,
        unsigned int maxPort) {
    pubsub_zmq_topic_sender_t *sender = calloc(1, sizeof(*sender));
    sender->ctx = ctx;
    sender->logHelper = logHelper;
    sender->serializerSvcId = serializerSvcId;
    sender->serializer = ser;
    sender->protocolSvcId = protocolSvcId;
    sender->protocol = prot;
    const char *uuid = celix_bundleContext_getProperty(ctx, OSGI_FRAMEWORK_FRAMEWORK_UUID, NULL);
    if (uuid != NULL) {
        uuid_parse(uuid, sender->fwUUID);
    }
    sender->metricsEnabled = celix_bundleContext_getPropertyAsBool(ctx, PSA_ZMQ_METRICS_ENABLED,
                                                                   PSA_ZMQ_DEFAULT_METRICS_ENABLED);
    sender->zeroCopyEnabled = celix_bundleContext_getPropertyAsBool(ctx, PSA_ZMQ_ZEROCOPY_ENABLED,
                                                                    PSA_ZMQ_DEFAULT_ZEROCOPY_ENABLED);

    pubsubInterceptorsHandler_create(ctx, scope, topic, &sender->interceptorsHandler);

    //setting up zmq socket for ZMQ TopicSender
    {
#ifdef BUILD_WITH_ZMQ_SECURITY
        char *secure_topics = NULL;
        bundleContext_getProperty(bundle_context, "SECURE_TOPICS", (const char **) &secure_topics);

        if (secure_topics) {
            array_list_pt secure_topics_list = pubsub_getTopicsFromString(secure_topics);

            int i;
            int secure_topics_size = arrayList_size(secure_topics_list);
            for (i = 0; i < secure_topics_size; i++) {
                char* top = arrayList_get(secure_topics_list, i);
                if (strcmp(pubEP->topic, top) == 0) {
                    printf("PSA_ZMQ_TP: Secure topic: '%s'\n", top);
                    pubEP->is_secure = true;
                }
                free(top);
                top = NULL;
            }

            arrayList_destroy(secure_topics_list);
        }

        zcert_t* pub_cert = NULL;
        if (pubEP->is_secure) {
            char* keys_bundle_dir = pubsub_getKeysBundleDir(bundle_context);
            if (keys_bundle_dir == NULL) {
                return CELIX_SERVICE_EXCEPTION;
            }

            const char* keys_file_path = NULL;
            const char* keys_file_name = NULL;
            bundleContext_getProperty(bundle_context, PROPERTY_KEYS_FILE_PATH, &keys_file_path);
            bundleContext_getProperty(bundle_context, PROPERTY_KEYS_FILE_NAME, &keys_file_name);

            char cert_path[MAX_CERT_PATH_LENGTH];

            //certificate path ".cache/bundle{id}/version0.0/./META-INF/keys/publisher/private/pub_{topic}.key"
            snprintf(cert_path, MAX_CERT_PATH_LENGTH, "%s/META-INF/keys/publisher/private/pub_%s.key.enc", keys_bundle_dir, pubEP->topic);
            free(keys_bundle_dir);
            printf("PSA_ZMQ_TP: Loading key '%s'\n", cert_path);

            pub_cert = get_zcert_from_encoded_file((char *) keys_file_path, (char *) keys_file_name, cert_path);
            if (pub_cert == NULL) {
                printf("PSA_ZMQ_TP: Cannot load key '%s'\n", cert_path);
                printf("PSA_ZMQ_TP: Topic '%s' NOT SECURED !\n", pubEP->topic);
                pubEP->is_secure = false;
            }
        }
#endif

        zsock_t *zmqSocket = zsock_new(ZMQ_PUB);
        if (zmqSocket == NULL) {
#ifdef BUILD_WITH_ZMQ_SECURITY
            if (pubEP->is_secure) {
                zcert_destroy(&pub_cert);
            }
#endif
            perror("Error for zmq_socket");
        }
#ifdef BUILD_WITH_ZMQ_SECURITY
        if (pubEP->is_secure) {
            zcert_apply (pub_cert, socket); // apply certificate to socket
            zsock_set_curve_server (socket, true); // setup the publisher's socket to use the curve functions
        }
#endif

        if (zmqSocket != NULL && staticBindUrl != NULL) {
            int rv = zsock_bind(zmqSocket, "%s", staticBindUrl);
            if (rv == -1) {
                L_WARN("Error for zmq_bind using static bind url '%s'. %s", staticBindUrl, strerror(errno));
            } else {
                sender->url = strndup(staticBindUrl, 1024 * 1024);
                sender->isStatic = true;
            }
        } else if (zmqSocket != NULL) {

            int retry = 0;
            while (sender->url == NULL && retry < ZMQ_BIND_MAX_RETRY) {
                /* Randomized part due to same bundle publishing on different topics */
                unsigned int port = rand_range(basePort, maxPort);

                char *url = NULL;
                asprintf(&url, "tcp://%s:%u", bindIP, port);

                char *bindUrl = NULL;
                asprintf(&bindUrl, "tcp://0.0.0.0:%u", port);


                int rv = zsock_bind(zmqSocket, "%s", bindUrl);
                if (rv == -1) {
                    L_WARN("Error for zmq_bind using dynamic bind url '%s'. %s", bindUrl, strerror(errno));
                    free(url);
                } else {
                    sender->url = url;
                }
                retry++;
                free(bindUrl);
            }
        }

        if (sender->url == NULL) {
            zsock_destroy(&zmqSocket);
        } else {
            sender->zmq.socket = zmqSocket;
        }
    }

    if (sender->url != NULL) {
        sender->scope = scope == NULL ? NULL : strndup(scope, 1024 * 1024);
        sender->topic = strndup(topic, 1024 * 1024);

        celixThreadMutex_create(&sender->boundedServices.mutex, NULL);
        celixThreadMutex_create(&sender->zmq.mutex, NULL);
        sender->boundedServices.map = hashMap_create(NULL, NULL, NULL, NULL);
    }

    //register publisher services using a service factory
    if (sender->url != NULL) {
        sender->publisher.factory.handle = sender;
        sender->publisher.factory.getService = psa_zmq_getPublisherService;
        sender->publisher.factory.ungetService = psa_zmq_ungetPublisherService;

        celix_properties_t *props = celix_properties_create();
        celix_properties_set(props, PUBSUB_PUBLISHER_TOPIC, sender->topic);
        if (sender->scope != NULL) {
            celix_properties_set(props, PUBSUB_PUBLISHER_SCOPE, sender->scope);
        }

        celix_service_registration_options_t opts = CELIX_EMPTY_SERVICE_REGISTRATION_OPTIONS;
        opts.factory = &sender->publisher.factory;
        opts.serviceName = PUBSUB_PUBLISHER_SERVICE_NAME;
        opts.serviceVersion = PUBSUB_PUBLISHER_SERVICE_VERSION;
        opts.properties = props;

        sender->publisher.svcId = celix_bundleContext_registerServiceWithOptions(ctx, &opts);
    }

    if (sender->url == NULL) {
        free(sender);
        sender = NULL;
    }

    return sender;
}

void pubsub_zmqTopicSender_destroy(pubsub_zmq_topic_sender_t *sender) {
    if (sender != NULL) {
        celix_bundleContext_unregisterService(sender->ctx, sender->publisher.svcId);

        zsock_destroy(&sender->zmq.socket);

        celixThreadMutex_lock(&sender->boundedServices.mutex);
        hash_map_iterator_t iter = hashMapIterator_construct(sender->boundedServices.map);
        while (hashMapIterator_hasNext(&iter)) {
            psa_zmq_bounded_service_entry_t *entry = hashMapIterator_nextValue(&iter);
            if (entry != NULL) {
                sender->serializer->destroySerializerMap(sender->serializer->handle, entry->msgTypes);

                hash_map_iterator_t iter2 = hashMapIterator_construct(entry->msgEntries);
                while (hashMapIterator_hasNext(&iter2)) {
                    psa_zmq_send_msg_entry_t *msgEntry = hashMapIterator_nextValue(&iter2);
                    celixThreadMutex_destroy(&msgEntry->metrics.mutex);
                    free(msgEntry);

                }
                hashMap_destroy(entry->msgEntries, false, false);

                free(entry);
            }
        }
        hashMap_destroy(sender->boundedServices.map, false, false);
        celixThreadMutex_unlock(&sender->boundedServices.mutex);

        celixThreadMutex_destroy(&sender->boundedServices.mutex);
        celixThreadMutex_destroy(&sender->zmq.mutex);

        pubsubInterceptorsHandler_destroy(sender->interceptorsHandler);

        if (sender->scope != NULL) {
            free(sender->scope);
        }
        free(sender->topic);
        free(sender->url);
        free(sender);
    }
}

long pubsub_zmqTopicSender_serializerSvcId(pubsub_zmq_topic_sender_t *sender) {
    return sender->serializerSvcId;
}

long pubsub_zmqTopicSender_protocolSvcId(pubsub_zmq_topic_sender_t *sender) {
    return sender->protocolSvcId;
}

const char *pubsub_zmqTopicSender_scope(pubsub_zmq_topic_sender_t *sender) {
    return sender->scope;
}

const char *pubsub_zmqTopicSender_topic(pubsub_zmq_topic_sender_t *sender) {
    return sender->topic;
}

const char *pubsub_zmqTopicSender_url(pubsub_zmq_topic_sender_t *sender) {
    return sender->url;
}

bool pubsub_zmqTopicSender_isStatic(pubsub_zmq_topic_sender_t *sender) {
    return sender->isStatic;
}

void pubsub_zmqTopicSender_connectTo(pubsub_zmq_topic_sender_t *sender  __attribute__((unused)),
                                     const celix_properties_t *endpoint __attribute__((unused))) {
    /*nop*/
}

void pubsub_zmqTopicSender_disconnectFrom(pubsub_zmq_topic_sender_t *sender __attribute__((unused)),
                                          const celix_properties_t *endpoint __attribute__((unused))) {
    /*nop*/
}

static int psa_zmq_localMsgTypeIdForMsgType(void *handle, const char *msgType, unsigned int *msgTypeId) {
    psa_zmq_bounded_service_entry_t *entry = (psa_zmq_bounded_service_entry_t *) handle;
    *msgTypeId = (unsigned int) (uintptr_t) hashMap_get(entry->msgTypeIds, msgType);
    return 0;
}

static void *psa_zmq_getPublisherService(void *handle, const celix_bundle_t *requestingBundle,
                                         const celix_properties_t *svcProperties __attribute__((unused))) {
    pubsub_zmq_topic_sender_t *sender = handle;
    long bndId = celix_bundle_getId(requestingBundle);

    celixThreadMutex_lock(&sender->boundedServices.mutex);
    psa_zmq_bounded_service_entry_t *entry = hashMap_get(sender->boundedServices.map, (void *) bndId);
    if (entry != NULL) {
        entry->getCount += 1;
    } else {
        entry = calloc(1, sizeof(*entry));
        entry->getCount = 1;
        entry->parent = sender;
        entry->bndId = bndId;
        entry->msgEntries = hashMap_create(NULL, NULL, NULL, NULL);
        entry->msgTypeIds = hashMap_create(utils_stringHash, NULL, utils_stringEquals, NULL);

        int rc = sender->serializer->createSerializerMap(sender->serializer->handle,
                                                         (celix_bundle_t *) requestingBundle, &entry->msgTypes);
        if (rc == 0) {
            hash_map_iterator_t iter = hashMapIterator_construct(entry->msgTypes);
            while (hashMapIterator_hasNext(&iter)) {
                hash_map_entry_t *hashMapEntry = hashMapIterator_nextEntry(&iter);
                void *key = hashMapEntry_getKey(hashMapEntry);
                psa_zmq_send_msg_entry_t *sendEntry = calloc(1, sizeof(*sendEntry));
                sendEntry->msgSer = hashMapEntry_getValue(hashMapEntry);
                sendEntry->protSer = sender->protocol;
                sendEntry->type = (int32_t) sendEntry->msgSer->msgId;
                int major;
                int minor;
                version_getMajor(sendEntry->msgSer->msgVersion, &major);
                version_getMinor(sendEntry->msgSer->msgVersion, &minor);
                sendEntry->major = (uint8_t) major;
                sendEntry->minor = (uint8_t) minor;
                uuid_copy(sendEntry->originUUID, sender->fwUUID);
                celixThreadMutex_create(&sendEntry->metrics.mutex, NULL);
                hashMap_put(entry->msgEntries, key, sendEntry);
                hashMap_put(entry->msgTypeIds, strndup(sendEntry->msgSer->msgName, 1024),
                            (void *) (uintptr_t) sendEntry->msgSer->msgId);
            }
            entry->service.handle = entry;
            entry->service.localMsgTypeIdForMsgType = psa_zmq_localMsgTypeIdForMsgType;
            entry->service.send = psa_zmq_topicPublicationSend;
            hashMap_put(sender->boundedServices.map, (void *) bndId, entry);
        } else {
            L_ERROR("Error creating serializer map for ZMQ TopicSender %s/%s", sender->scope == NULL ? "(null)" : sender->scope, sender->topic);
        }
    }
    celixThreadMutex_unlock(&sender->boundedServices.mutex);

    return &entry->service;
}

static void psa_zmq_ungetPublisherService(void *handle, const celix_bundle_t *requestingBundle,
                                          const celix_properties_t *svcProperties __attribute__((unused))) {
    pubsub_zmq_topic_sender_t *sender = handle;
    long bndId = celix_bundle_getId(requestingBundle);

    celixThreadMutex_lock(&sender->boundedServices.mutex);
    psa_zmq_bounded_service_entry_t *entry = hashMap_get(sender->boundedServices.map, (void *) bndId);
    if (entry != NULL) {
        entry->getCount -= 1;
    }
    if (entry != NULL && entry->getCount == 0) {
        //free entry
        hashMap_remove(sender->boundedServices.map, (void *) bndId);
        int rc = sender->serializer->destroySerializerMap(sender->serializer->handle, entry->msgTypes);
        if (rc != 0) {
            L_ERROR("Error destroying publisher service, serializer not available / cannot get msg serializer map\n");
        }

        hash_map_iterator_t iter = hashMapIterator_construct(entry->msgEntries);
        while (hashMapIterator_hasNext(&iter)) {
            psa_zmq_send_msg_entry_t *msgEntry = hashMapIterator_nextValue(&iter);
            celixThreadMutex_destroy(&msgEntry->metrics.mutex);
            free(msgEntry);
        }
        hashMap_destroy(entry->msgEntries, false, false);

        hashMap_destroy(entry->msgTypeIds, true, false);
        free(entry);
    }
    celixThreadMutex_unlock(&sender->boundedServices.mutex);
}

pubsub_admin_sender_metrics_t *pubsub_zmqTopicSender_metrics(pubsub_zmq_topic_sender_t *sender) {
    pubsub_admin_sender_metrics_t *result = calloc(1, sizeof(*result));
    snprintf(result->scope, PUBSUB_AMDIN_METRICS_NAME_MAX, "%s", sender->scope == NULL ? PUBSUB_DEFAULT_ENDPOINT_SCOPE : sender->scope);
    snprintf(result->topic, PUBSUB_AMDIN_METRICS_NAME_MAX, "%s", sender->topic);
    celixThreadMutex_lock(&sender->boundedServices.mutex);
    size_t count = 0;
    hash_map_iterator_t iter = hashMapIterator_construct(sender->boundedServices.map);
    while (hashMapIterator_hasNext(&iter)) {
        psa_zmq_bounded_service_entry_t *entry = hashMapIterator_nextValue(&iter);
        hash_map_iterator_t iter2 = hashMapIterator_construct(entry->msgEntries);
        while (hashMapIterator_hasNext(&iter2)) {
            hashMapIterator_nextValue(&iter2);
            count += 1;
        }
    }

    result->msgMetrics = calloc(count, sizeof(*result));

    iter = hashMapIterator_construct(sender->boundedServices.map);
    int i = 0;
    while (hashMapIterator_hasNext(&iter)) {
        psa_zmq_bounded_service_entry_t *entry = hashMapIterator_nextValue(&iter);
        hash_map_iterator_t iter2 = hashMapIterator_construct(entry->msgEntries);
        while (hashMapIterator_hasNext(&iter2)) {
            psa_zmq_send_msg_entry_t *mEntry = hashMapIterator_nextValue(&iter2);
            celixThreadMutex_lock(&mEntry->metrics.mutex);
            result->msgMetrics[i].nrOfMessagesSend = mEntry->metrics.nrOfMessagesSend;
            result->msgMetrics[i].nrOfMessagesSendFailed = mEntry->metrics.nrOfMessagesSendFailed;
            result->msgMetrics[i].nrOfSerializationErrors = mEntry->metrics.nrOfSerializationErrors;
            result->msgMetrics[i].averageSerializationTimeInSeconds = mEntry->metrics.averageSerializationTimeInSeconds;
            result->msgMetrics[i].averageTimeBetweenMessagesInSeconds = mEntry->metrics.averageTimeBetweenMessagesInSeconds;
            result->msgMetrics[i].lastMessageSend = mEntry->metrics.lastMessageSend;
            result->msgMetrics[i].bndId = entry->bndId;
            result->msgMetrics[i].typeId = mEntry->type;
            snprintf(result->msgMetrics[i].typeFqn, PUBSUB_AMDIN_METRICS_NAME_MAX, "%s", mEntry->msgSer->msgName);
            i += 1;
            celixThreadMutex_unlock(&mEntry->metrics.mutex);
        }
    }

    celixThreadMutex_unlock(&sender->boundedServices.mutex);
    result->nrOfmsgMetrics = (int) count;
    return result;
}

static void psa_zmq_freeMsg(void *msg, void *hint __attribute__((unused))) {
    free(msg);
}

static int
psa_zmq_topicPublicationSend(void *handle, unsigned int msgTypeId, const void *inMsg, celix_properties_t *metadata) {
    int status = CELIX_SUCCESS;
    psa_zmq_bounded_service_entry_t *bound = handle;
    pubsub_zmq_topic_sender_t *sender = bound->parent;
    bool monitor = sender->metricsEnabled;

    psa_zmq_send_msg_entry_t *entry = hashMap_get(bound->msgEntries, (void *) (uintptr_t) (msgTypeId));

    //metrics updates
    struct timespec sendTime = {0, 0};
    struct timespec serializationStart;
    struct timespec serializationEnd;
    //int unknownMessageCountUpdate = 0;
    int sendErrorUpdate = 0;
    int serializationErrorUpdate = 0;
    int sendCountUpdate = 0;

    if (entry != NULL) {
        delay_first_send_for_late_joiners(sender);

        if (monitor) {
            clock_gettime(CLOCK_REALTIME, &serializationStart);
        }
        size_t serializedOutputLen = 0;
        struct iovec *serializedOutput = NULL;
        status = entry->msgSer->serialize(entry->msgSer->handle, inMsg, &serializedOutput, &serializedOutputLen);

        if (monitor) {
            clock_gettime(CLOCK_REALTIME, &serializationEnd);
        }
        if (status == CELIX_SUCCESS /*ser ok*/) {
            celixThreadMutex_lock(&entry->sendLock);

            bool cont = pubsubInterceptorHandler_invokePreSend(sender->interceptorsHandler, entry->msgSer->msgName,
                                                               msgTypeId, inMsg, &metadata);
            if (cont) {
                pubsub_protocol_message_t message;
                message.payload.payload = serializedOutput->iov_base;
                message.payload.length = serializedOutput->iov_len;

                void *payloadData = NULL;
                size_t payloadLength = 0;
                entry->protSer->encodePayload(entry->protSer->handle, &message, &payloadData, &payloadLength);

                void *metadataData = NULL;
                size_t metadataLength = 0;
                if (metadata != NULL) {
                    message.metadata.metadata = metadata;
                    entry->protSer->encodeMetadata(entry->protSer->handle, &message, &metadataData, &metadataLength);
                } else {
                    message.metadata.metadata = NULL;
                }

                message.header.msgId = msgTypeId;
                message.header.msgMajorVersion = 0;
                message.header.msgMinorVersion = 0;
                message.header.payloadSize = payloadLength;
                message.header.metadataSize = metadataLength;
                message.header.payloadPartSize = payloadLength;
                message.header.payloadOffset = 0;

                void *headerData = NULL;
                size_t headerLength = 0;

                entry->protSer->encodeHeader(entry->protSer->handle, &message, &headerData, &headerLength);


                errno = 0;
                bool sendOk;

                if (bound->parent->zeroCopyEnabled) {
                    zmq_msg_t msg1; // Header
                    zmq_msg_t msg2; // Payload
                    zmq_msg_t msg3; // Metadata
                    void *socket = zsock_resolve(sender->zmq.socket);

                    zmq_msg_init_data(&msg1, headerData, headerLength, psa_zmq_freeMsg, bound);
                    //send header
                    int rc = zmq_msg_send(&msg1, socket, ZMQ_SNDMORE);
                    if (rc == -1) {
                        L_WARN("Error sending header msg. %s", strerror(errno));
                        zmq_msg_close(&msg1);
                    }

                    //send Payload
                    if (rc > 0 ) {
                        zmq_msg_init_data(&msg2, payloadData, payloadLength, psa_zmq_freeMsg, bound);
                        int flags = 0;
                        if (metadataLength > 0) {
                            flags = ZMQ_SNDMORE;
                        }
                        rc = zmq_msg_send(&msg2, socket, flags);
                        if (rc == -1) {
                            L_WARN("Error sending payload msg. %s", strerror(errno));
                            zmq_msg_close(&msg2);
                        }
                    }

                    //send MetaData
                    if (rc > 0 && metadataLength > 0) {
                        zmq_msg_init_data(&msg3, metadataData, metadataLength, psa_zmq_freeMsg, bound);
                        rc = zmq_msg_send(&msg3, socket, 0);
                        if (rc == -1) {
                            L_WARN("Error sending metadata msg. %s", strerror(errno));
                            zmq_msg_close(&msg3);
                        }
                    }
                    sendOk = rc > 0;
                } else {
                    zmsg_t *msg = zmsg_new();
                    zmsg_addmem(msg, headerData, headerLength);
                    zmsg_addmem(msg, payloadData, payloadLength);
                    if (metadataLength > 0) {
                        zmsg_addmem(msg, metadataData, metadataLength);
                    }
                    int rc = zmsg_send(&msg, sender->zmq.socket);
                    sendOk = rc == 0;

                    if (!sendOk) {
                        zmsg_destroy(&msg); //if send was not ok, no owner change -> destroy msg
                    }

                    if (headerData) free(headerData);
                    // Note: serialized Payload is deleted by serializer
                    if (payloadData && (payloadData != message.payload.payload)) free(payloadData);
                    if (metadataData) free(metadataData);
                }

                pubsubInterceptorHandler_invokePostSend(sender->interceptorsHandler, entry->msgSer->msgName, msgTypeId,
                                                        inMsg, metadata);

                if (message.metadata.metadata) celix_properties_destroy(message.metadata.metadata);
                if (serializedOutput) {
                    entry->msgSer->freeSerializeMsg(entry->msgSer->handle, serializedOutput, serializedOutputLen);
                    free(serializedOutput);
                }

                celixThreadMutex_unlock(&entry->sendLock);
                if (sendOk) {
                    sendCountUpdate = 1;
                } else {
                    sendErrorUpdate = 1;
                    L_WARN("[PSA_ZMQ_TS] Error sending zmg. %s", strerror(errno));
                }
            }
        } else {
            serializationErrorUpdate = 1;
<<<<<<< HEAD
            L_WARN("[PSA_ZMQ_TS] Error serialize message of type %s for scope/topic %s/%s", entry->msgSer->msgName,
                   sender->scope, sender->topic);
=======
            L_WARN("[PSA_ZMQ_TS] Error serialize message of type %s for scope/topic %s/%s", entry->msgSer->msgName, sender->scope == NULL ? "(null)" : sender->scope, sender->topic);
>>>>>>> fda72175
        }
    } else {
        //unknownMessageCountUpdate = 1;
        status = CELIX_SERVICE_EXCEPTION;
<<<<<<< HEAD
        L_WARN("[PSA_ZMQ_TS] Error cannot serialize message with msg type id %i for scope/topic %s/%s", msgTypeId,
               sender->scope, sender->topic);
=======
        L_WARN("[PSA_ZMQ_TS] Error cannot serialize message with msg type id %i for scope/topic %s/%s", msgTypeId, sender->scope == NULL ? "(null)" : sender->scope, sender->topic);
>>>>>>> fda72175
    }


    if (monitor && entry != NULL) {
        celixThreadMutex_lock(&entry->metrics.mutex);

        long n = entry->metrics.nrOfMessagesSend + entry->metrics.nrOfMessagesSendFailed;
        double diff = celix_difftime(&serializationStart, &serializationEnd);
        double average = (entry->metrics.averageSerializationTimeInSeconds * n + diff) / (n + 1);
        entry->metrics.averageSerializationTimeInSeconds = average;

        if (entry->metrics.nrOfMessagesSend > 2) {
            diff = celix_difftime(&entry->metrics.lastMessageSend, &sendTime);
            n = entry->metrics.nrOfMessagesSend;
            average = (entry->metrics.averageTimeBetweenMessagesInSeconds * n + diff) / (n + 1);
            entry->metrics.averageTimeBetweenMessagesInSeconds = average;
        }

        entry->metrics.lastMessageSend = sendTime;
        entry->metrics.nrOfMessagesSend += sendCountUpdate;
        entry->metrics.nrOfMessagesSendFailed += sendErrorUpdate;
        entry->metrics.nrOfSerializationErrors += serializationErrorUpdate;

        celixThreadMutex_unlock(&entry->metrics.mutex);
    }

    return status;
}

static void delay_first_send_for_late_joiners(pubsub_zmq_topic_sender_t *sender) {

    static bool firstSend = true;

    if (firstSend) {
        L_INFO("PSA_ZMQ_TP: Delaying first send for late joiners...\n");
        sleep(FIRST_SEND_DELAY_IN_SECONDS);
        firstSend = false;
    }
}

static unsigned int rand_range(unsigned int min, unsigned int max) {
    double scaled = ((double) random()) / ((double) RAND_MAX);
    return (unsigned int) ((max - min + 1) * scaled + min);
}<|MERGE_RESOLUTION|>--- conflicted
+++ resolved
@@ -111,20 +111,14 @@
     int getCount;
 } psa_zmq_bounded_service_entry_t;
 
-static void *psa_zmq_getPublisherService(void *handle, const celix_bundle_t *requestingBundle,
-                                         const celix_properties_t *svcProperties);
-
-static void psa_zmq_ungetPublisherService(void *handle, const celix_bundle_t *requestingBundle,
-                                          const celix_properties_t *svcProperties);
-
+static void* psa_zmq_getPublisherService(void *handle, const celix_bundle_t *requestingBundle, const celix_properties_t *svcProperties);
+static void psa_zmq_ungetPublisherService(void *handle, const celix_bundle_t *requestingBundle, const celix_properties_t *svcProperties);
 static unsigned int rand_range(unsigned int min, unsigned int max);
-
 static void delay_first_send_for_late_joiners(pubsub_zmq_topic_sender_t *sender);
 
-static int
-psa_zmq_topicPublicationSend(void *handle, unsigned int msgTypeId, const void *msg, celix_properties_t *metadata);
-
-pubsub_zmq_topic_sender_t *pubsub_zmqTopicSender_create(
+static int psa_zmq_topicPublicationSend(void* handle, unsigned int msgTypeId, const void *msg, celix_properties_t *metadata);
+
+pubsub_zmq_topic_sender_t* pubsub_zmqTopicSender_create(
         celix_bundle_context_t *ctx,
         log_helper_t *logHelper,
         const char *scope,
@@ -144,14 +138,12 @@
     sender->serializer = ser;
     sender->protocolSvcId = protocolSvcId;
     sender->protocol = prot;
-    const char *uuid = celix_bundleContext_getProperty(ctx, OSGI_FRAMEWORK_FRAMEWORK_UUID, NULL);
+    const char* uuid = celix_bundleContext_getProperty(ctx, OSGI_FRAMEWORK_FRAMEWORK_UUID, NULL);
     if (uuid != NULL) {
         uuid_parse(uuid, sender->fwUUID);
     }
-    sender->metricsEnabled = celix_bundleContext_getPropertyAsBool(ctx, PSA_ZMQ_METRICS_ENABLED,
-                                                                   PSA_ZMQ_DEFAULT_METRICS_ENABLED);
-    sender->zeroCopyEnabled = celix_bundleContext_getPropertyAsBool(ctx, PSA_ZMQ_ZEROCOPY_ENABLED,
-                                                                    PSA_ZMQ_DEFAULT_ZEROCOPY_ENABLED);
+    sender->metricsEnabled = celix_bundleContext_getPropertyAsBool(ctx, PSA_ZMQ_METRICS_ENABLED, PSA_ZMQ_DEFAULT_METRICS_ENABLED);
+    sender->zeroCopyEnabled = celix_bundleContext_getPropertyAsBool(ctx, PSA_ZMQ_ZEROCOPY_ENABLED, PSA_ZMQ_DEFAULT_ZEROCOPY_ENABLED);
 
     pubsubInterceptorsHandler_create(ctx, scope, topic, &sender->interceptorsHandler);
 
@@ -207,8 +199,8 @@
         }
 #endif
 
-        zsock_t *zmqSocket = zsock_new(ZMQ_PUB);
-        if (zmqSocket == NULL) {
+        zsock_t* zmqSocket = zsock_new(ZMQ_PUB);
+        if (zmqSocket==NULL) {
 #ifdef BUILD_WITH_ZMQ_SECURITY
             if (pubEP->is_secure) {
                 zcert_destroy(&pub_cert);
@@ -224,11 +216,11 @@
 #endif
 
         if (zmqSocket != NULL && staticBindUrl != NULL) {
-            int rv = zsock_bind(zmqSocket, "%s", staticBindUrl);
+            int rv = zsock_bind (zmqSocket, "%s", staticBindUrl);
             if (rv == -1) {
                 L_WARN("Error for zmq_bind using static bind url '%s'. %s", staticBindUrl, strerror(errno));
             } else {
-                sender->url = strndup(staticBindUrl, 1024 * 1024);
+                sender->url = strndup(staticBindUrl, 1024*1024);
                 sender->isStatic = true;
             }
         } else if (zmqSocket != NULL) {
@@ -257,7 +249,7 @@
             }
         }
 
-        if (sender->url == NULL) {
+        if (sender->url == NULL)  {
             zsock_destroy(&zmqSocket);
         } else {
             sender->zmq.socket = zmqSocket;
@@ -352,15 +344,15 @@
     return sender->protocolSvcId;
 }
 
-const char *pubsub_zmqTopicSender_scope(pubsub_zmq_topic_sender_t *sender) {
+const char* pubsub_zmqTopicSender_scope(pubsub_zmq_topic_sender_t *sender) {
     return sender->scope;
 }
 
-const char *pubsub_zmqTopicSender_topic(pubsub_zmq_topic_sender_t *sender) {
+const char* pubsub_zmqTopicSender_topic(pubsub_zmq_topic_sender_t *sender) {
     return sender->topic;
 }
 
-const char *pubsub_zmqTopicSender_url(pubsub_zmq_topic_sender_t *sender) {
+const char* pubsub_zmqTopicSender_url(pubsub_zmq_topic_sender_t *sender) {
     return sender->url;
 }
 
@@ -368,29 +360,26 @@
     return sender->isStatic;
 }
 
-void pubsub_zmqTopicSender_connectTo(pubsub_zmq_topic_sender_t *sender  __attribute__((unused)),
-                                     const celix_properties_t *endpoint __attribute__((unused))) {
+void pubsub_zmqTopicSender_connectTo(pubsub_zmq_topic_sender_t *sender  __attribute__((unused)), const celix_properties_t *endpoint __attribute__((unused))) {
     /*nop*/
 }
 
-void pubsub_zmqTopicSender_disconnectFrom(pubsub_zmq_topic_sender_t *sender __attribute__((unused)),
-                                          const celix_properties_t *endpoint __attribute__((unused))) {
+void pubsub_zmqTopicSender_disconnectFrom(pubsub_zmq_topic_sender_t *sender __attribute__((unused)), const celix_properties_t *endpoint __attribute__((unused))) {
     /*nop*/
 }
 
-static int psa_zmq_localMsgTypeIdForMsgType(void *handle, const char *msgType, unsigned int *msgTypeId) {
+static int psa_zmq_localMsgTypeIdForMsgType(void* handle, const char* msgType, unsigned int* msgTypeId) {
     psa_zmq_bounded_service_entry_t *entry = (psa_zmq_bounded_service_entry_t *) handle;
-    *msgTypeId = (unsigned int) (uintptr_t) hashMap_get(entry->msgTypeIds, msgType);
+    *msgTypeId = (unsigned int)(uintptr_t) hashMap_get(entry->msgTypeIds, msgType);
     return 0;
 }
 
-static void *psa_zmq_getPublisherService(void *handle, const celix_bundle_t *requestingBundle,
-                                         const celix_properties_t *svcProperties __attribute__((unused))) {
+static void* psa_zmq_getPublisherService(void *handle, const celix_bundle_t *requestingBundle, const celix_properties_t *svcProperties __attribute__((unused))) {
     pubsub_zmq_topic_sender_t *sender = handle;
     long bndId = celix_bundle_getId(requestingBundle);
 
     celixThreadMutex_lock(&sender->boundedServices.mutex);
-    psa_zmq_bounded_service_entry_t *entry = hashMap_get(sender->boundedServices.map, (void *) bndId);
+    psa_zmq_bounded_service_entry_t *entry = hashMap_get(sender->boundedServices.map, (void*)bndId);
     if (entry != NULL) {
         entry->getCount += 1;
     } else {
@@ -401,8 +390,7 @@
         entry->msgEntries = hashMap_create(NULL, NULL, NULL, NULL);
         entry->msgTypeIds = hashMap_create(utils_stringHash, NULL, utils_stringEquals, NULL);
 
-        int rc = sender->serializer->createSerializerMap(sender->serializer->handle,
-                                                         (celix_bundle_t *) requestingBundle, &entry->msgTypes);
+        int rc = sender->serializer->createSerializerMap(sender->serializer->handle, (celix_bundle_t*)requestingBundle, &entry->msgTypes);
         if (rc == 0) {
             hash_map_iterator_t iter = hashMapIterator_construct(entry->msgTypes);
             while (hashMapIterator_hasNext(&iter)) {
@@ -411,23 +399,22 @@
                 psa_zmq_send_msg_entry_t *sendEntry = calloc(1, sizeof(*sendEntry));
                 sendEntry->msgSer = hashMapEntry_getValue(hashMapEntry);
                 sendEntry->protSer = sender->protocol;
-                sendEntry->type = (int32_t) sendEntry->msgSer->msgId;
+                sendEntry->type = (int32_t)sendEntry->msgSer->msgId;
                 int major;
                 int minor;
                 version_getMajor(sendEntry->msgSer->msgVersion, &major);
                 version_getMinor(sendEntry->msgSer->msgVersion, &minor);
-                sendEntry->major = (uint8_t) major;
-                sendEntry->minor = (uint8_t) minor;
+                sendEntry->major = (uint8_t)major;
+                sendEntry->minor = (uint8_t)minor;
                 uuid_copy(sendEntry->originUUID, sender->fwUUID);
                 celixThreadMutex_create(&sendEntry->metrics.mutex, NULL);
                 hashMap_put(entry->msgEntries, key, sendEntry);
-                hashMap_put(entry->msgTypeIds, strndup(sendEntry->msgSer->msgName, 1024),
-                            (void *) (uintptr_t) sendEntry->msgSer->msgId);
+                hashMap_put(entry->msgTypeIds, strndup(sendEntry->msgSer->msgName, 1024), (void *)(uintptr_t) sendEntry->msgSer->msgId);
             }
             entry->service.handle = entry;
             entry->service.localMsgTypeIdForMsgType = psa_zmq_localMsgTypeIdForMsgType;
             entry->service.send = psa_zmq_topicPublicationSend;
-            hashMap_put(sender->boundedServices.map, (void *) bndId, entry);
+            hashMap_put(sender->boundedServices.map, (void*)bndId, entry);
         } else {
             L_ERROR("Error creating serializer map for ZMQ TopicSender %s/%s", sender->scope == NULL ? "(null)" : sender->scope, sender->topic);
         }
@@ -437,19 +424,18 @@
     return &entry->service;
 }
 
-static void psa_zmq_ungetPublisherService(void *handle, const celix_bundle_t *requestingBundle,
-                                          const celix_properties_t *svcProperties __attribute__((unused))) {
+static void psa_zmq_ungetPublisherService(void *handle, const celix_bundle_t *requestingBundle, const celix_properties_t *svcProperties __attribute__((unused))) {
     pubsub_zmq_topic_sender_t *sender = handle;
     long bndId = celix_bundle_getId(requestingBundle);
 
     celixThreadMutex_lock(&sender->boundedServices.mutex);
-    psa_zmq_bounded_service_entry_t *entry = hashMap_get(sender->boundedServices.map, (void *) bndId);
+    psa_zmq_bounded_service_entry_t *entry = hashMap_get(sender->boundedServices.map, (void*)bndId);
     if (entry != NULL) {
         entry->getCount -= 1;
     }
     if (entry != NULL && entry->getCount == 0) {
         //free entry
-        hashMap_remove(sender->boundedServices.map, (void *) bndId);
+        hashMap_remove(sender->boundedServices.map, (void*)bndId);
         int rc = sender->serializer->destroySerializerMap(sender->serializer->handle, entry->msgTypes);
         if (rc != 0) {
             L_ERROR("Error destroying publisher service, serializer not available / cannot get msg serializer map\n");
@@ -469,7 +455,7 @@
     celixThreadMutex_unlock(&sender->boundedServices.mutex);
 }
 
-pubsub_admin_sender_metrics_t *pubsub_zmqTopicSender_metrics(pubsub_zmq_topic_sender_t *sender) {
+pubsub_admin_sender_metrics_t* pubsub_zmqTopicSender_metrics(pubsub_zmq_topic_sender_t *sender) {
     pubsub_admin_sender_metrics_t *result = calloc(1, sizeof(*result));
     snprintf(result->scope, PUBSUB_AMDIN_METRICS_NAME_MAX, "%s", sender->scope == NULL ? PUBSUB_DEFAULT_ENDPOINT_SCOPE : sender->scope);
     snprintf(result->topic, PUBSUB_AMDIN_METRICS_NAME_MAX, "%s", sender->topic);
@@ -510,7 +496,7 @@
     }
 
     celixThreadMutex_unlock(&sender->boundedServices.mutex);
-    result->nrOfmsgMetrics = (int) count;
+    result->nrOfmsgMetrics = (int)count;
     return result;
 }
 
@@ -518,17 +504,16 @@
     free(msg);
 }
 
-static int
-psa_zmq_topicPublicationSend(void *handle, unsigned int msgTypeId, const void *inMsg, celix_properties_t *metadata) {
+static int psa_zmq_topicPublicationSend(void* handle, unsigned int msgTypeId, const void *inMsg, celix_properties_t *metadata) {
     int status = CELIX_SUCCESS;
     psa_zmq_bounded_service_entry_t *bound = handle;
     pubsub_zmq_topic_sender_t *sender = bound->parent;
     bool monitor = sender->metricsEnabled;
 
-    psa_zmq_send_msg_entry_t *entry = hashMap_get(bound->msgEntries, (void *) (uintptr_t) (msgTypeId));
+    psa_zmq_send_msg_entry_t *entry = hashMap_get(bound->msgEntries, (void*)(uintptr_t)(msgTypeId));
 
     //metrics updates
-    struct timespec sendTime = {0, 0};
+    struct timespec sendTime = { 0, 0 };
     struct timespec serializationStart;
     struct timespec serializationEnd;
     //int unknownMessageCountUpdate = 0;
@@ -539,25 +524,28 @@
     if (entry != NULL) {
         delay_first_send_for_late_joiners(sender);
 
+
+
         if (monitor) {
             clock_gettime(CLOCK_REALTIME, &serializationStart);
         }
+
+        void *serializedOutput = NULL;
         size_t serializedOutputLen = 0;
-        struct iovec *serializedOutput = NULL;
         status = entry->msgSer->serialize(entry->msgSer->handle, inMsg, &serializedOutput, &serializedOutputLen);
 
         if (monitor) {
             clock_gettime(CLOCK_REALTIME, &serializationEnd);
         }
+
         if (status == CELIX_SUCCESS /*ser ok*/) {
             celixThreadMutex_lock(&entry->sendLock);
 
-            bool cont = pubsubInterceptorHandler_invokePreSend(sender->interceptorsHandler, entry->msgSer->msgName,
-                                                               msgTypeId, inMsg, &metadata);
+            bool cont = pubsubInterceptorHandler_invokePreSend(sender->interceptorsHandler, entry->msgSer->msgName, msgTypeId, inMsg, &metadata);
             if (cont) {
                 pubsub_protocol_message_t message;
-                message.payload.payload = serializedOutput->iov_base;
-                message.payload.length = serializedOutput->iov_len;
+                message.payload.payload = serializedOutput;
+                message.payload.length = serializedOutputLen;
 
                 void *payloadData = NULL;
                 size_t payloadLength = 0;
@@ -577,8 +565,6 @@
                 message.header.msgMinorVersion = 0;
                 message.header.payloadSize = payloadLength;
                 message.header.metadataSize = metadataLength;
-                message.header.payloadPartSize = payloadLength;
-                message.header.payloadOffset = 0;
 
                 void *headerData = NULL;
                 size_t headerLength = 0;
@@ -603,8 +589,8 @@
                         zmq_msg_close(&msg1);
                     }
 
-                    //send Payload
-                    if (rc > 0 ) {
+                    //send header
+                    if (rc > 0) {
                         zmq_msg_init_data(&msg2, payloadData, payloadLength, psa_zmq_freeMsg, bound);
                         int flags = 0;
                         if (metadataLength > 0) {
@@ -617,7 +603,6 @@
                         }
                     }
 
-                    //send MetaData
                     if (rc > 0 && metadataLength > 0) {
                         zmq_msg_init_data(&msg3, metadataData, metadataLength, psa_zmq_freeMsg, bound);
                         rc = zmq_msg_send(&msg3, socket, 0);
@@ -626,6 +611,7 @@
                             zmq_msg_close(&msg3);
                         }
                     }
+
                     sendOk = rc > 0;
                 } else {
                     zmsg_t *msg = zmsg_new();
@@ -641,20 +627,14 @@
                         zmsg_destroy(&msg); //if send was not ok, no owner change -> destroy msg
                     }
 
-                    if (headerData) free(headerData);
-                    // Note: serialized Payload is deleted by serializer
-                    if (payloadData && (payloadData != message.payload.payload)) free(payloadData);
-                    if (metadataData) free(metadataData);
+                    free(headerData);
+                    free(payloadData);
+                    free(metadataData);
                 }
 
-                pubsubInterceptorHandler_invokePostSend(sender->interceptorsHandler, entry->msgSer->msgName, msgTypeId,
-                                                        inMsg, metadata);
-
-                if (message.metadata.metadata) celix_properties_destroy(message.metadata.metadata);
-                if (serializedOutput) {
-                    entry->msgSer->freeSerializeMsg(entry->msgSer->handle, serializedOutput, serializedOutputLen);
-                    free(serializedOutput);
-                }
+                pubsubInterceptorHandler_invokePostSend(sender->interceptorsHandler, entry->msgSer->msgName, msgTypeId, inMsg, metadata);
+
+                celix_properties_destroy(metadata);
 
                 celixThreadMutex_unlock(&entry->sendLock);
                 if (sendOk) {
@@ -666,22 +646,12 @@
             }
         } else {
             serializationErrorUpdate = 1;
-<<<<<<< HEAD
-            L_WARN("[PSA_ZMQ_TS] Error serialize message of type %s for scope/topic %s/%s", entry->msgSer->msgName,
-                   sender->scope, sender->topic);
-=======
             L_WARN("[PSA_ZMQ_TS] Error serialize message of type %s for scope/topic %s/%s", entry->msgSer->msgName, sender->scope == NULL ? "(null)" : sender->scope, sender->topic);
->>>>>>> fda72175
         }
     } else {
         //unknownMessageCountUpdate = 1;
         status = CELIX_SERVICE_EXCEPTION;
-<<<<<<< HEAD
-        L_WARN("[PSA_ZMQ_TS] Error cannot serialize message with msg type id %i for scope/topic %s/%s", msgTypeId,
-               sender->scope, sender->topic);
-=======
         L_WARN("[PSA_ZMQ_TS] Error cannot serialize message with msg type id %i for scope/topic %s/%s", msgTypeId, sender->scope == NULL ? "(null)" : sender->scope, sender->topic);
->>>>>>> fda72175
     }
 
 
@@ -690,13 +660,13 @@
 
         long n = entry->metrics.nrOfMessagesSend + entry->metrics.nrOfMessagesSendFailed;
         double diff = celix_difftime(&serializationStart, &serializationEnd);
-        double average = (entry->metrics.averageSerializationTimeInSeconds * n + diff) / (n + 1);
+        double average = (entry->metrics.averageSerializationTimeInSeconds * n + diff) / (n+1);
         entry->metrics.averageSerializationTimeInSeconds = average;
 
         if (entry->metrics.nrOfMessagesSend > 2) {
             diff = celix_difftime(&entry->metrics.lastMessageSend, &sendTime);
             n = entry->metrics.nrOfMessagesSend;
-            average = (entry->metrics.averageTimeBetweenMessagesInSeconds * n + diff) / (n + 1);
+            average = (entry->metrics.averageTimeBetweenMessagesInSeconds * n + diff) / (n+1);
             entry->metrics.averageTimeBetweenMessagesInSeconds = average;
         }
 
@@ -723,6 +693,6 @@
 }
 
 static unsigned int rand_range(unsigned int min, unsigned int max) {
-    double scaled = ((double) random()) / ((double) RAND_MAX);
-    return (unsigned int) ((max - min + 1) * scaled + min);
+    double scaled = ((double)random())/((double)RAND_MAX);
+    return (unsigned int)((max-min+1)*scaled + min);
 }