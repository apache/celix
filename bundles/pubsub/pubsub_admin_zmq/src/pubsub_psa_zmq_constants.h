--- conflicted
+++ resolved
@@ -70,11 +70,7 @@
  * Name of environment variable with ip/url to bind to
  * e.g. PSA_ZMQ_STATIC_BIND_FOR_topic_scope="ipc:///tmp/pubsub-pingtest"
  */
-<<<<<<< HEAD
-#define PUBSUB_ZMQ_STATIC_BIND_URL_ENV_NAME "PSA_ZMQ_STATIC_BIND_URL_FOR_"
-=======
 #define PUBSUB_ZMQ_STATIC_BIND_URL_FOR "PSA_ZMQ_STATIC_BIND_URL_FOR_"
->>>>>>> 7765a88e
 
 /**
  * Can be set in the topic properties to fix a static url used for discovery
@@ -97,11 +93,7 @@
  * Name of environment variable with space-separated list of ips/urls to connect to
  * e.g. PSA_ZMQ_STATIC_CONNECT_FOR_topic_scope="ipc:///tmp/pubsub-pingtest ipc:///tmp/pubsub-pongtest"
  */
-<<<<<<< HEAD
-#define PUBSUB_ZMQ_STATIC_CONNECT_URLS_ENV_NAME "PSA_ZMQ_STATIC_CONNECT_URL_FOR_"
-=======
 #define PUBSUB_ZMQ_STATIC_CONNECT_URLS_FOR "PSA_ZMQ_STATIC_CONNECT_URL_FOR_"
->>>>>>> 7765a88e
 
 /**
  * Realtime thread prio and scheduling information. This is used to setup the thread prio/sched of the
