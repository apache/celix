/*
 * Licensed to the Apache Software Foundation (ASF) under one
 * or more contributor license agreements.  See the NOTICE file
 * distributed with this work for additional information
 * regarding copyright ownership.  The ASF licenses this file
 * to you under the Apache License, Version 2.0 (the
 * "License"); you may not use this file except in compliance
 * with the License.  You may obtain a copy of the License at
 *
 *   http://www.apache.org/licenses/LICENSE-2.0
 *
 * Unless required by applicable law or agreed to in writing,
 * software distributed under the License is distributed on an
 * "AS IS" BASIS, WITHOUT WARRANTIES OR CONDITIONS OF ANY
 *  KIND, either express or implied.  See the License for the
 * specific language governing permissions and limitations
 * under the License.
 */

#include <pubsub_serializer.h>
#include <pubsub_protocol.h>
#include <stdlib.h>
#include <pubsub/subscriber.h>
#include <memory.h>
#include <pubsub_constants.h>

#if !defined(__APPLE__)

#include <sys/epoll.h>

#endif

#include <assert.h>
#include <pubsub_endpoint.h>
#include <arpa/inet.h>
#include <czmq.h>
#include <log_helper.h>
#include "pubsub_zmq_topic_receiver.h"
#include "pubsub_psa_zmq_constants.h"

#include <uuid/uuid.h>
#include <pubsub_admin_metrics.h>

#include "pubsub_interceptors_handler.h"

#include "celix_utils_api.h"

#define PSA_ZMQ_RECV_TIMEOUT 1000

#ifndef UUID_STR_LEN
#define UUID_STR_LEN 37
#endif


#define L_DEBUG(...) \
    logHelper_log(receiver->logHelper, OSGI_LOGSERVICE_DEBUG, __VA_ARGS__)
#define L_INFO(...) \
    logHelper_log(receiver->logHelper, OSGI_LOGSERVICE_INFO, __VA_ARGS__)
#define L_WARN(...) \
    logHelper_log(receiver->logHelper, OSGI_LOGSERVICE_WARNING, __VA_ARGS__)
#define L_ERROR(...) \
    logHelper_log(receiver->logHelper, OSGI_LOGSERVICE_ERROR, __VA_ARGS__)

struct pubsub_zmq_topic_receiver {
    celix_bundle_context_t *ctx;
    log_helper_t *logHelper;
    long serializerSvcId;
    pubsub_serializer_service_t *serializer;
    long protocolSvcId;
    pubsub_protocol_service_t *protocol;
    char *scope;
    char *topic;
    bool metricsEnabled;

    pubsub_interceptors_handler_t *interceptorsHandler;

    void *zmqCtx;
    void *zmqSock;

    char sync[8];

    struct {
        celix_thread_t thread;
        celix_thread_mutex_t mutex;
        bool running;
    } recvThread;

    struct {
        celix_thread_mutex_t mutex;
        hash_map_t *map; //key = zmq url, value = psa_zmq_requested_connection_entry_t*
        bool allConnected; //true if all requestedConnectection are connected
    } requestedConnections;

    long subscriberTrackerId;
    struct {
        celix_thread_mutex_t mutex;
        hash_map_t *map; //key = bnd id, value = psa_zmq_subscriber_entry_t
        bool allInitialized;
    } subscribers;
};

typedef struct psa_zmq_requested_connection_entry {
    char *url;
    bool connected;
    bool statically; //true if the connection is statically configured through the topic properties.
} psa_zmq_requested_connection_entry_t;

typedef struct psa_zmq_subscriber_metrics_entry_t {
    unsigned int msgTypeId;
    uuid_t origin;

    unsigned long nrOfMessagesReceived;
    unsigned long nrOfSerializationErrors;
    struct timespec lastMessageReceived;
    double averageTimeBetweenMessagesInSeconds;
    double averageSerializationTimeInSeconds;
    double averageDelayInSeconds;
    double maxDelayInSeconds;
    double minDelayInSeconds;
    unsigned int lastSeqNr;
    unsigned long nrOfMissingSeqNumbers;
} psa_zmq_subscriber_metrics_entry_t;

typedef struct psa_zmq_subscriber_entry {
    int usageCount;
    hash_map_t *msgTypes; //map from serializer svc
    hash_map_t *metrics; //key = msg type id, value = hash_map (key = origin uuid, value = psa_zmq_subscriber_metrics_entry_t*
    pubsub_subscriber_t *svc;
    bool initialized; //true if the init function is called through the receive thread
} psa_zmq_subscriber_entry_t;


static void pubsub_zmqTopicReceiver_addSubscriber(void *handle, void *svc, const celix_properties_t *props,
                                                  const celix_bundle_t *owner);

static void pubsub_zmqTopicReceiver_removeSubscriber(void *handle, void *svc, const celix_properties_t *props,
                                                     const celix_bundle_t *owner);

static void *psa_zmq_recvThread(void *data);

static void psa_zmq_connectToAllRequestedConnections(pubsub_zmq_topic_receiver_t *receiver);

static void psa_zmq_initializeAllSubscribers(pubsub_zmq_topic_receiver_t *receiver);

static void psa_zmq_setupZmqContext(pubsub_zmq_topic_receiver_t *receiver, const celix_properties_t *topicProperties);

static void psa_zmq_setupZmqSocket(pubsub_zmq_topic_receiver_t *receiver, const celix_properties_t *topicProperties);

static bool psa_zmq_checkVersion(version_pt msgVersion, uint16_t major, uint16_t minor);


pubsub_zmq_topic_receiver_t *pubsub_zmqTopicReceiver_create(celix_bundle_context_t *ctx,
                                                            log_helper_t *logHelper,
                                                            const char *scope,
                                                            const char *topic,
                                                            const celix_properties_t *topicProperties,
                                                            long serializerSvcId,
                                                            pubsub_serializer_service_t *serializer,
                                                            long protocolSvcId,
                                                            pubsub_protocol_service_t *protocol) {
    pubsub_zmq_topic_receiver_t *receiver = calloc(1, sizeof(*receiver));
    receiver->ctx = ctx;
    receiver->logHelper = logHelper;
    receiver->serializerSvcId = serializerSvcId;
    receiver->serializer = serializer;
    receiver->protocolSvcId = protocolSvcId;
    receiver->protocol = protocol;
    receiver->scope = scope == NULL ? NULL : strndup(scope, 1024 * 1024);
    receiver->topic = strndup(topic, 1024 * 1024);
    receiver->metricsEnabled = celix_bundleContext_getPropertyAsBool(ctx, PSA_ZMQ_METRICS_ENABLED,
                                                                     PSA_ZMQ_DEFAULT_METRICS_ENABLED);

    pubsubInterceptorsHandler_create(ctx, scope, topic, &receiver->interceptorsHandler);

#ifdef BUILD_WITH_ZMQ_SECURITY
    char* keys_bundle_dir = pubsub_getKeysBundleDir(bundle_context);
    if (keys_bundle_dir == NULL) {
        return CELIX_SERVICE_EXCEPTION;
    }

    const char* keys_file_path = NULL;
    const char* keys_file_name = NULL;
    bundleContext_getProperty(bundle_context, PROPERTY_KEYS_FILE_PATH, &keys_file_path);
    bundleContext_getProperty(bundle_context, PROPERTY_KEYS_FILE_NAME, &keys_file_name);

    char sub_cert_path[MAX_CERT_PATH_LENGTH];
    char pub_cert_path[MAX_CERT_PATH_LENGTH];

    //certificate path ".cache/bundle{id}/version0.0/./META-INF/keys/subscriber/private/sub_{topic}.key.enc"
    snprintf(sub_cert_path, MAX_CERT_PATH_LENGTH, "%s/META-INF/keys/subscriber/private/sub_%s.key.enc", keys_bundle_dir, topic);
    snprintf(pub_cert_path, MAX_CERT_PATH_LENGTH, "%s/META-INF/keys/publisher/public/pub_%s.pub", keys_bundle_dir, topic);
    free(keys_bundle_dir);

    printf("PSA_ZMQ_PSA_ZMQ_TS: Loading subscriber key '%s'\n", sub_cert_path);
    printf("PSA_ZMQ_PSA_ZMQ_TS: Loading publisher key '%s'\n", pub_cert_path);

    zcert_t* sub_cert = get_zcert_from_encoded_file((char *) keys_file_path, (char *) keys_file_name, sub_cert_path);
    if (sub_cert == NULL) {
        printf("PSA_ZMQ_PSA_ZMQ_TS: Cannot load key '%s'\n", sub_cert_path);
        return CELIX_SERVICE_EXCEPTION;
    }

    zcert_t* pub_cert = zcert_load(pub_cert_path);
    if (pub_cert == NULL) {
        zcert_destroy(&sub_cert);
        printf("PSA_ZMQ_PSA_ZMQ_TS: Cannot load key '%s'\n", pub_cert_path);
        return CELIX_SERVICE_EXCEPTION;
    }

    const char* pub_key = zcert_public_txt(pub_cert);
#endif
    receiver->zmqCtx = zmq_ctx_new();
    if (receiver->zmqCtx != NULL) {
        psa_zmq_setupZmqContext(receiver, topicProperties);
        receiver->zmqSock = zmq_socket(receiver->zmqCtx, ZMQ_SUB);
    } else {
        //LOG ctx problem
    }
    if (receiver->zmqSock != NULL) {
        psa_zmq_setupZmqSocket(receiver, topicProperties);
    } else if (receiver->zmqCtx != NULL) {
        //LOG sock problem
    }

    if (receiver->zmqSock == NULL) {
#ifdef BUILD_WITH_ZMQ_SECURITY
        zcert_destroy(&sub_cert);
        zcert_destroy(&pub_cert);
#endif
    }


    if (receiver->zmqSock != NULL) {
        celixThreadMutex_create(&receiver->subscribers.mutex, NULL);
        celixThreadMutex_create(&receiver->requestedConnections.mutex, NULL);
        celixThreadMutex_create(&receiver->recvThread.mutex, NULL);

        receiver->subscribers.map = hashMap_create(NULL, NULL, NULL, NULL);
        receiver->requestedConnections.map = hashMap_create(utils_stringHash, NULL, utils_stringEquals, NULL);
    }

    const char *staticConnectUrls = celix_properties_get(topicProperties, PUBSUB_ZMQ_STATIC_CONNECT_URLS, NULL);
    if (receiver->zmqSock != NULL && staticConnectUrls != NULL) {
        char *urlsCopy = strndup(staticConnectUrls, 1024 * 1024);
        char *url;
        char *save = urlsCopy;

        while ((url = strtok_r(save, " ", &save))) {
            psa_zmq_requested_connection_entry_t *entry = calloc(1, sizeof(*entry));
            entry->statically = true;
            entry->connected = false;
            entry->url = strndup(url, 1024 * 1024);
            hashMap_put(receiver->requestedConnections.map, entry->url, entry);
            receiver->requestedConnections.allConnected = false;
        }
        free(urlsCopy);
    }

    //track subscribers
    if (receiver->zmqSock != NULL) {
        int size = snprintf(NULL, 0, "(%s=%s)", PUBSUB_SUBSCRIBER_TOPIC, topic);
        char buf[size + 1];
        snprintf(buf, (size_t) size + 1, "(%s=%s)", PUBSUB_SUBSCRIBER_TOPIC, topic);
        celix_service_tracking_options_t opts = CELIX_EMPTY_SERVICE_TRACKING_OPTIONS;
        opts.filter.ignoreServiceLanguage = true;
        opts.filter.serviceName = PUBSUB_SUBSCRIBER_SERVICE_NAME;
        opts.filter.filter = buf;
        opts.callbackHandle = receiver;
        opts.addWithOwner = pubsub_zmqTopicReceiver_addSubscriber;
        opts.removeWithOwner = pubsub_zmqTopicReceiver_removeSubscriber;

        receiver->subscriberTrackerId = celix_bundleContext_trackServicesWithOptions(ctx, &opts);
    }

    if (receiver->zmqSock != NULL) {
        receiver->recvThread.running = true;
        celixThread_create(&receiver->recvThread.thread, NULL, psa_zmq_recvThread, receiver);
        char name[64];
        snprintf(name, 64, "ZMQ TR %s/%s", scope == NULL ? "(null)" : scope, topic);
        celixThread_setName(&receiver->recvThread.thread, name);
    }

    if (receiver->zmqSock == NULL) {
        if (receiver->scope != NULL) {
            free(receiver->scope);
        }
        free(receiver->topic);
        free(receiver);
        receiver = NULL;
        L_ERROR("[PSA_ZMQ] Cannot create TopicReceiver for %s/%s", scope == NULL ? "(null)" : scope, topic);
    }

    return receiver;
}

void pubsub_zmqTopicReceiver_destroy(pubsub_zmq_topic_receiver_t *receiver) {
    if (receiver != NULL) {

        celixThreadMutex_lock(&receiver->recvThread.mutex);
        receiver->recvThread.running = false;
        celixThreadMutex_unlock(&receiver->recvThread.mutex);
        celixThread_join(receiver->recvThread.thread, NULL);

        celix_bundleContext_stopTracker(receiver->ctx, receiver->subscriberTrackerId);

        celixThreadMutex_lock(&receiver->subscribers.mutex);
        hash_map_iterator_t iter = hashMapIterator_construct(receiver->subscribers.map);
        while (hashMapIterator_hasNext(&iter)) {
            psa_zmq_subscriber_entry_t *entry = hashMapIterator_nextValue(&iter);
            if (entry != NULL) {
                receiver->serializer->destroySerializerMap(receiver->serializer->handle, entry->msgTypes);
                free(entry);
            }

            hash_map_iterator_t iter2 = hashMapIterator_construct(entry->metrics);
            while (hashMapIterator_hasNext(&iter2)) {
                hash_map_t *origins = hashMapIterator_nextValue(&iter2);
                hashMap_destroy(origins, true, true);
            }
            hashMap_destroy(entry->metrics, false, false);
        }
        hashMap_destroy(receiver->subscribers.map, false, false);


        celixThreadMutex_unlock(&receiver->subscribers.mutex);

        celixThreadMutex_lock(&receiver->requestedConnections.mutex);
        iter = hashMapIterator_construct(receiver->requestedConnections.map);
        while (hashMapIterator_hasNext(&iter)) {
            psa_zmq_requested_connection_entry_t *entry = hashMapIterator_nextValue(&iter);
            if (entry != NULL) {
                free(entry->url);
                free(entry);
            }
        }
        hashMap_destroy(receiver->requestedConnections.map, false, false);
        celixThreadMutex_unlock(&receiver->requestedConnections.mutex);

        celixThreadMutex_destroy(&receiver->subscribers.mutex);
        celixThreadMutex_destroy(&receiver->requestedConnections.mutex);
        celixThreadMutex_destroy(&receiver->recvThread.mutex);

        zmq_close(receiver->zmqSock);
        zmq_ctx_term(receiver->zmqCtx);

        pubsubInterceptorsHandler_destroy(receiver->interceptorsHandler);

        free(receiver->scope);
        free(receiver->topic);
    }
    free(receiver);
}

const char *pubsub_zmqTopicReceiver_scope(pubsub_zmq_topic_receiver_t *receiver) {
    return receiver->scope;
}

const char *pubsub_zmqTopicReceiver_topic(pubsub_zmq_topic_receiver_t *receiver) {
    return receiver->topic;
}

long pubsub_zmqTopicReceiver_serializerSvcId(pubsub_zmq_topic_receiver_t *receiver) {
    return receiver->serializerSvcId;
}

long pubsub_zmqTopicReceiver_protocolSvcId(pubsub_zmq_topic_receiver_t *receiver) {
    return receiver->protocolSvcId;
}

void pubsub_zmqTopicReceiver_listConnections(pubsub_zmq_topic_receiver_t *receiver, celix_array_list_t *connectedUrls,
                                             celix_array_list_t *unconnectedUrls) {
    celixThreadMutex_lock(&receiver->requestedConnections.mutex);
    hash_map_iterator_t iter = hashMapIterator_construct(receiver->requestedConnections.map);
    while (hashMapIterator_hasNext(&iter)) {
        psa_zmq_requested_connection_entry_t *entry = hashMapIterator_nextValue(&iter);
        char *url = NULL;
        asprintf(&url, "%s%s", entry->url, entry->statically ? " (static)" : "");
        if (entry->connected) {
            celix_arrayList_add(connectedUrls, url);
        } else {
            celix_arrayList_add(unconnectedUrls, url);
        }
    }
    celixThreadMutex_unlock(&receiver->requestedConnections.mutex);
}


void pubsub_zmqTopicReceiver_connectTo(
<<<<<<< HEAD
    pubsub_zmq_topic_receiver_t *receiver,
    const char *url) {
    L_DEBUG("[PSA_ZMQ] TopicReceiver %s/%s connecting to zmq url %s", receiver->scope, receiver->topic, url);
=======
        pubsub_zmq_topic_receiver_t *receiver,
        const char *url) {
    L_DEBUG("[PSA_ZMQ] TopicReceiver %s/%s connecting to zmq url %s", receiver->scope == NULL ? "(null)" : receiver->scope, receiver->topic, url);
>>>>>>> fda72175

    celixThreadMutex_lock(&receiver->requestedConnections.mutex);
    psa_zmq_requested_connection_entry_t *entry = hashMap_get(receiver->requestedConnections.map, url);
    if (entry == NULL) {
        entry = calloc(1, sizeof(*entry));
        entry->url = strndup(url, 1024 * 1024);
        entry->connected = false;
        entry->statically = false;
        hashMap_put(receiver->requestedConnections.map, (void *) entry->url, entry);
        receiver->requestedConnections.allConnected = false;
    }
    celixThreadMutex_unlock(&receiver->requestedConnections.mutex);

    psa_zmq_connectToAllRequestedConnections(receiver);
}

void pubsub_zmqTopicReceiver_disconnectFrom(pubsub_zmq_topic_receiver_t *receiver, const char *url) {
    L_DEBUG("[PSA ZMQ] TopicReceiver %s/%s disconnect from zmq url %s", receiver->scope == NULL ? "(null)" : receiver->scope, receiver->topic, url);

    celixThreadMutex_lock(&receiver->requestedConnections.mutex);
    psa_zmq_requested_connection_entry_t *entry = hashMap_remove(receiver->requestedConnections.map, url);
    if (entry != NULL && entry->connected) {
        if (zmq_disconnect(receiver->zmqSock, url) == 0) {
            entry->connected = false;
        } else {
            L_WARN("[PSA_ZMQ] Error disconnecting from zmq url %s. (%s)", url, strerror(errno));
        }
    }
    if (entry != NULL) {
        free(entry->url);
        free(entry);
    }
    celixThreadMutex_unlock(&receiver->requestedConnections.mutex);
}

static void pubsub_zmqTopicReceiver_addSubscriber(void *handle, void *svc, const celix_properties_t *props,
                                                  const celix_bundle_t *bnd) {
    pubsub_zmq_topic_receiver_t *receiver = handle;

    long bndId = celix_bundle_getId(bnd);
    const char *subScope = celix_properties_get(props, PUBSUB_SUBSCRIBER_SCOPE, NULL);
    if (receiver->scope == NULL){
        if (subScope != NULL){
            return;
        }
    } else {
        if (strncmp(subScope, receiver->scope, strlen(receiver->scope)) != 0) {
            //not the same scope. ignore
            return;
        }
    }

    celixThreadMutex_lock(&receiver->subscribers.mutex);
    psa_zmq_subscriber_entry_t *entry = hashMap_get(receiver->subscribers.map, (void *) bndId);
    if (entry != NULL) {
        entry->usageCount += 1;
    } else {
        //new create entry
        entry = calloc(1, sizeof(*entry));
        entry->usageCount = 1;
        entry->svc = svc;
        entry->initialized = false;

        int rc = receiver->serializer->createSerializerMap(receiver->serializer->handle, (celix_bundle_t *) bnd,
                                                           &entry->msgTypes);

        if (rc == 0) {
            entry->metrics = hashMap_create(NULL, NULL, NULL, NULL);
            hash_map_iterator_t iter = hashMapIterator_construct(entry->msgTypes);
            while (hashMapIterator_hasNext(&iter)) {
                pubsub_msg_serializer_t *msgSer = hashMapIterator_nextValue(&iter);
                hash_map_t *origins = hashMap_create(utils_stringHash, NULL, utils_stringEquals, NULL);
                hashMap_put(entry->metrics, (void *) (uintptr_t) msgSer->msgId, origins);
            }
        }

        if (rc == 0) {
            hashMap_put(receiver->subscribers.map, (void *) bndId, entry);
        } else {
<<<<<<< HEAD
            L_ERROR("[PSA_ZMQ] Cannot create msg serializer map for TopicReceiver %s/%s", receiver->scope,
                    receiver->topic);
=======
            L_ERROR("[PSA_ZMQ] Cannot create msg serializer map for TopicReceiver %s/%s", receiver->scope == NULL ? "(null)" : receiver->scope, receiver->topic);
>>>>>>> fda72175
            free(entry);
        }
    }
    celixThreadMutex_unlock(&receiver->subscribers.mutex);
}

static void pubsub_zmqTopicReceiver_removeSubscriber(void *handle, void *svc, const celix_properties_t *props,
                                                     const celix_bundle_t *bnd) {
    pubsub_zmq_topic_receiver_t *receiver = handle;

    long bndId = celix_bundle_getId(bnd);

    celixThreadMutex_lock(&receiver->subscribers.mutex);
    psa_zmq_subscriber_entry_t *entry = hashMap_get(receiver->subscribers.map, (void *) bndId);
    if (entry != NULL) {
        entry->usageCount -= 1;
    }
    if (entry != NULL && entry->usageCount <= 0) {
        //remove entry
        hashMap_remove(receiver->subscribers.map, (void *) bndId);
        int rc = receiver->serializer->destroySerializerMap(receiver->serializer->handle, entry->msgTypes);
        if (rc != 0) {
<<<<<<< HEAD
            L_ERROR("[PSA_ZMQ] Cannot destroy msg serializers map for TopicReceiver %s/%s", receiver->scope,
                    receiver->topic);
=======
            L_ERROR("[PSA_ZMQ] Cannot destroy msg serializers map for TopicReceiver %s/%s", receiver->scope == NULL ? "(null)" : receiver->scope, receiver->topic);
>>>>>>> fda72175
        }
        hash_map_iterator_t iter = hashMapIterator_construct(entry->metrics);
        while (hashMapIterator_hasNext(&iter)) {
            hash_map_t *origins = hashMapIterator_nextValue(&iter);
            hashMap_destroy(origins, true, true);
        }
        hashMap_destroy(entry->metrics, false, false);
        free(entry);
    }
    celixThreadMutex_unlock(&receiver->subscribers.mutex);
}

static inline void
processMsgForSubscriberEntry(pubsub_zmq_topic_receiver_t *receiver, psa_zmq_subscriber_entry_t *entry,
                             pubsub_protocol_message_t *message, struct timespec *receiveTime) {
    //NOTE receiver->subscribers.mutex locked
    pubsub_msg_serializer_t *msgSer = hashMap_get(entry->msgTypes, (void *) (uintptr_t) (message->header.msgId));
    pubsub_subscriber_t *svc = entry->svc;
    bool monitor = receiver->metricsEnabled;

    //monitoring
    struct timespec beginSer;
    struct timespec endSer;
    int updateReceiveCount = 0;
    int updateSerError = 0;

    if (msgSer != NULL) {
        void *deserializedMsg = NULL;
        bool validVersion = psa_zmq_checkVersion(msgSer->msgVersion, message->header.msgMajorVersion,
                                                 message->header.msgMinorVersion);
        if (validVersion) {
            if (monitor) {
                clock_gettime(CLOCK_REALTIME, &beginSer);
            }
            struct iovec deSerializeBuffer;
            deSerializeBuffer.iov_base = message->payload.payload;
            deSerializeBuffer.iov_len  = message->payload.length;
            celix_status_t status = msgSer->deserialize(msgSer->handle, &deSerializeBuffer, 0, &deserializedMsg);
            if (monitor) {
                clock_gettime(CLOCK_REALTIME, &endSer);
            }
            if (status == CELIX_SUCCESS) {

                const char *msgType = msgSer->msgName;
                uint32_t msgId = message->header.msgId;
                celix_properties_t *metadata = message->metadata.metadata;
                bool cont = pubsubInterceptorHandler_invokePreReceive(receiver->interceptorsHandler, msgType, msgId,
                                                                      deserializedMsg, &metadata);
                if (cont) {
                    bool release = true;
                    svc->receive(svc->handle, msgSer->msgName, msgSer->msgId, deserializedMsg,
                                 metadata, &release);
                    if (release) {
                        msgSer->freeDeserializeMsg(msgSer->handle, deserializedMsg);
                    }

                    pubsubInterceptorHandler_invokePostReceive(receiver->interceptorsHandler, msgType, msgId,
                                                               deserializedMsg, metadata);

                    updateReceiveCount += 1;
                }
            } else {
                updateSerError += 1;
<<<<<<< HEAD
                L_WARN("[PSA_ZMQ_TR] Cannot deserialize msg type %s for scope/topic %s/%s", msgSer->msgName,
                       receiver->scope, receiver->topic);
=======
                L_WARN("[PSA_ZMQ_TR] Cannot deserialize msg type %s for scope/topic %s/%s", msgSer->msgName, receiver->scope == NULL ? "(null)" : receiver->scope, receiver->topic);
>>>>>>> fda72175
            }
        }
    } else {
        L_WARN("[PSA_ZMQ_TR] Cannot find serializer for type id 0x%X", message->header.msgId);
    }

    if (msgSer != NULL && monitor) {
        // TODO disabled for now, should move to an interceptor?
//        hash_map_t *origins = hashMap_get(entry->metrics, (void*)(uintptr_t )message->header.msgId);
//        char uuidStr[UUID_STR_LEN+1];
//        uuid_unparse(hdr->originUUID, uuidStr);
//        psa_zmq_subscriber_metrics_entry_t *metrics = hashMap_get(origins, uuidStr);
//
//        if (metrics == NULL) {
//            metrics = calloc(1, sizeof(*metrics));
//            hashMap_put(origins, strndup(uuidStr, UUID_STR_LEN+1), metrics);
//            uuid_copy(metrics->origin, hdr->originUUID);
//            metrics->msgTypeId = hdr->type;
//            metrics->maxDelayInSeconds = -INFINITY;
//            metrics->minDelayInSeconds = INFINITY;
//            metrics->lastSeqNr = 0;
//        }
//
//        double diff = celix_difftime(&beginSer, &endSer);
//        long n = metrics->nrOfMessagesReceived;
//        metrics->averageSerializationTimeInSeconds = (metrics->averageSerializationTimeInSeconds * n + diff) / (n+1);
//
//        diff = celix_difftime(&metrics->lastMessageReceived, receiveTime);
//        n = metrics->nrOfMessagesReceived;
//        if (metrics->nrOfMessagesReceived >= 1) {
//            metrics->averageTimeBetweenMessagesInSeconds = (metrics->averageTimeBetweenMessagesInSeconds * n + diff) / (n + 1);
//        }
//        metrics->lastMessageReceived = *receiveTime;
//
//
//        int incr = hdr->seqNr - metrics->lastSeqNr;
//        if (metrics->lastSeqNr >0 && incr > 1) {
//            metrics->nrOfMissingSeqNumbers += (incr - 1);
//            L_WARN("Missing message seq nr went from %i to %i", metrics->lastSeqNr, hdr->seqNr);
//        }
//        metrics->lastSeqNr = hdr->seqNr;
//
//        struct timespec sendTime;
//        sendTime.tv_sec = (time_t)hdr->sendtimeSeconds;
//        sendTime.tv_nsec = (long)hdr->sendTimeNanoseconds; //TODO FIXME the tv_nsec is not correct
//        diff = celix_difftime(&sendTime, receiveTime);
//        metrics->averageDelayInSeconds = (metrics->averageDelayInSeconds * n + diff) / (n+1);
//        if (diff < metrics->minDelayInSeconds) {
//            metrics->minDelayInSeconds = diff;
//        }
//        if (diff > metrics->maxDelayInSeconds) {
//            metrics->maxDelayInSeconds = diff;
//        }
//
//        metrics->nrOfMessagesReceived += updateReceiveCount;
//        metrics->nrOfSerializationErrors += updateSerError;
    }
}

static inline void
processMsg(pubsub_zmq_topic_receiver_t *receiver, pubsub_protocol_message_t *message, struct timespec *receiveTime) {
    celixThreadMutex_lock(&receiver->subscribers.mutex);
    hash_map_iterator_t iter = hashMapIterator_construct(receiver->subscribers.map);
    while (hashMapIterator_hasNext(&iter)) {
        psa_zmq_subscriber_entry_t *entry = hashMapIterator_nextValue(&iter);
        if (entry != NULL) {
            processMsgForSubscriberEntry(receiver, entry, message, receiveTime);
        }
    }
    celixThreadMutex_unlock(&receiver->subscribers.mutex);
}

static void *psa_zmq_recvThread(void *data) {
    pubsub_zmq_topic_receiver_t *receiver = data;

    celixThreadMutex_lock(&receiver->recvThread.mutex);
    bool running = receiver->recvThread.running;
    celixThreadMutex_unlock(&receiver->recvThread.mutex);

    celixThreadMutex_lock(&receiver->requestedConnections.mutex);
    bool allConnected = receiver->requestedConnections.allConnected;
    celixThreadMutex_unlock(&receiver->requestedConnections.mutex);

    celixThreadMutex_lock(&receiver->subscribers.mutex);
    bool allInitialized = receiver->subscribers.allInitialized;
    celixThreadMutex_unlock(&receiver->subscribers.mutex);

    while (running) {
        if (!allConnected) {
            psa_zmq_connectToAllRequestedConnections(receiver);
        }
        if (!allInitialized) {
            psa_zmq_initializeAllSubscribers(receiver);
        }

        zmsg_t *zmsg = zmsg_recv(receiver->zmqSock);
        if (zmsg != NULL) {
            if (zmsg_size(zmsg) < 2) {
                L_WARN(
                    "[PSA_ZMQ_TR] Always expecting at least frames per zmsg (header + payload (+ metadata)), got %i frames",
                    (int) zmsg_size(zmsg));
            } else {
                zframe_t *header = zmsg_pop(zmsg); // header
                zframe_t *payload = NULL;
                zframe_t *metadata = NULL;

                pubsub_protocol_message_t message;
                receiver->protocol->decodeHeader(receiver->protocol->handle, zframe_data(header), zframe_size(header),
                                                 &message);
                if (message.header.payloadSize > 0) {
                    payload = zmsg_pop(zmsg);
                    receiver->protocol->decodePayload(receiver->protocol->handle, zframe_data(payload),
                                                      zframe_size(payload), &message);
                } else {
                    message.payload.payload = NULL;
                    message.payload.length = 0;
                }
                if (message.header.metadataSize > 0) {
                    metadata = zmsg_pop(zmsg);
                    receiver->protocol->decodeMetadata(receiver->protocol->handle, zframe_data(metadata),
                                                       zframe_size(metadata), &message);
                } else {
                    message.metadata.metadata = NULL;
                }
                if (header != NULL && payload != NULL) {
                    struct timespec receiveTime;
                    clock_gettime(CLOCK_REALTIME, &receiveTime);
                    processMsg(receiver, &message, &receiveTime);
                }
                celix_properties_destroy(message.metadata.metadata);
                zframe_destroy(&header);
                zframe_destroy(&payload);
                zframe_destroy(&metadata);
            }
            zmsg_destroy(&zmsg);
        } else {
            if (errno == EAGAIN) {
                //nop
            } else if (errno == EINTR) {
                L_DEBUG("[PSA_ZMQ_TR] zmsg_recv interrupted");
            } else {
                L_WARN("[PSA_ZMQ_TR] Error receiving zmq message: %s", strerror(errno));
            }
        }

        celixThreadMutex_lock(&receiver->recvThread.mutex);
        running = receiver->recvThread.running;
        celixThreadMutex_unlock(&receiver->recvThread.mutex);

        celixThreadMutex_lock(&receiver->requestedConnections.mutex);
        allConnected = receiver->requestedConnections.allConnected;
        celixThreadMutex_unlock(&receiver->requestedConnections.mutex);

        celixThreadMutex_lock(&receiver->subscribers.mutex);
        allInitialized = receiver->subscribers.allInitialized;
        celixThreadMutex_unlock(&receiver->subscribers.mutex);
    } // while

    return NULL;
}

pubsub_admin_receiver_metrics_t *pubsub_zmqTopicReceiver_metrics(pubsub_zmq_topic_receiver_t *receiver) {
    pubsub_admin_receiver_metrics_t *result = calloc(1, sizeof(*result));
    snprintf(result->scope, PUBSUB_AMDIN_METRICS_NAME_MAX, "%s", receiver->scope == NULL ? PUBSUB_DEFAULT_ENDPOINT_SCOPE : receiver->scope);
    snprintf(result->topic, PUBSUB_AMDIN_METRICS_NAME_MAX, "%s", receiver->topic);

    int msgTypesCount = 0;
    celixThreadMutex_lock(&receiver->subscribers.mutex);
    hash_map_iterator_t iter = hashMapIterator_construct(receiver->subscribers.map);
    while (hashMapIterator_hasNext(&iter)) {
        psa_zmq_subscriber_entry_t *entry = hashMapIterator_nextValue(&iter);
        hash_map_iterator_t iter2 = hashMapIterator_construct(entry->metrics);
        while (hashMapIterator_hasNext(&iter2)) {
            hashMapIterator_nextValue(&iter2);
            msgTypesCount += 1;
        }
    }

    result->nrOfMsgTypes = (unsigned long) msgTypesCount;
    result->msgTypes = calloc(msgTypesCount, sizeof(*result->msgTypes));
    int i = 0;
    iter = hashMapIterator_construct(receiver->subscribers.map);
    while (hashMapIterator_hasNext(&iter)) {
        psa_zmq_subscriber_entry_t *entry = hashMapIterator_nextValue(&iter);
        hash_map_iterator_t iter2 = hashMapIterator_construct(entry->metrics);
        while (hashMapIterator_hasNext(&iter2)) {
            hash_map_t *origins = hashMapIterator_nextValue(&iter2);
            result->msgTypes[i].origins = calloc((size_t) hashMap_size(origins),
                                                 sizeof(*(result->msgTypes[i].origins)));
            result->msgTypes[i].nrOfOrigins = hashMap_size(origins);
            int k = 0;
            hash_map_iterator_t iter3 = hashMapIterator_construct(origins);
            while (hashMapIterator_hasNext(&iter3)) {
                psa_zmq_subscriber_metrics_entry_t *metrics = hashMapIterator_nextValue(&iter3);
                result->msgTypes[i].typeId = metrics->msgTypeId;
                pubsub_msg_serializer_t *msgSer = hashMap_get(entry->msgTypes, (void *) (uintptr_t) metrics->msgTypeId);
                if (msgSer) {
                    snprintf(result->msgTypes[i].typeFqn, PUBSUB_AMDIN_METRICS_NAME_MAX, "%s", msgSer->msgName);
                    uuid_copy(result->msgTypes[i].origins[k].originUUID, metrics->origin);
                    result->msgTypes[i].origins[k].nrOfMessagesReceived = metrics->nrOfMessagesReceived;
                    result->msgTypes[i].origins[k].nrOfSerializationErrors = metrics->nrOfSerializationErrors;
                    result->msgTypes[i].origins[k].averageDelayInSeconds = metrics->averageDelayInSeconds;
                    result->msgTypes[i].origins[k].maxDelayInSeconds = metrics->maxDelayInSeconds;
                    result->msgTypes[i].origins[k].minDelayInSeconds = metrics->minDelayInSeconds;
                    result->msgTypes[i].origins[k].averageTimeBetweenMessagesInSeconds = metrics->averageTimeBetweenMessagesInSeconds;
                    result->msgTypes[i].origins[k].averageSerializationTimeInSeconds = metrics->averageSerializationTimeInSeconds;
                    result->msgTypes[i].origins[k].lastMessageReceived = metrics->lastMessageReceived;
                    result->msgTypes[i].origins[k].nrOfMissingSeqNumbers = metrics->nrOfMissingSeqNumbers;

                    k += 1;
                } else {
                    L_WARN("[PSA_ZMQ]: Error cannot find key 0x%X in msg map during metrics collection!\n",
                           metrics->msgTypeId);
                }
            }
            i += 1;
        }
    }

    celixThreadMutex_unlock(&receiver->subscribers.mutex);

    return result;
}


static void psa_zmq_connectToAllRequestedConnections(pubsub_zmq_topic_receiver_t *receiver) {
    celixThreadMutex_lock(&receiver->requestedConnections.mutex);
    if (!receiver->requestedConnections.allConnected) {
        bool allConnected = true;
        hash_map_iterator_t iter = hashMapIterator_construct(receiver->requestedConnections.map);
        while (hashMapIterator_hasNext(&iter)) {
            psa_zmq_requested_connection_entry_t *entry = hashMapIterator_nextValue(&iter);
            if (!entry->connected) {
                if (zmq_connect(receiver->zmqSock, entry->url) == 0) {
                    entry->connected = true;
                } else {
                    L_WARN("[PSA_ZMQ] Error connecting to zmq url %s. (%s)", entry->url, strerror(errno));
                    allConnected = false;
                }
            }
        }
        receiver->requestedConnections.allConnected = allConnected;
    }
    celixThreadMutex_unlock(&receiver->requestedConnections.mutex);
}

static void psa_zmq_initializeAllSubscribers(pubsub_zmq_topic_receiver_t *receiver) {
    celixThreadMutex_lock(&receiver->subscribers.mutex);
    if (!receiver->subscribers.allInitialized) {
        bool allInitialized = true;
        hash_map_iterator_t iter = hashMapIterator_construct(receiver->subscribers.map);
        while (hashMapIterator_hasNext(&iter)) {
            psa_zmq_subscriber_entry_t *entry = hashMapIterator_nextValue(&iter);
            if (!entry->initialized) {
                int rc = 0;
                if (entry->svc != NULL && entry->svc->init != NULL) {
                    rc = entry->svc->init(entry->svc->handle);
                }
                if (rc == 0) {
                    entry->initialized = true;
                } else {
                    L_WARN("Cannot initialize subscriber svc. Got rc %i", rc);
                    allInitialized = false;
                }
            }
        }
        receiver->subscribers.allInitialized = allInitialized;
    }
    celixThreadMutex_unlock(&receiver->subscribers.mutex);
}

static void psa_zmq_setupZmqContext(pubsub_zmq_topic_receiver_t *receiver, const celix_properties_t *topicProperties) {
    //NOTE. ZMQ will abort when performing a sched_setscheduler without permission.
    //As result permission has to be checked first.
    //TODO update this to use cap_get_pid and cap-get_flag instead of check user is root (note adds dep to -lcap)
    bool gotPermission = false;
    if (getuid() == 0) {
        gotPermission = true;
    }


    long prio = celix_properties_getAsLong(topicProperties, PUBSUB_ZMQ_THREAD_REALTIME_PRIO, -1L);
    if (prio > 0 && prio < 100) {
        if (gotPermission) {
            zmq_ctx_set(receiver->zmqCtx, ZMQ_THREAD_PRIORITY, (int) prio);
        } else {
            L_INFO("Skipping configuration of thread prio to %i. No permission\n", (int) prio);
        }
    }

    const char *sched = celix_properties_get(topicProperties, PUBSUB_ZMQ_THREAD_REALTIME_SCHED, NULL);
    if (sched != NULL) {
        int policy = ZMQ_THREAD_SCHED_POLICY_DFLT;
        if (strncmp("SCHED_OTHER", sched, 16) == 0) {
            policy = SCHED_OTHER;
#if !defined(__APPLE__)
        } else if (strncmp("SCHED_BATCH", sched, 16) == 0) {
            policy = SCHED_BATCH;
        } else if (strncmp("SCHED_IDLE", sched, 16) == 0) {
            policy = SCHED_IDLE;
#endif
        } else if (strncmp("SCHED_FIFO", sched, 16) == 0) {
            policy = SCHED_FIFO;
        } else if (strncmp("SCHED_RR", sched, 16) == 0) {
            policy = SCHED_RR;
        }
        if (gotPermission) {
            zmq_ctx_set(receiver->zmqCtx, ZMQ_THREAD_SCHED_POLICY, policy);
        } else {
            L_INFO("Skipping configuration of thread scheduling to %s. No permission\n", sched);
        }
    }
}

static void psa_zmq_setupZmqSocket(pubsub_zmq_topic_receiver_t *receiver, const celix_properties_t *topicProperties) {
    int timeout = PSA_ZMQ_RECV_TIMEOUT;
    int res = zmq_setsockopt(receiver->zmqSock, ZMQ_RCVTIMEO, &timeout, sizeof(timeout));
    if (res) {
        L_ERROR("[PSA_ZMQ] Cannot set ZMQ socket option ZMQ_RCVTIMEO errno=%d", errno);
    }

#ifdef ZMQ_HWM
    long hwmProp = celix_properties_getAsLong(topicProperties, PUBSUB_ZMQ_HWM, -1L);
    if (hwmProp >= 0) {
        unsigned long hwm = (unsigned long)hwmProp;
        zmq_setsockopt(receiver->zmqSock, ZMQ_HWM, &hwm, sizeof(hwm));
    }
#endif

#ifdef BUILD_WITH_ZMQ_SECURITY

    zcert_apply (sub_cert, zmq_s);
    zsock_set_curve_serverkey (zmq_s, pub_key); //apply key of publisher to socket of subscriber
#endif
    receiver->protocol->getSyncHeader(receiver->protocol->handle, receiver->sync);
    zsock_set_subscribe(receiver->zmqSock, receiver->sync);

#ifdef BUILD_WITH_ZMQ_SECURITY
    ts->zmq_cert = sub_cert;
    ts->zmq_pub_cert = pub_cert;
#endif
}

static bool psa_zmq_checkVersion(version_pt msgVersion, uint16_t major, uint16_t minor) {
    bool check = false;

    if (major == 0 && minor == 0) {
        //no check
        return true;
    }

    int versionMajor;
    int versionMinor;
    if (msgVersion != NULL) {
        version_getMajor(msgVersion, &versionMajor);
        version_getMinor(msgVersion, &versionMinor);
        if (major == ((unsigned char) versionMajor)) { /* Different major means incompatible */
            check = (minor >=
                     ((unsigned char) versionMinor)); /* Compatible only if the provider has a minor equals or greater (means compatible update) */
        }
    }

    return check;
}<|MERGE_RESOLUTION|>--- conflicted
+++ resolved
@@ -23,13 +23,9 @@
 #include <pubsub/subscriber.h>
 #include <memory.h>
 #include <pubsub_constants.h>
-
 #if !defined(__APPLE__)
-
-#include <sys/epoll.h>
-
+    #include <sys/epoll.h>
 #endif
-
 #include <assert.h>
 #include <pubsub_endpoint.h>
 #include <arpa/inet.h>
@@ -76,8 +72,6 @@
 
     void *zmqCtx;
     void *zmqSock;
-
-    char sync[8];
 
     struct {
         celix_thread_t thread;
@@ -130,34 +124,25 @@
 } psa_zmq_subscriber_entry_t;
 
 
-static void pubsub_zmqTopicReceiver_addSubscriber(void *handle, void *svc, const celix_properties_t *props,
-                                                  const celix_bundle_t *owner);
-
-static void pubsub_zmqTopicReceiver_removeSubscriber(void *handle, void *svc, const celix_properties_t *props,
-                                                     const celix_bundle_t *owner);
-
-static void *psa_zmq_recvThread(void *data);
-
+static void pubsub_zmqTopicReceiver_addSubscriber(void *handle, void *svc, const celix_properties_t *props, const celix_bundle_t *owner);
+static void pubsub_zmqTopicReceiver_removeSubscriber(void *handle, void *svc, const celix_properties_t *props, const celix_bundle_t *owner);
+static void* psa_zmq_recvThread(void * data);
 static void psa_zmq_connectToAllRequestedConnections(pubsub_zmq_topic_receiver_t *receiver);
-
 static void psa_zmq_initializeAllSubscribers(pubsub_zmq_topic_receiver_t *receiver);
-
 static void psa_zmq_setupZmqContext(pubsub_zmq_topic_receiver_t *receiver, const celix_properties_t *topicProperties);
-
 static void psa_zmq_setupZmqSocket(pubsub_zmq_topic_receiver_t *receiver, const celix_properties_t *topicProperties);
-
 static bool psa_zmq_checkVersion(version_pt msgVersion, uint16_t major, uint16_t minor);
 
 
-pubsub_zmq_topic_receiver_t *pubsub_zmqTopicReceiver_create(celix_bundle_context_t *ctx,
-                                                            log_helper_t *logHelper,
-                                                            const char *scope,
-                                                            const char *topic,
-                                                            const celix_properties_t *topicProperties,
-                                                            long serializerSvcId,
-                                                            pubsub_serializer_service_t *serializer,
-                                                            long protocolSvcId,
-                                                            pubsub_protocol_service_t *protocol) {
+pubsub_zmq_topic_receiver_t* pubsub_zmqTopicReceiver_create(celix_bundle_context_t *ctx,
+                                                              log_helper_t *logHelper,
+                                                              const char *scope,
+                                                              const char *topic,
+                                                              const celix_properties_t *topicProperties,
+                                                              long serializerSvcId,
+                                                              pubsub_serializer_service_t *serializer,
+                                                              long protocolSvcId,
+                                                              pubsub_protocol_service_t *protocol) {
     pubsub_zmq_topic_receiver_t *receiver = calloc(1, sizeof(*receiver));
     receiver->ctx = ctx;
     receiver->logHelper = logHelper;
@@ -167,8 +152,7 @@
     receiver->protocol = protocol;
     receiver->scope = scope == NULL ? NULL : strndup(scope, 1024 * 1024);
     receiver->topic = strndup(topic, 1024 * 1024);
-    receiver->metricsEnabled = celix_bundleContext_getPropertyAsBool(ctx, PSA_ZMQ_METRICS_ENABLED,
-                                                                     PSA_ZMQ_DEFAULT_METRICS_ENABLED);
+    receiver->metricsEnabled = celix_bundleContext_getPropertyAsBool(ctx, PSA_ZMQ_METRICS_ENABLED, PSA_ZMQ_DEFAULT_METRICS_ENABLED);
 
     pubsubInterceptorsHandler_create(ctx, scope, topic, &receiver->interceptorsHandler);
 
@@ -241,15 +225,15 @@
 
     const char *staticConnectUrls = celix_properties_get(topicProperties, PUBSUB_ZMQ_STATIC_CONNECT_URLS, NULL);
     if (receiver->zmqSock != NULL && staticConnectUrls != NULL) {
-        char *urlsCopy = strndup(staticConnectUrls, 1024 * 1024);
-        char *url;
-        char *save = urlsCopy;
+        char *urlsCopy = strndup(staticConnectUrls, 1024*1024);
+        char* url;
+        char* save = urlsCopy;
 
         while ((url = strtok_r(save, " ", &save))) {
             psa_zmq_requested_connection_entry_t *entry = calloc(1, sizeof(*entry));
             entry->statically = true;
             entry->connected = false;
-            entry->url = strndup(url, 1024 * 1024);
+            entry->url = strndup(url, 1024*1024);
             hashMap_put(receiver->requestedConnections.map, entry->url, entry);
             receiver->requestedConnections.allConnected = false;
         }
@@ -257,10 +241,10 @@
     }
 
     //track subscribers
-    if (receiver->zmqSock != NULL) {
+    if (receiver->zmqSock != NULL ) {
         int size = snprintf(NULL, 0, "(%s=%s)", PUBSUB_SUBSCRIBER_TOPIC, topic);
-        char buf[size + 1];
-        snprintf(buf, (size_t) size + 1, "(%s=%s)", PUBSUB_SUBSCRIBER_TOPIC, topic);
+        char buf[size+1];
+        snprintf(buf, (size_t)size+1, "(%s=%s)", PUBSUB_SUBSCRIBER_TOPIC, topic);
         celix_service_tracking_options_t opts = CELIX_EMPTY_SERVICE_TRACKING_OPTIONS;
         opts.filter.ignoreServiceLanguage = true;
         opts.filter.serviceName = PUBSUB_SUBSCRIBER_SERVICE_NAME;
@@ -272,7 +256,7 @@
         receiver->subscriberTrackerId = celix_bundleContext_trackServicesWithOptions(ctx, &opts);
     }
 
-    if (receiver->zmqSock != NULL) {
+    if (receiver->zmqSock != NULL ) {
         receiver->recvThread.running = true;
         celixThread_create(&receiver->recvThread.thread, NULL, psa_zmq_recvThread, receiver);
         char name[64];
@@ -307,7 +291,7 @@
         hash_map_iterator_t iter = hashMapIterator_construct(receiver->subscribers.map);
         while (hashMapIterator_hasNext(&iter)) {
             psa_zmq_subscriber_entry_t *entry = hashMapIterator_nextValue(&iter);
-            if (entry != NULL) {
+            if (entry != NULL)  {
                 receiver->serializer->destroySerializerMap(receiver->serializer->handle, entry->msgTypes);
                 free(entry);
             }
@@ -351,11 +335,10 @@
     free(receiver);
 }
 
-const char *pubsub_zmqTopicReceiver_scope(pubsub_zmq_topic_receiver_t *receiver) {
+const char* pubsub_zmqTopicReceiver_scope(pubsub_zmq_topic_receiver_t *receiver) {
     return receiver->scope;
 }
-
-const char *pubsub_zmqTopicReceiver_topic(pubsub_zmq_topic_receiver_t *receiver) {
+const char* pubsub_zmqTopicReceiver_topic(pubsub_zmq_topic_receiver_t *receiver) {
     return receiver->topic;
 }
 
@@ -367,8 +350,7 @@
     return receiver->protocolSvcId;
 }
 
-void pubsub_zmqTopicReceiver_listConnections(pubsub_zmq_topic_receiver_t *receiver, celix_array_list_t *connectedUrls,
-                                             celix_array_list_t *unconnectedUrls) {
+void pubsub_zmqTopicReceiver_listConnections(pubsub_zmq_topic_receiver_t *receiver, celix_array_list_t *connectedUrls, celix_array_list_t *unconnectedUrls) {
     celixThreadMutex_lock(&receiver->requestedConnections.mutex);
     hash_map_iterator_t iter = hashMapIterator_construct(receiver->requestedConnections.map);
     while (hashMapIterator_hasNext(&iter)) {
@@ -386,24 +368,18 @@
 
 
 void pubsub_zmqTopicReceiver_connectTo(
-<<<<<<< HEAD
-    pubsub_zmq_topic_receiver_t *receiver,
-    const char *url) {
-    L_DEBUG("[PSA_ZMQ] TopicReceiver %s/%s connecting to zmq url %s", receiver->scope, receiver->topic, url);
-=======
         pubsub_zmq_topic_receiver_t *receiver,
         const char *url) {
     L_DEBUG("[PSA_ZMQ] TopicReceiver %s/%s connecting to zmq url %s", receiver->scope == NULL ? "(null)" : receiver->scope, receiver->topic, url);
->>>>>>> fda72175
 
     celixThreadMutex_lock(&receiver->requestedConnections.mutex);
     psa_zmq_requested_connection_entry_t *entry = hashMap_get(receiver->requestedConnections.map, url);
     if (entry == NULL) {
         entry = calloc(1, sizeof(*entry));
-        entry->url = strndup(url, 1024 * 1024);
+        entry->url = strndup(url, 1024*1024);
         entry->connected = false;
         entry->statically = false;
-        hashMap_put(receiver->requestedConnections.map, (void *) entry->url, entry);
+        hashMap_put(receiver->requestedConnections.map, (void*)entry->url, entry);
         receiver->requestedConnections.allConnected = false;
     }
     celixThreadMutex_unlock(&receiver->requestedConnections.mutex);
@@ -430,8 +406,7 @@
     celixThreadMutex_unlock(&receiver->requestedConnections.mutex);
 }
 
-static void pubsub_zmqTopicReceiver_addSubscriber(void *handle, void *svc, const celix_properties_t *props,
-                                                  const celix_bundle_t *bnd) {
+static void pubsub_zmqTopicReceiver_addSubscriber(void *handle, void *svc, const celix_properties_t *props, const celix_bundle_t *bnd) {
     pubsub_zmq_topic_receiver_t *receiver = handle;
 
     long bndId = celix_bundle_getId(bnd);
@@ -448,7 +423,7 @@
     }
 
     celixThreadMutex_lock(&receiver->subscribers.mutex);
-    psa_zmq_subscriber_entry_t *entry = hashMap_get(receiver->subscribers.map, (void *) bndId);
+    psa_zmq_subscriber_entry_t *entry = hashMap_get(receiver->subscribers.map, (void*)bndId);
     if (entry != NULL) {
         entry->usageCount += 1;
     } else {
@@ -458,8 +433,7 @@
         entry->svc = svc;
         entry->initialized = false;
 
-        int rc = receiver->serializer->createSerializerMap(receiver->serializer->handle, (celix_bundle_t *) bnd,
-                                                           &entry->msgTypes);
+        int rc = receiver->serializer->createSerializerMap(receiver->serializer->handle, (celix_bundle_t*)bnd, &entry->msgTypes);
 
         if (rc == 0) {
             entry->metrics = hashMap_create(NULL, NULL, NULL, NULL);
@@ -467,47 +441,36 @@
             while (hashMapIterator_hasNext(&iter)) {
                 pubsub_msg_serializer_t *msgSer = hashMapIterator_nextValue(&iter);
                 hash_map_t *origins = hashMap_create(utils_stringHash, NULL, utils_stringEquals, NULL);
-                hashMap_put(entry->metrics, (void *) (uintptr_t) msgSer->msgId, origins);
+                hashMap_put(entry->metrics, (void*)(uintptr_t)msgSer->msgId, origins);
             }
         }
 
         if (rc == 0) {
-            hashMap_put(receiver->subscribers.map, (void *) bndId, entry);
+            hashMap_put(receiver->subscribers.map, (void*)bndId, entry);
         } else {
-<<<<<<< HEAD
-            L_ERROR("[PSA_ZMQ] Cannot create msg serializer map for TopicReceiver %s/%s", receiver->scope,
-                    receiver->topic);
-=======
             L_ERROR("[PSA_ZMQ] Cannot create msg serializer map for TopicReceiver %s/%s", receiver->scope == NULL ? "(null)" : receiver->scope, receiver->topic);
->>>>>>> fda72175
             free(entry);
         }
     }
     celixThreadMutex_unlock(&receiver->subscribers.mutex);
 }
 
-static void pubsub_zmqTopicReceiver_removeSubscriber(void *handle, void *svc, const celix_properties_t *props,
-                                                     const celix_bundle_t *bnd) {
+static void pubsub_zmqTopicReceiver_removeSubscriber(void *handle, void *svc, const celix_properties_t *props, const celix_bundle_t *bnd) {
     pubsub_zmq_topic_receiver_t *receiver = handle;
 
     long bndId = celix_bundle_getId(bnd);
 
     celixThreadMutex_lock(&receiver->subscribers.mutex);
-    psa_zmq_subscriber_entry_t *entry = hashMap_get(receiver->subscribers.map, (void *) bndId);
+    psa_zmq_subscriber_entry_t *entry = hashMap_get(receiver->subscribers.map, (void*)bndId);
     if (entry != NULL) {
         entry->usageCount -= 1;
     }
     if (entry != NULL && entry->usageCount <= 0) {
         //remove entry
-        hashMap_remove(receiver->subscribers.map, (void *) bndId);
+        hashMap_remove(receiver->subscribers.map, (void*)bndId);
         int rc = receiver->serializer->destroySerializerMap(receiver->serializer->handle, entry->msgTypes);
         if (rc != 0) {
-<<<<<<< HEAD
-            L_ERROR("[PSA_ZMQ] Cannot destroy msg serializers map for TopicReceiver %s/%s", receiver->scope,
-                    receiver->topic);
-=======
             L_ERROR("[PSA_ZMQ] Cannot destroy msg serializers map for TopicReceiver %s/%s", receiver->scope == NULL ? "(null)" : receiver->scope, receiver->topic);
->>>>>>> fda72175
         }
         hash_map_iterator_t iter = hashMapIterator_construct(entry->metrics);
         while (hashMapIterator_hasNext(&iter)) {
@@ -520,11 +483,9 @@
     celixThreadMutex_unlock(&receiver->subscribers.mutex);
 }
 
-static inline void
-processMsgForSubscriberEntry(pubsub_zmq_topic_receiver_t *receiver, psa_zmq_subscriber_entry_t *entry,
-                             pubsub_protocol_message_t *message, struct timespec *receiveTime) {
+static inline void processMsgForSubscriberEntry(pubsub_zmq_topic_receiver_t *receiver, psa_zmq_subscriber_entry_t* entry, pubsub_protocol_message_t *message, struct timespec *receiveTime) {
     //NOTE receiver->subscribers.mutex locked
-    pubsub_msg_serializer_t *msgSer = hashMap_get(entry->msgTypes, (void *) (uintptr_t) (message->header.msgId));
+    pubsub_msg_serializer_t* msgSer = hashMap_get(entry->msgTypes, (void*)(uintptr_t)(message->header.msgId));
     pubsub_subscriber_t *svc = entry->svc;
     bool monitor = receiver->metricsEnabled;
 
@@ -534,18 +495,14 @@
     int updateReceiveCount = 0;
     int updateSerError = 0;
 
-    if (msgSer != NULL) {
+    if (msgSer!= NULL) {
         void *deserializedMsg = NULL;
-        bool validVersion = psa_zmq_checkVersion(msgSer->msgVersion, message->header.msgMajorVersion,
-                                                 message->header.msgMinorVersion);
+        bool validVersion = psa_zmq_checkVersion(msgSer->msgVersion, message->header.msgMajorVersion, message->header.msgMinorVersion);
         if (validVersion) {
             if (monitor) {
                 clock_gettime(CLOCK_REALTIME, &beginSer);
             }
-            struct iovec deSerializeBuffer;
-            deSerializeBuffer.iov_base = message->payload.payload;
-            deSerializeBuffer.iov_len  = message->payload.length;
-            celix_status_t status = msgSer->deserialize(msgSer->handle, &deSerializeBuffer, 0, &deserializedMsg);
+            celix_status_t status = msgSer->deserialize(msgSer->handle, message->payload.payload, message->payload.length, &deserializedMsg);
             if (monitor) {
                 clock_gettime(CLOCK_REALTIME, &endSer);
             }
@@ -554,29 +511,22 @@
                 const char *msgType = msgSer->msgName;
                 uint32_t msgId = message->header.msgId;
                 celix_properties_t *metadata = message->metadata.metadata;
-                bool cont = pubsubInterceptorHandler_invokePreReceive(receiver->interceptorsHandler, msgType, msgId,
-                                                                      deserializedMsg, &metadata);
+                bool cont = pubsubInterceptorHandler_invokePreReceive(receiver->interceptorsHandler, msgType, msgId, deserializedMsg, &metadata);
                 if (cont) {
                     bool release = true;
                     svc->receive(svc->handle, msgSer->msgName, msgSer->msgId, deserializedMsg,
                                  metadata, &release);
                     if (release) {
-                        msgSer->freeDeserializeMsg(msgSer->handle, deserializedMsg);
+                        msgSer->freeMsg(msgSer->handle, deserializedMsg);
                     }
 
-                    pubsubInterceptorHandler_invokePostReceive(receiver->interceptorsHandler, msgType, msgId,
-                                                               deserializedMsg, metadata);
+                    pubsubInterceptorHandler_invokePostReceive(receiver->interceptorsHandler, msgType, msgId, deserializedMsg, metadata);
 
                     updateReceiveCount += 1;
                 }
             } else {
                 updateSerError += 1;
-<<<<<<< HEAD
-                L_WARN("[PSA_ZMQ_TR] Cannot deserialize msg type %s for scope/topic %s/%s", msgSer->msgName,
-                       receiver->scope, receiver->topic);
-=======
                 L_WARN("[PSA_ZMQ_TR] Cannot deserialize msg type %s for scope/topic %s/%s", msgSer->msgName, receiver->scope == NULL ? "(null)" : receiver->scope, receiver->topic);
->>>>>>> fda72175
             }
         }
     } else {
@@ -636,8 +586,7 @@
     }
 }
 
-static inline void
-processMsg(pubsub_zmq_topic_receiver_t *receiver, pubsub_protocol_message_t *message, struct timespec *receiveTime) {
+static inline void processMsg(pubsub_zmq_topic_receiver_t *receiver, pubsub_protocol_message_t *message, struct timespec *receiveTime) {
     celixThreadMutex_lock(&receiver->subscribers.mutex);
     hash_map_iterator_t iter = hashMapIterator_construct(receiver->subscribers.map);
     while (hashMapIterator_hasNext(&iter)) {
@@ -649,7 +598,7 @@
     celixThreadMutex_unlock(&receiver->subscribers.mutex);
 }
 
-static void *psa_zmq_recvThread(void *data) {
+static void* psa_zmq_recvThread(void * data) {
     pubsub_zmq_topic_receiver_t *receiver = data;
 
     celixThreadMutex_lock(&receiver->recvThread.mutex);
@@ -675,29 +624,24 @@
         zmsg_t *zmsg = zmsg_recv(receiver->zmqSock);
         if (zmsg != NULL) {
             if (zmsg_size(zmsg) < 2) {
-                L_WARN(
-                    "[PSA_ZMQ_TR] Always expecting at least frames per zmsg (header + payload (+ metadata)), got %i frames",
-                    (int) zmsg_size(zmsg));
+                L_WARN("[PSA_ZMQ_TR] Always expecting at least frames per zmsg (header + payload (+ metadata)), got %i frames", (int)zmsg_size(zmsg));
             } else {
                 zframe_t *header = zmsg_pop(zmsg); // header
                 zframe_t *payload = NULL;
                 zframe_t *metadata = NULL;
 
                 pubsub_protocol_message_t message;
-                receiver->protocol->decodeHeader(receiver->protocol->handle, zframe_data(header), zframe_size(header),
-                                                 &message);
+                receiver->protocol->decodeHeader(receiver->protocol->handle, zframe_data(header), zframe_size(header), &message);
                 if (message.header.payloadSize > 0) {
                     payload = zmsg_pop(zmsg);
-                    receiver->protocol->decodePayload(receiver->protocol->handle, zframe_data(payload),
-                                                      zframe_size(payload), &message);
+                    receiver->protocol->decodePayload(receiver->protocol->handle, zframe_data(payload), zframe_size(payload), &message);
                 } else {
                     message.payload.payload = NULL;
                     message.payload.length = 0;
                 }
                 if (message.header.metadataSize > 0) {
                     metadata = zmsg_pop(zmsg);
-                    receiver->protocol->decodeMetadata(receiver->protocol->handle, zframe_data(metadata),
-                                                       zframe_size(metadata), &message);
+                    receiver->protocol->decodeMetadata(receiver->protocol->handle, zframe_data(metadata), zframe_size(metadata), &message);
                 } else {
                     message.metadata.metadata = NULL;
                 }
@@ -738,7 +682,7 @@
     return NULL;
 }
 
-pubsub_admin_receiver_metrics_t *pubsub_zmqTopicReceiver_metrics(pubsub_zmq_topic_receiver_t *receiver) {
+pubsub_admin_receiver_metrics_t* pubsub_zmqTopicReceiver_metrics(pubsub_zmq_topic_receiver_t *receiver) {
     pubsub_admin_receiver_metrics_t *result = calloc(1, sizeof(*result));
     snprintf(result->scope, PUBSUB_AMDIN_METRICS_NAME_MAX, "%s", receiver->scope == NULL ? PUBSUB_DEFAULT_ENDPOINT_SCOPE : receiver->scope);
     snprintf(result->topic, PUBSUB_AMDIN_METRICS_NAME_MAX, "%s", receiver->topic);
@@ -755,7 +699,7 @@
         }
     }
 
-    result->nrOfMsgTypes = (unsigned long) msgTypesCount;
+    result->nrOfMsgTypes = (unsigned long)msgTypesCount;
     result->msgTypes = calloc(msgTypesCount, sizeof(*result->msgTypes));
     int i = 0;
     iter = hashMapIterator_construct(receiver->subscribers.map);
@@ -764,15 +708,14 @@
         hash_map_iterator_t iter2 = hashMapIterator_construct(entry->metrics);
         while (hashMapIterator_hasNext(&iter2)) {
             hash_map_t *origins = hashMapIterator_nextValue(&iter2);
-            result->msgTypes[i].origins = calloc((size_t) hashMap_size(origins),
-                                                 sizeof(*(result->msgTypes[i].origins)));
+            result->msgTypes[i].origins = calloc((size_t)hashMap_size(origins), sizeof(*(result->msgTypes[i].origins)));
             result->msgTypes[i].nrOfOrigins = hashMap_size(origins);
             int k = 0;
             hash_map_iterator_t iter3 = hashMapIterator_construct(origins);
             while (hashMapIterator_hasNext(&iter3)) {
                 psa_zmq_subscriber_metrics_entry_t *metrics = hashMapIterator_nextValue(&iter3);
                 result->msgTypes[i].typeId = metrics->msgTypeId;
-                pubsub_msg_serializer_t *msgSer = hashMap_get(entry->msgTypes, (void *) (uintptr_t) metrics->msgTypeId);
+                pubsub_msg_serializer_t *msgSer = hashMap_get(entry->msgTypes, (void*)(uintptr_t)metrics->msgTypeId);
                 if (msgSer) {
                     snprintf(result->msgTypes[i].typeFqn, PUBSUB_AMDIN_METRICS_NAME_MAX, "%s", msgSer->msgName);
                     uuid_copy(result->msgTypes[i].origins[k].originUUID, metrics->origin);
@@ -788,11 +731,10 @@
 
                     k += 1;
                 } else {
-                    L_WARN("[PSA_ZMQ]: Error cannot find key 0x%X in msg map during metrics collection!\n",
-                           metrics->msgTypeId);
+                    L_WARN("[PSA_ZMQ]: Error cannot find key 0x%X in msg map during metrics collection!\n", metrics->msgTypeId);
                 }
             }
-            i += 1;
+            i +=1 ;
         }
     }
 
@@ -863,7 +805,7 @@
         if (gotPermission) {
             zmq_ctx_set(receiver->zmqCtx, ZMQ_THREAD_PRIORITY, (int) prio);
         } else {
-            L_INFO("Skipping configuration of thread prio to %i. No permission\n", (int) prio);
+            L_INFO("Skipping configuration of thread prio to %i. No permission\n", (int)prio);
         }
     }
 
@@ -911,8 +853,9 @@
     zcert_apply (sub_cert, zmq_s);
     zsock_set_curve_serverkey (zmq_s, pub_key); //apply key of publisher to socket of subscriber
 #endif
-    receiver->protocol->getSyncHeader(receiver->protocol->handle, receiver->sync);
-    zsock_set_subscribe(receiver->zmqSock, receiver->sync);
+    char sync[5];
+    receiver->protocol->getSyncHeader(receiver->protocol->handle, sync);
+    zsock_set_subscribe(receiver->zmqSock, sync);
 
 #ifdef BUILD_WITH_ZMQ_SECURITY
     ts->zmq_cert = sub_cert;
@@ -921,7 +864,7 @@
 }
 
 static bool psa_zmq_checkVersion(version_pt msgVersion, uint16_t major, uint16_t minor) {
-    bool check = false;
+    bool check=false;
 
     if (major == 0 && minor == 0) {
         //no check
@@ -930,12 +873,11 @@
 
     int versionMajor;
     int versionMinor;
-    if (msgVersion != NULL) {
+    if (msgVersion!=NULL) {
         version_getMajor(msgVersion, &versionMajor);
         version_getMinor(msgVersion, &versionMinor);
-        if (major == ((unsigned char) versionMajor)) { /* Different major means incompatible */
-            check = (minor >=
-                     ((unsigned char) versionMinor)); /* Compatible only if the provider has a minor equals or greater (means compatible update) */
+        if (major==((unsigned char)versionMajor)) { /* Different major means incompatible */
+            check = (minor>=((unsigned char)versionMinor)); /* Compatible only if the provider has a minor equals or greater (means compatible update) */
         }
     }
 
