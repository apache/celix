/*
 * Licensed to the Apache Software Foundation (ASF) under one
 * or more contributor license agreements.  See the NOTICE file
 * distributed with this work for additional information
 * regarding copyright ownership.  The ASF licenses this file
 * to you under the Apache License, Version 2.0 (the
 * "License"); you may not use this file except in compliance
 * with the License.  You may obtain a copy of the License at
 *
 *   http://www.apache.org/licenses/LICENSE-2.0
 *
 * Unless required by applicable law or agreed to in writing,
 * software distributed under the License is distributed on an
 * "AS IS" BASIS, WITHOUT WARRANTIES OR CONDITIONS OF ANY
 *  KIND, either express or implied.  See the License for the
 * specific language governing permissions and limitations
 * under the License.
 */

#include <pubsub_serializer.h>
#include <pubsub_protocol.h>
#include <stdlib.h>
#include <pubsub/subscriber.h>
#include <memory.h>
#include <pubsub_constants.h>
#if !defined(__APPLE__)
    #include <sys/epoll.h>
#endif
#include <assert.h>
#include <pubsub_endpoint.h>
#include <arpa/inet.h>
#include <czmq.h>
#include <celix_log_helper.h>
#include "pubsub_zmq_topic_receiver.h"
#include "pubsub_psa_zmq_constants.h"

#include <uuid/uuid.h>
#include <pubsub_admin_metrics.h>
#include <pubsub_utils.h>
<<<<<<< HEAD
#include <celix_api.h>
=======
>>>>>>> 7765a88e

#include "pubsub_interceptors_handler.h"

#include "celix_utils_api.h"

#define PSA_ZMQ_RECV_TIMEOUT 1000

#ifndef UUID_STR_LEN
#define UUID_STR_LEN 37
#endif


#define L_DEBUG(...) \
    celix_logHelper_log(receiver->logHelper, CELIX_LOG_LEVEL_DEBUG, __VA_ARGS__)
#define L_INFO(...) \
    celix_logHelper_log(receiver->logHelper, CELIX_LOG_LEVEL_INFO, __VA_ARGS__)
#define L_WARN(...) \
    celix_logHelper_log(receiver->logHelper, CELIX_LOG_LEVEL_WARNING, __VA_ARGS__)
#define L_ERROR(...) \
    celix_logHelper_log(receiver->logHelper, CELIX_LOG_LEVEL_ERROR, __VA_ARGS__)

struct pubsub_zmq_topic_receiver {
    celix_bundle_context_t *ctx;
    celix_log_helper_t *logHelper;
    long serializerSvcId;
    pubsub_serializer_service_t *serializer;
    long protocolSvcId;
    pubsub_protocol_service_t *protocol;
    char *scope;
    char *topic;
    bool metricsEnabled;

    pubsub_interceptors_handler_t *interceptorsHandler;

    void *zmqCtx;
    void *zmqSock;

    char sync[8];

    struct {
        celix_thread_t thread;
        celix_thread_mutex_t mutex;
        bool running;
    } recvThread;

    struct {
        celix_thread_mutex_t mutex;
        hash_map_t *map; //key = zmq url, value = psa_zmq_requested_connection_entry_t*
        bool allConnected; //true if all requestedConnectection are connected
    } requestedConnections;

    long subscriberTrackerId;
    struct {
        celix_thread_mutex_t mutex;
        hash_map_t *map; //key = bnd id, value = psa_zmq_subscriber_entry_t
        bool allInitialized;
    } subscribers;
};

typedef struct psa_zmq_requested_connection_entry {
    char *url;
    bool connected;
    bool statically; //true if the connection is statically configured through the topic properties.
} psa_zmq_requested_connection_entry_t;

typedef struct psa_zmq_subscriber_metrics_entry_t {
    unsigned int msgTypeId;
    uuid_t origin;

    unsigned long nrOfMessagesReceived;
    unsigned long nrOfSerializationErrors;
    struct timespec lastMessageReceived;
    double averageTimeBetweenMessagesInSeconds;
    double averageSerializationTimeInSeconds;
    double averageDelayInSeconds;
    double maxDelayInSeconds;
    double minDelayInSeconds;
    unsigned int lastSeqNr;
    unsigned long nrOfMissingSeqNumbers;
} psa_zmq_subscriber_metrics_entry_t;

typedef struct psa_zmq_subscriber_entry {
    hash_map_t *msgTypes; //map from serializer svc
    hash_map_t *metrics; //key = msg type id, value = hash_map (key = origin uuid, value = psa_zmq_subscriber_metrics_entry_t*
    hash_map_t *subscriberServices; //key = servide id, value = pubsub_subscriber_t*
    bool initialized; //true if the init function is called through the receive thread
} psa_zmq_subscriber_entry_t;


static void pubsub_zmqTopicReceiver_addSubscriber(void *handle, void *svc, const celix_properties_t *props, const celix_bundle_t *owner);
static void pubsub_zmqTopicReceiver_removeSubscriber(void *handle, void *svc, const celix_properties_t *props, const celix_bundle_t *owner);
static void* psa_zmq_recvThread(void * data);
static void psa_zmq_connectToAllRequestedConnections(pubsub_zmq_topic_receiver_t *receiver);
static void psa_zmq_initializeAllSubscribers(pubsub_zmq_topic_receiver_t *receiver);
static void psa_zmq_setupZmqContext(pubsub_zmq_topic_receiver_t *receiver, const celix_properties_t *topicProperties);
static void psa_zmq_setupZmqSocket(pubsub_zmq_topic_receiver_t *receiver, const celix_properties_t *topicProperties);
static bool psa_zmq_checkVersion(version_pt msgVersion, uint16_t major, uint16_t minor);


pubsub_zmq_topic_receiver_t* pubsub_zmqTopicReceiver_create(celix_bundle_context_t *ctx,
                                                              celix_log_helper_t *logHelper,
                                                              const char *scope,
                                                              const char *topic,
                                                              const celix_properties_t *topicProperties,
                                                              long serializerSvcId,
                                                              pubsub_serializer_service_t *serializer,
                                                              long protocolSvcId,
                                                              pubsub_protocol_service_t *protocol) {
    pubsub_zmq_topic_receiver_t *receiver = calloc(1, sizeof(*receiver));
    receiver->ctx = ctx;
    receiver->logHelper = logHelper;
    receiver->serializerSvcId = serializerSvcId;
    receiver->serializer = serializer;
    receiver->protocolSvcId = protocolSvcId;
    receiver->protocol = protocol;
    receiver->scope = scope == NULL ? NULL : strndup(scope, 1024 * 1024);
    receiver->topic = strndup(topic, 1024 * 1024);
    receiver->metricsEnabled = celix_bundleContext_getPropertyAsBool(ctx, PSA_ZMQ_METRICS_ENABLED, PSA_ZMQ_DEFAULT_METRICS_ENABLED);

    pubsubInterceptorsHandler_create(ctx, scope, topic, &receiver->interceptorsHandler);

#ifdef BUILD_WITH_ZMQ_SECURITY
    char* keys_bundle_dir = pubsub_getKeysBundleDir(bundle_context);
    if (keys_bundle_dir == NULL) {
        return CELIX_SERVICE_EXCEPTION;
    }

    const char* keys_file_path = NULL;
    const char* keys_file_name = NULL;
    bundleContext_getProperty(bundle_context, PROPERTY_KEYS_FILE_PATH, &keys_file_path);
    bundleContext_getProperty(bundle_context, PROPERTY_KEYS_FILE_NAME, &keys_file_name);

    char sub_cert_path[MAX_CERT_PATH_LENGTH];
    char pub_cert_path[MAX_CERT_PATH_LENGTH];

    //certificate path ".cache/bundle{id}/version0.0/./META-INF/keys/subscriber/private/sub_{topic}.key.enc"
    snprintf(sub_cert_path, MAX_CERT_PATH_LENGTH, "%s/META-INF/keys/subscriber/private/sub_%s.key.enc", keys_bundle_dir, topic);
    snprintf(pub_cert_path, MAX_CERT_PATH_LENGTH, "%s/META-INF/keys/publisher/public/pub_%s.pub", keys_bundle_dir, topic);
    free(keys_bundle_dir);

    printf("PSA_ZMQ_PSA_ZMQ_TS: Loading subscriber key '%s'\n", sub_cert_path);
    printf("PSA_ZMQ_PSA_ZMQ_TS: Loading publisher key '%s'\n", pub_cert_path);

    zcert_t* sub_cert = get_zcert_from_encoded_file((char *) keys_file_path, (char *) keys_file_name, sub_cert_path);
    if (sub_cert == NULL) {
        printf("PSA_ZMQ_PSA_ZMQ_TS: Cannot load key '%s'\n", sub_cert_path);
        return CELIX_SERVICE_EXCEPTION;
    }

    zcert_t* pub_cert = zcert_load(pub_cert_path);
    if (pub_cert == NULL) {
        zcert_destroy(&sub_cert);
        printf("PSA_ZMQ_PSA_ZMQ_TS: Cannot load key '%s'\n", pub_cert_path);
        return CELIX_SERVICE_EXCEPTION;
    }

    const char* pub_key = zcert_public_txt(pub_cert);
#endif
    receiver->zmqCtx = zmq_ctx_new();
    if (receiver->zmqCtx != NULL) {
        psa_zmq_setupZmqContext(receiver, topicProperties);
        receiver->zmqSock = zmq_socket(receiver->zmqCtx, ZMQ_SUB);
    } else {
        //LOG ctx problem
    }
    if (receiver->zmqSock != NULL) {
        psa_zmq_setupZmqSocket(receiver, topicProperties);
    } else if (receiver->zmqCtx != NULL) {
        //LOG sock problem
    }

    if (receiver->zmqSock == NULL) {
#ifdef BUILD_WITH_ZMQ_SECURITY
        zcert_destroy(&sub_cert);
        zcert_destroy(&pub_cert);
#endif
    }


    if (receiver->zmqSock != NULL) {
        celixThreadMutex_create(&receiver->subscribers.mutex, NULL);
        celixThreadMutex_create(&receiver->requestedConnections.mutex, NULL);
        celixThreadMutex_create(&receiver->recvThread.mutex, NULL);

        receiver->subscribers.map = hashMap_create(NULL, NULL, NULL, NULL);
        receiver->requestedConnections.map = hashMap_create(utils_stringHash, NULL, utils_stringEquals, NULL);
    }

<<<<<<< HEAD
    const char *staticConnectUrls = pubsub_getEnvironmentVariableWithScopeTopic(PUBSUB_ZMQ_STATIC_CONNECT_URLS_ENV_NAME, topic, scope);
=======
    const char *staticConnectUrls = pubsub_getEnvironmentVariableWithScopeTopic(ctx, PUBSUB_ZMQ_STATIC_CONNECT_URLS_FOR, topic, scope);
>>>>>>> 7765a88e
    if(staticConnectUrls == NULL) {
        staticConnectUrls = celix_properties_get(topicProperties, PUBSUB_ZMQ_STATIC_CONNECT_URLS, NULL);
    }
    if (receiver->zmqSock != NULL && staticConnectUrls != NULL) {
        char *urlsCopy = strndup(staticConnectUrls, 1024*1024);
        char* url;
        char* save = urlsCopy;

        while ((url = strtok_r(save, " ", &save))) {
            psa_zmq_requested_connection_entry_t *entry = calloc(1, sizeof(*entry));
            entry->statically = true;
            entry->connected = false;
            entry->url = strndup(url, 1024*1024);
            hashMap_put(receiver->requestedConnections.map, entry->url, entry);
            receiver->requestedConnections.allConnected = false;
        }
        free(urlsCopy);
    }

    //track subscribers
    if (receiver->zmqSock != NULL ) {
        int size = snprintf(NULL, 0, "(%s=%s)", PUBSUB_SUBSCRIBER_TOPIC, topic);
        char buf[size+1];
        snprintf(buf, (size_t)size+1, "(%s=%s)", PUBSUB_SUBSCRIBER_TOPIC, topic);
        celix_service_tracking_options_t opts = CELIX_EMPTY_SERVICE_TRACKING_OPTIONS;
        opts.filter.ignoreServiceLanguage = true;
        opts.filter.serviceName = PUBSUB_SUBSCRIBER_SERVICE_NAME;
        opts.filter.filter = buf;
        opts.callbackHandle = receiver;
        opts.addWithOwner = pubsub_zmqTopicReceiver_addSubscriber;
        opts.removeWithOwner = pubsub_zmqTopicReceiver_removeSubscriber;

        receiver->subscriberTrackerId = celix_bundleContext_trackServicesWithOptions(ctx, &opts);
    }

    if (receiver->zmqSock != NULL ) {
        receiver->recvThread.running = true;
        celixThread_create(&receiver->recvThread.thread, NULL, psa_zmq_recvThread, receiver);
        char name[64];
        snprintf(name, 64, "ZMQ TR %s/%s", scope == NULL ? "(null)" : scope, topic);
        celixThread_setName(&receiver->recvThread.thread, name);
    }

    if (receiver->zmqSock == NULL) {
        if (receiver->scope != NULL) {
            free(receiver->scope);
        }
        free(receiver->topic);
        free(receiver);
        receiver = NULL;
        L_ERROR("[PSA_ZMQ] Cannot create TopicReceiver for %s/%s", scope == NULL ? "(null)" : scope, topic);
    }

    return receiver;
}

void pubsub_zmqTopicReceiver_destroy(pubsub_zmq_topic_receiver_t *receiver) {
    if (receiver != NULL) {

        celixThreadMutex_lock(&receiver->recvThread.mutex);
        receiver->recvThread.running = false;
        celixThreadMutex_unlock(&receiver->recvThread.mutex);
        celixThread_join(receiver->recvThread.thread, NULL);

        celix_bundleContext_stopTracker(receiver->ctx, receiver->subscriberTrackerId);

        celixThreadMutex_lock(&receiver->subscribers.mutex);
        hash_map_iterator_t iter = hashMapIterator_construct(receiver->subscribers.map);
        while (hashMapIterator_hasNext(&iter)) {
            psa_zmq_subscriber_entry_t *entry = hashMapIterator_nextValue(&iter);
            if (entry != NULL)  {
                receiver->serializer->destroySerializerMap(receiver->serializer->handle, entry->msgTypes);
                hashMap_destroy(entry->subscriberServices, false, false);
                free(entry);
            }

            hash_map_iterator_t iter2 = hashMapIterator_construct(entry->metrics);
            while (hashMapIterator_hasNext(&iter2)) {
                hash_map_t *origins = hashMapIterator_nextValue(&iter2);
                hashMap_destroy(origins, true, true);
            }
            hashMap_destroy(entry->metrics, false, false);
        }
        hashMap_destroy(receiver->subscribers.map, false, false);


        celixThreadMutex_unlock(&receiver->subscribers.mutex);

        celixThreadMutex_lock(&receiver->requestedConnections.mutex);
        iter = hashMapIterator_construct(receiver->requestedConnections.map);
        while (hashMapIterator_hasNext(&iter)) {
            psa_zmq_requested_connection_entry_t *entry = hashMapIterator_nextValue(&iter);
            if (entry != NULL) {
                free(entry->url);
                free(entry);
            }
        }
        hashMap_destroy(receiver->requestedConnections.map, false, false);
        celixThreadMutex_unlock(&receiver->requestedConnections.mutex);

        celixThreadMutex_destroy(&receiver->subscribers.mutex);
        celixThreadMutex_destroy(&receiver->requestedConnections.mutex);
        celixThreadMutex_destroy(&receiver->recvThread.mutex);

        zmq_close(receiver->zmqSock);
        zmq_ctx_term(receiver->zmqCtx);

        pubsubInterceptorsHandler_destroy(receiver->interceptorsHandler);

        free(receiver->scope);
        free(receiver->topic);
    }
    free(receiver);
}

const char* pubsub_zmqTopicReceiver_scope(pubsub_zmq_topic_receiver_t *receiver) {
    return receiver->scope;
}
const char* pubsub_zmqTopicReceiver_topic(pubsub_zmq_topic_receiver_t *receiver) {
    return receiver->topic;
}

long pubsub_zmqTopicReceiver_serializerSvcId(pubsub_zmq_topic_receiver_t *receiver) {
    return receiver->serializerSvcId;
}

long pubsub_zmqTopicReceiver_protocolSvcId(pubsub_zmq_topic_receiver_t *receiver) {
    return receiver->protocolSvcId;
}

void pubsub_zmqTopicReceiver_listConnections(pubsub_zmq_topic_receiver_t *receiver, celix_array_list_t *connectedUrls, celix_array_list_t *unconnectedUrls) {
    celixThreadMutex_lock(&receiver->requestedConnections.mutex);
    hash_map_iterator_t iter = hashMapIterator_construct(receiver->requestedConnections.map);
    while (hashMapIterator_hasNext(&iter)) {
        psa_zmq_requested_connection_entry_t *entry = hashMapIterator_nextValue(&iter);
        char *url = NULL;
        asprintf(&url, "%s%s", entry->url, entry->statically ? " (static)" : "");
        if (entry->connected) {
            celix_arrayList_add(connectedUrls, url);
        } else {
            celix_arrayList_add(unconnectedUrls, url);
        }
    }
    celixThreadMutex_unlock(&receiver->requestedConnections.mutex);
}


void pubsub_zmqTopicReceiver_connectTo(
        pubsub_zmq_topic_receiver_t *receiver,
        const char *url) {
    L_DEBUG("[PSA_ZMQ] TopicReceiver %s/%s connecting to zmq url %s", receiver->scope == NULL ? "(null)" : receiver->scope, receiver->topic, url);

    celixThreadMutex_lock(&receiver->requestedConnections.mutex);
    psa_zmq_requested_connection_entry_t *entry = hashMap_get(receiver->requestedConnections.map, url);
    if (entry == NULL) {
        entry = calloc(1, sizeof(*entry));
        entry->url = strndup(url, 1024*1024);
        entry->connected = false;
        entry->statically = false;
        hashMap_put(receiver->requestedConnections.map, (void*)entry->url, entry);
        receiver->requestedConnections.allConnected = false;
    }
    celixThreadMutex_unlock(&receiver->requestedConnections.mutex);

    psa_zmq_connectToAllRequestedConnections(receiver);
}

void pubsub_zmqTopicReceiver_disconnectFrom(pubsub_zmq_topic_receiver_t *receiver, const char *url) {
    L_DEBUG("[PSA ZMQ] TopicReceiver %s/%s disconnect from zmq url %s", receiver->scope == NULL ? "(null)" : receiver->scope, receiver->topic, url);

    celixThreadMutex_lock(&receiver->requestedConnections.mutex);
    psa_zmq_requested_connection_entry_t *entry = hashMap_remove(receiver->requestedConnections.map, url);
    if (entry != NULL && entry->connected) {
        if (zmq_disconnect(receiver->zmqSock, url) == 0) {
            entry->connected = false;
        } else {
            L_WARN("[PSA_ZMQ] Error disconnecting from zmq url %s. (%s)", url, strerror(errno));
        }
    }
    if (entry != NULL) {
        free(entry->url);
        free(entry);
    }
    celixThreadMutex_unlock(&receiver->requestedConnections.mutex);
}

static void pubsub_zmqTopicReceiver_addSubscriber(void *handle, void *svc, const celix_properties_t *props, const celix_bundle_t *bnd) {
    pubsub_zmq_topic_receiver_t *receiver = handle;

    long bndId = celix_bundle_getId(bnd);
    long svcId = celix_properties_getAsLong(props, OSGI_FRAMEWORK_SERVICE_ID, -1);
    const char *subScope = celix_properties_get(props, PUBSUB_SUBSCRIBER_SCOPE, NULL);
    if (receiver->scope == NULL){
        if (subScope != NULL){
            return;
        }
    } else if (subScope != NULL) {
        if (strncmp(subScope, receiver->scope, strlen(receiver->scope)) != 0) {
            //not the same scope. ignore
            return;
        }
    }

    celixThreadMutex_lock(&receiver->subscribers.mutex);
    psa_zmq_subscriber_entry_t *entry = hashMap_get(receiver->subscribers.map, (void*)bndId);
    if (entry != NULL) {
        hashMap_put(entry->subscriberServices, (void*)svcId, svc);
    } else {
        //new create entry
        entry = calloc(1, sizeof(*entry));
        entry->subscriberServices = hashMap_create(NULL, NULL, NULL, NULL);
        entry->initialized = false;
        hashMap_put(entry->subscriberServices, (void*)svcId, svc);

        int rc = receiver->serializer->createSerializerMap(receiver->serializer->handle, (celix_bundle_t*)bnd, &entry->msgTypes);

        if (rc == 0) {
            entry->metrics = hashMap_create(NULL, NULL, NULL, NULL);
            hash_map_iterator_t iter = hashMapIterator_construct(entry->msgTypes);
            while (hashMapIterator_hasNext(&iter)) {
                pubsub_msg_serializer_t *msgSer = hashMapIterator_nextValue(&iter);
                hash_map_t *origins = hashMap_create(utils_stringHash, NULL, utils_stringEquals, NULL);
                hashMap_put(entry->metrics, (void*)(uintptr_t)msgSer->msgId, origins);
            }
        }

        if (rc == 0) {
            hashMap_put(receiver->subscribers.map, (void*)bndId, entry);
        } else {
            L_ERROR("[PSA_ZMQ] Cannot create msg serializer map for TopicReceiver %s/%s", receiver->scope == NULL ? "(null)" : receiver->scope, receiver->topic);
            free(entry);
        }
    }
    celixThreadMutex_unlock(&receiver->subscribers.mutex);
}

static void pubsub_zmqTopicReceiver_removeSubscriber(void *handle, void *svc, const celix_properties_t *props, const celix_bundle_t *bnd) {
    pubsub_zmq_topic_receiver_t *receiver = handle;

    long bndId = celix_bundle_getId(bnd);
    long svcId = celix_properties_getAsLong(props, OSGI_FRAMEWORK_SERVICE_ID, -1);

    celixThreadMutex_lock(&receiver->subscribers.mutex);
    psa_zmq_subscriber_entry_t *entry = hashMap_get(receiver->subscribers.map, (void*)bndId);
    if (entry != NULL) {
        hashMap_remove(entry->subscriberServices, (void*)svcId);
    }
    if (entry != NULL && hashMap_size(entry->subscriberServices) == 0) {
        //remove entry
        hashMap_remove(receiver->subscribers.map, (void*)bndId);
        int rc = receiver->serializer->destroySerializerMap(receiver->serializer->handle, entry->msgTypes);
        if (rc != 0) {
            L_ERROR("[PSA_ZMQ] Cannot destroy msg serializers map for TopicReceiver %s/%s", receiver->scope == NULL ? "(null)" : receiver->scope, receiver->topic);
        }
        hash_map_iterator_t iter = hashMapIterator_construct(entry->metrics);
        while (hashMapIterator_hasNext(&iter)) {
            hash_map_t *origins = hashMapIterator_nextValue(&iter);
            hashMap_destroy(origins, true, true);
        }
        hashMap_destroy(entry->metrics, false, false);
        hashMap_destroy(entry->subscriberServices, false, false);
        free(entry);
    }
    celixThreadMutex_unlock(&receiver->subscribers.mutex);
}

static inline void processMsgForSubscriberEntry(pubsub_zmq_topic_receiver_t *receiver, psa_zmq_subscriber_entry_t* entry, pubsub_protocol_message_t *message, struct timespec *receiveTime) {
    //NOTE receiver->subscribers.mutex locked
    pubsub_msg_serializer_t* msgSer = hashMap_get(entry->msgTypes, (void*)(uintptr_t)(message->header.msgId));
    bool monitor = receiver->metricsEnabled;

    //monitoring
    struct timespec beginSer;
    struct timespec endSer;
    int updateReceiveCount = 0;
    int updateSerError = 0;

    if (msgSer!= NULL) {
        void *deserializedMsg = NULL;
        bool validVersion = psa_zmq_checkVersion(msgSer->msgVersion, message->header.msgMajorVersion, message->header.msgMinorVersion);
        if (validVersion) {
            if (monitor) {
                clock_gettime(CLOCK_REALTIME, &beginSer);
            }
            struct iovec deSerializeBuffer;
            deSerializeBuffer.iov_base = message->payload.payload;
            deSerializeBuffer.iov_len  = message->payload.length;
            celix_status_t status = msgSer->deserialize(msgSer->handle, &deSerializeBuffer, 0, &deserializedMsg);
            if (monitor) {
                clock_gettime(CLOCK_REALTIME, &endSer);
            }
            if (status == CELIX_SUCCESS) {

                const char *msgType = msgSer->msgName;
                uint32_t msgId = message->header.msgId;
                celix_properties_t *metadata = message->metadata.metadata;
                bool cont = pubsubInterceptorHandler_invokePreReceive(receiver->interceptorsHandler, msgType, msgId, deserializedMsg, &metadata);
                bool release = true;
                if (cont) {
                    hash_map_iterator_t iter2 = hashMapIterator_construct(entry->subscriberServices);
                    while (hashMapIterator_hasNext(&iter2)) {
                        pubsub_subscriber_t *svc = hashMapIterator_nextValue(&iter2);
                        svc->receive(svc->handle, msgSer->msgName, msgSer->msgId, deserializedMsg, metadata, &release);
                        pubsubInterceptorHandler_invokePostReceive(receiver->interceptorsHandler, msgType, msgId, deserializedMsg, metadata);
                        if (!release && hashMapIterator_hasNext(&iter2)) {
                            //receive function has taken ownership and still more receive function to come ..
                            //deserialize again for new message
                            status = msgSer->deserialize(msgSer->handle, &deSerializeBuffer, 0, &deserializedMsg);
                            if (status != CELIX_SUCCESS) {
                                L_WARN("[PSA_ZMQ_TR] Cannot deserialize msg type %s for scope/topic %s/%s", msgSer->msgName, receiver->scope == NULL ? "(null)" : receiver->scope, receiver->topic);
                                break;
                            }
                            release = true;
                        }
                    }
                    if (release) {
                        msgSer->freeDeserializeMsg(msgSer->handle, deserializedMsg);
                    }
                    updateReceiveCount += 1;
                }
            } else {
                updateSerError += 1;
                L_WARN("[PSA_ZMQ_TR] Cannot deserialize msg type %s for scope/topic %s/%s", msgSer->msgName, receiver->scope == NULL ? "(null)" : receiver->scope, receiver->topic);
            }
        }
    } else {
        L_WARN("[PSA_ZMQ_TR] Cannot find serializer for type id 0x%X", message->header.msgId);
    }

    if (msgSer != NULL && monitor) {
        // TODO disabled for now, should move to an interceptor?
//        hash_map_t *origins = hashMap_get(entry->metrics, (void*)(uintptr_t )message->header.msgId);
//        char uuidStr[UUID_STR_LEN+1];
//        uuid_unparse(hdr->originUUID, uuidStr);
//        psa_zmq_subscriber_metrics_entry_t *metrics = hashMap_get(origins, uuidStr);
//
//        if (metrics == NULL) {
//            metrics = calloc(1, sizeof(*metrics));
//            hashMap_put(origins, strndup(uuidStr, UUID_STR_LEN+1), metrics);
//            uuid_copy(metrics->origin, hdr->originUUID);
//            metrics->msgTypeId = hdr->type;
//            metrics->maxDelayInSeconds = -INFINITY;
//            metrics->minDelayInSeconds = INFINITY;
//            metrics->lastSeqNr = 0;
//        }
//
//        double diff = celix_difftime(&beginSer, &endSer);
//        long n = metrics->nrOfMessagesReceived;
//        metrics->averageSerializationTimeInSeconds = (metrics->averageSerializationTimeInSeconds * n + diff) / (n+1);
//
//        diff = celix_difftime(&metrics->lastMessageReceived, receiveTime);
//        n = metrics->nrOfMessagesReceived;
//        if (metrics->nrOfMessagesReceived >= 1) {
//            metrics->averageTimeBetweenMessagesInSeconds = (metrics->averageTimeBetweenMessagesInSeconds * n + diff) / (n + 1);
//        }
//        metrics->lastMessageReceived = *receiveTime;
//
//
//        int incr = hdr->seqNr - metrics->lastSeqNr;
//        if (metrics->lastSeqNr >0 && incr > 1) {
//            metrics->nrOfMissingSeqNumbers += (incr - 1);
//            L_WARN("Missing message seq nr went from %i to %i", metrics->lastSeqNr, hdr->seqNr);
//        }
//        metrics->lastSeqNr = hdr->seqNr;
//
//        struct timespec sendTime;
//        sendTime.tv_sec = (time_t)hdr->sendtimeSeconds;
//        sendTime.tv_nsec = (long)hdr->sendTimeNanoseconds; //TODO FIXME the tv_nsec is not correct
//        diff = celix_difftime(&sendTime, receiveTime);
//        metrics->averageDelayInSeconds = (metrics->averageDelayInSeconds * n + diff) / (n+1);
//        if (diff < metrics->minDelayInSeconds) {
//            metrics->minDelayInSeconds = diff;
//        }
//        if (diff > metrics->maxDelayInSeconds) {
//            metrics->maxDelayInSeconds = diff;
//        }
//
//        metrics->nrOfMessagesReceived += updateReceiveCount;
//        metrics->nrOfSerializationErrors += updateSerError;
    }
}

static inline void processMsg(pubsub_zmq_topic_receiver_t *receiver, pubsub_protocol_message_t *message, struct timespec *receiveTime) {
    celixThreadMutex_lock(&receiver->subscribers.mutex);
    hash_map_iterator_t iter = hashMapIterator_construct(receiver->subscribers.map);
    while (hashMapIterator_hasNext(&iter)) {
        psa_zmq_subscriber_entry_t *entry = hashMapIterator_nextValue(&iter);
        if (entry != NULL) {
            processMsgForSubscriberEntry(receiver, entry, message, receiveTime);
        }
    }
    celixThreadMutex_unlock(&receiver->subscribers.mutex);
}

static void* psa_zmq_recvThread(void * data) {
    pubsub_zmq_topic_receiver_t *receiver = data;

    celixThreadMutex_lock(&receiver->recvThread.mutex);
    bool running = receiver->recvThread.running;
    celixThreadMutex_unlock(&receiver->recvThread.mutex);

    celixThreadMutex_lock(&receiver->requestedConnections.mutex);
    bool allConnected = receiver->requestedConnections.allConnected;
    celixThreadMutex_unlock(&receiver->requestedConnections.mutex);

    celixThreadMutex_lock(&receiver->subscribers.mutex);
    bool allInitialized = receiver->subscribers.allInitialized;
    celixThreadMutex_unlock(&receiver->subscribers.mutex);

    while (running) {
        if (!allConnected) {
            psa_zmq_connectToAllRequestedConnections(receiver);
        }
        if (!allInitialized) {
            psa_zmq_initializeAllSubscribers(receiver);
        }

        zmsg_t *zmsg = zmsg_recv(receiver->zmqSock);
        if (zmsg != NULL) {
            if (zmsg_size(zmsg) < 2) {
                L_WARN("[PSA_ZMQ_TR] Always expecting at least frames per zmsg (header + payload (+ metadata) (+ footer)), got %i frames", (int)zmsg_size(zmsg));
            } else {
                zframe_t *header = zmsg_pop(zmsg); // header
                zframe_t *payload = NULL;
                zframe_t *metadata = NULL;
                zframe_t *footer = NULL;

                pubsub_protocol_message_t message;
                size_t footerSize = 0;
                receiver->protocol->getFooterSize(receiver->protocol->handle, &footerSize);
                receiver->protocol->decodeHeader(receiver->protocol->handle, zframe_data(header), zframe_size(header), &message);
                if (message.header.payloadSize > 0) {
                    payload = zmsg_pop(zmsg);
                    receiver->protocol->decodePayload(receiver->protocol->handle, zframe_data(payload), zframe_size(payload), &message);
                } else {
                    message.payload.payload = NULL;
                    message.payload.length = 0;
                }
                if (message.header.metadataSize > 0) {
                    metadata = zmsg_pop(zmsg);
                    receiver->protocol->decodeMetadata(receiver->protocol->handle, zframe_data(metadata), zframe_size(metadata), &message);
                } else {
                    message.metadata.metadata = NULL;
                }
                if (footerSize > 0) {
                    footer = zmsg_pop(zmsg); // footer
                    receiver->protocol->decodeFooter(receiver->protocol->handle, zframe_data(footer), zframe_size(footer), &message);
                }
                if (header != NULL && payload != NULL) {
                    struct timespec receiveTime;
                    clock_gettime(CLOCK_REALTIME, &receiveTime);
                    processMsg(receiver, &message, &receiveTime);
                }
                celix_properties_destroy(message.metadata.metadata);
                zframe_destroy(&header);
                zframe_destroy(&payload);
                zframe_destroy(&metadata);
                zframe_destroy(&footer);
            }
            zmsg_destroy(&zmsg);
        } else {
            if (errno == EAGAIN) {
                //nop
            } else if (errno == EINTR) {
                L_DEBUG("[PSA_ZMQ_TR] zmsg_recv interrupted");
            } else {
                L_WARN("[PSA_ZMQ_TR] Error receiving zmq message: %s", strerror(errno));
            }
        }

        celixThreadMutex_lock(&receiver->recvThread.mutex);
        running = receiver->recvThread.running;
        celixThreadMutex_unlock(&receiver->recvThread.mutex);

        celixThreadMutex_lock(&receiver->requestedConnections.mutex);
        allConnected = receiver->requestedConnections.allConnected;
        celixThreadMutex_unlock(&receiver->requestedConnections.mutex);

        celixThreadMutex_lock(&receiver->subscribers.mutex);
        allInitialized = receiver->subscribers.allInitialized;
        celixThreadMutex_unlock(&receiver->subscribers.mutex);
    } // while

    return NULL;
}

pubsub_admin_receiver_metrics_t* pubsub_zmqTopicReceiver_metrics(pubsub_zmq_topic_receiver_t *receiver) {
    pubsub_admin_receiver_metrics_t *result = calloc(1, sizeof(*result));
    snprintf(result->scope, PUBSUB_AMDIN_METRICS_NAME_MAX, "%s", receiver->scope == NULL ? PUBSUB_DEFAULT_ENDPOINT_SCOPE : receiver->scope);
    snprintf(result->topic, PUBSUB_AMDIN_METRICS_NAME_MAX, "%s", receiver->topic);

    int msgTypesCount = 0;
    celixThreadMutex_lock(&receiver->subscribers.mutex);
    hash_map_iterator_t iter = hashMapIterator_construct(receiver->subscribers.map);
    while (hashMapIterator_hasNext(&iter)) {
        psa_zmq_subscriber_entry_t *entry = hashMapIterator_nextValue(&iter);
        hash_map_iterator_t iter2 = hashMapIterator_construct(entry->metrics);
        while (hashMapIterator_hasNext(&iter2)) {
            hashMapIterator_nextValue(&iter2);
            msgTypesCount += 1;
        }
    }

    result->nrOfMsgTypes = (unsigned long)msgTypesCount;
    result->msgTypes = calloc(msgTypesCount, sizeof(*result->msgTypes));
    int i = 0;
    iter = hashMapIterator_construct(receiver->subscribers.map);
    while (hashMapIterator_hasNext(&iter)) {
        psa_zmq_subscriber_entry_t *entry = hashMapIterator_nextValue(&iter);
        hash_map_iterator_t iter2 = hashMapIterator_construct(entry->metrics);
        while (hashMapIterator_hasNext(&iter2)) {
            hash_map_t *origins = hashMapIterator_nextValue(&iter2);
            result->msgTypes[i].origins = calloc((size_t)hashMap_size(origins), sizeof(*(result->msgTypes[i].origins)));
            result->msgTypes[i].nrOfOrigins = hashMap_size(origins);
            int k = 0;
            hash_map_iterator_t iter3 = hashMapIterator_construct(origins);
            while (hashMapIterator_hasNext(&iter3)) {
                psa_zmq_subscriber_metrics_entry_t *metrics = hashMapIterator_nextValue(&iter3);
                result->msgTypes[i].typeId = metrics->msgTypeId;
                pubsub_msg_serializer_t *msgSer = hashMap_get(entry->msgTypes, (void*)(uintptr_t)metrics->msgTypeId);
                if (msgSer) {
                    snprintf(result->msgTypes[i].typeFqn, PUBSUB_AMDIN_METRICS_NAME_MAX, "%s", msgSer->msgName);
                    uuid_copy(result->msgTypes[i].origins[k].originUUID, metrics->origin);
                    result->msgTypes[i].origins[k].nrOfMessagesReceived = metrics->nrOfMessagesReceived;
                    result->msgTypes[i].origins[k].nrOfSerializationErrors = metrics->nrOfSerializationErrors;
                    result->msgTypes[i].origins[k].averageDelayInSeconds = metrics->averageDelayInSeconds;
                    result->msgTypes[i].origins[k].maxDelayInSeconds = metrics->maxDelayInSeconds;
                    result->msgTypes[i].origins[k].minDelayInSeconds = metrics->minDelayInSeconds;
                    result->msgTypes[i].origins[k].averageTimeBetweenMessagesInSeconds = metrics->averageTimeBetweenMessagesInSeconds;
                    result->msgTypes[i].origins[k].averageSerializationTimeInSeconds = metrics->averageSerializationTimeInSeconds;
                    result->msgTypes[i].origins[k].lastMessageReceived = metrics->lastMessageReceived;
                    result->msgTypes[i].origins[k].nrOfMissingSeqNumbers = metrics->nrOfMissingSeqNumbers;

                    k += 1;
                } else {
                    L_WARN("[PSA_ZMQ]: Error cannot find key 0x%X in msg map during metrics collection!\n", metrics->msgTypeId);
                }
            }
            i +=1 ;
        }
    }

    celixThreadMutex_unlock(&receiver->subscribers.mutex);

    return result;
}


static void psa_zmq_connectToAllRequestedConnections(pubsub_zmq_topic_receiver_t *receiver) {
    celixThreadMutex_lock(&receiver->requestedConnections.mutex);
    if (!receiver->requestedConnections.allConnected) {
        bool allConnected = true;
        hash_map_iterator_t iter = hashMapIterator_construct(receiver->requestedConnections.map);
        while (hashMapIterator_hasNext(&iter)) {
            psa_zmq_requested_connection_entry_t *entry = hashMapIterator_nextValue(&iter);
            if (!entry->connected) {
                if (zmq_connect(receiver->zmqSock, entry->url) == 0) {
                    entry->connected = true;
                } else {
                    L_WARN("[PSA_ZMQ] Error connecting to zmq url %s. (%s)", entry->url, strerror(errno));
                    allConnected = false;
                }
            }
        }
        receiver->requestedConnections.allConnected = allConnected;
    }
    celixThreadMutex_unlock(&receiver->requestedConnections.mutex);
}

static void psa_zmq_initializeAllSubscribers(pubsub_zmq_topic_receiver_t *receiver) {
    celixThreadMutex_lock(&receiver->subscribers.mutex);
    if (!receiver->subscribers.allInitialized) {
        bool allInitialized = true;
        hash_map_iterator_t iter = hashMapIterator_construct(receiver->subscribers.map);
        while (hashMapIterator_hasNext(&iter)) {
            psa_zmq_subscriber_entry_t *entry = hashMapIterator_nextValue(&iter);
            if (!entry->initialized) {
                hash_map_iterator_t iter2 = hashMapIterator_construct(entry->subscriberServices);
                while (hashMapIterator_hasNext(&iter2)) {
                    pubsub_subscriber_t *svc = hashMapIterator_nextValue(&iter2);
                    int rc = 0;
                    if (svc != NULL && svc->init != NULL) {
                        rc = svc->init(svc->handle);
                    }
                    if (rc == 0) {
                        //note now only initialized on first subscriber entries added.
                        entry->initialized = true;
                    } else {
                        L_WARN("Cannot initialize subscriber svc. Got rc %i", rc);
                        allInitialized = false;
                    }
                }
            }
        }
        receiver->subscribers.allInitialized = allInitialized;
    }
    celixThreadMutex_unlock(&receiver->subscribers.mutex);
}

static void psa_zmq_setupZmqContext(pubsub_zmq_topic_receiver_t *receiver, const celix_properties_t *topicProperties) {
    //NOTE. ZMQ will abort when performing a sched_setscheduler without permission.
    //As result permission has to be checked first.
    //TODO update this to use cap_get_pid and cap-get_flag instead of check user is root (note adds dep to -lcap)
    bool gotPermission = false;
    if (getuid() == 0) {
        gotPermission = true;
    }


    long prio = celix_properties_getAsLong(topicProperties, PUBSUB_ZMQ_THREAD_REALTIME_PRIO, -1L);
    if (prio > 0 && prio < 100) {
        if (gotPermission) {
            zmq_ctx_set(receiver->zmqCtx, ZMQ_THREAD_PRIORITY, (int) prio);
        } else {
            L_INFO("Skipping configuration of thread prio to %i. No permission\n", (int)prio);
        }
    }

    const char *sched = celix_properties_get(topicProperties, PUBSUB_ZMQ_THREAD_REALTIME_SCHED, NULL);
    if (sched != NULL) {
        int policy = ZMQ_THREAD_SCHED_POLICY_DFLT;
        if (strncmp("SCHED_OTHER", sched, 16) == 0) {
            policy = SCHED_OTHER;
#if !defined(__APPLE__)
        } else if (strncmp("SCHED_BATCH", sched, 16) == 0) {
            policy = SCHED_BATCH;
        } else if (strncmp("SCHED_IDLE", sched, 16) == 0) {
            policy = SCHED_IDLE;
#endif
        } else if (strncmp("SCHED_FIFO", sched, 16) == 0) {
            policy = SCHED_FIFO;
        } else if (strncmp("SCHED_RR", sched, 16) == 0) {
            policy = SCHED_RR;
        }
        if (gotPermission) {
            zmq_ctx_set(receiver->zmqCtx, ZMQ_THREAD_SCHED_POLICY, policy);
        } else {
            L_INFO("Skipping configuration of thread scheduling to %s. No permission\n", sched);
        }
    }
}

static void psa_zmq_setupZmqSocket(pubsub_zmq_topic_receiver_t *receiver, const celix_properties_t *topicProperties) {
    int timeout = PSA_ZMQ_RECV_TIMEOUT;
    int res = zmq_setsockopt(receiver->zmqSock, ZMQ_RCVTIMEO, &timeout, sizeof(timeout));
    if (res) {
        L_ERROR("[PSA_ZMQ] Cannot set ZMQ socket option ZMQ_RCVTIMEO errno=%d", errno);
    }

#ifdef ZMQ_HWM
    long hwmProp = celix_properties_getAsLong(topicProperties, PUBSUB_ZMQ_HWM, -1L);
    if (hwmProp >= 0) {
        unsigned long hwm = (unsigned long)hwmProp;
        zmq_setsockopt(receiver->zmqSock, ZMQ_HWM, &hwm, sizeof(hwm));
    }
#endif

#ifdef BUILD_WITH_ZMQ_SECURITY

    zcert_apply (sub_cert, zmq_s);
    zsock_set_curve_serverkey (zmq_s, pub_key); //apply key of publisher to socket of subscriber
#endif
    receiver->protocol->getSyncHeader(receiver->protocol->handle, receiver->sync);
    zsock_set_subscribe(receiver->zmqSock, receiver->sync);

#ifdef BUILD_WITH_ZMQ_SECURITY
    ts->zmq_cert = sub_cert;
    ts->zmq_pub_cert = pub_cert;
#endif
}

static bool psa_zmq_checkVersion(version_pt msgVersion, uint16_t major, uint16_t minor) {
    bool check=false;

    if (major == 0 && minor == 0) {
        //no check
        return true;
    }

    int versionMajor;
    int versionMinor;
    if (msgVersion!=NULL) {
        version_getMajor(msgVersion, &versionMajor);
        version_getMinor(msgVersion, &versionMinor);
        if (major==((unsigned char)versionMajor)) { /* Different major means incompatible */
            check = (minor>=((unsigned char)versionMinor)); /* Compatible only if the provider has a minor equals or greater (means compatible update) */
        }
    }

    return check;
}<|MERGE_RESOLUTION|>--- conflicted
+++ resolved
@@ -37,10 +37,7 @@
 #include <uuid/uuid.h>
 #include <pubsub_admin_metrics.h>
 #include <pubsub_utils.h>
-<<<<<<< HEAD
 #include <celix_api.h>
-=======
->>>>>>> 7765a88e
 
 #include "pubsub_interceptors_handler.h"
 
@@ -229,11 +226,7 @@
         receiver->requestedConnections.map = hashMap_create(utils_stringHash, NULL, utils_stringEquals, NULL);
     }
 
-<<<<<<< HEAD
-    const char *staticConnectUrls = pubsub_getEnvironmentVariableWithScopeTopic(PUBSUB_ZMQ_STATIC_CONNECT_URLS_ENV_NAME, topic, scope);
-=======
     const char *staticConnectUrls = pubsub_getEnvironmentVariableWithScopeTopic(ctx, PUBSUB_ZMQ_STATIC_CONNECT_URLS_FOR, topic, scope);
->>>>>>> 7765a88e
     if(staticConnectUrls == NULL) {
         staticConnectUrls = celix_properties_get(topicProperties, PUBSUB_ZMQ_STATIC_CONNECT_URLS, NULL);
     }
