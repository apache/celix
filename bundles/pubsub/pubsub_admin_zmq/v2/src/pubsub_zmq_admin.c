--- conflicted
+++ resolved
@@ -292,23 +292,14 @@
     hash_map_t *typeEntries = hashMap_get(psa->serializers.map, serType);
     if(typeEntries == NULL) {
         typeEntries = hashMap_create(NULL, NULL, NULL, NULL);
-<<<<<<< HEAD
-        hashMap_put(psa->serializers.map, (void*)strndup(serType, 1024*1024), typeEntries);
-=======
         hashMap_put(psa->serializers.map, (void*)celix_utils_strdup(serType), typeEntries);
->>>>>>> 1584187d
     }
     psa_zmq_serializer_entry_t *entry = hashMap_get(typeEntries, (void*)msgId);
     if (entry == NULL) {
         entry = calloc(1, sizeof(psa_zmq_serializer_entry_t));
         entry->svc = svc;
-<<<<<<< HEAD
-        entry->fqn = strndup(msgFqn, 1024*1024);
-        entry->version = strndup(msgVersion, 1024*1024);
-=======
         entry->fqn = celix_utils_strdup(msgFqn);
         entry->version = celix_utils_strdup(msgVersion);
->>>>>>> 1584187d
         hashMap_put(typeEntries, (void*)msgId, entry);
     }
     celixThreadRwlock_unlock(&psa->serializers.mutex);
