--- conflicted
+++ resolved
@@ -133,11 +133,7 @@
     pubsub_zmq_topic_receiver_t *receiver = calloc(1, sizeof(*receiver));
     receiver->ctx = ctx;
     receiver->logHelper = logHelper;
-<<<<<<< HEAD
-    receiver->serializerType = strndup(serializerType, 1024*1024);
-=======
     receiver->serializerType = celix_utils_strdup(serializerType);
->>>>>>> 1584187d
     receiver->admin = admin;
     receiver->protocolSvcId = protocolSvcId;
     receiver->protocol = protocol;
