/*
 * Licensed to the Apache Software Foundation (ASF) under one
 * or more contributor license agreements.  See the NOTICE file
 * distributed with this work for additional information
 * regarding copyright ownership.  The ASF licenses this file
 * to you under the Apache License, Version 2.0 (the
 * "License"); you may not use this file except in compliance
 * with the License.  You may obtain a copy of the License at
 *
 *   http://www.apache.org/licenses/LICENSE-2.0
 *
 * Unless required by applicable law or agreed to in writing,
 * software distributed under the License is distributed on an
 * "AS IS" BASIS, WITHOUT WARRANTIES OR CONDITIONS OF ANY
 *  KIND, either express or implied.  See the License for the
 * specific language governing permissions and limitations
 * under the License.
 */
/**
 * endpoint_description.c
 *
 *  \date       25 Jul 2014
 *  \author     <a href="mailto:dev@celix.apache.org">Apache Celix Project Team</a>
 *  \copyright  Apache License, Version 2.0
 */

#include <string.h>
#include <stdlib.h>
#include <uuid/uuid.h>
#include <celix_api.h>
#include <assert.h>

#include "celix_errno.h"
#include "celix_log.h"

#include "pubsub_endpoint.h"
#include "celix_constants.h"

#include "pubsub_utils.h"


static void pubsubEndpoint_setFields(celix_properties_t *psEp, const char* fwUUID, const char* scope, const char* topic, const char *pubsubType, const char *adminType, const char *serType, const char *protType, const celix_properties_t *topic_props);

static void pubsubEndpoint_setFields(celix_properties_t *ep, const char* fwUUID, const char* scope, const char* topic, const char *pubsubType, const char *adminType, const char *serType, const char *protType, const celix_properties_t *topic_props) {
    assert(ep != NULL);

    //copy topic properties
    if (topic_props != NULL) {
        const char *key = NULL;
        CELIX_PROPERTIES_FOR_EACH((celix_properties_t *) topic_props, key) {
            celix_properties_set(ep, key, celix_properties_get(topic_props, key, NULL));
        }
    }


    char endpointUuid[37];
    uuid_t endpointUid;
    uuid_generate(endpointUid);
    uuid_unparse(endpointUid, endpointUuid);
    celix_properties_set(ep, PUBSUB_ENDPOINT_UUID, endpointUuid);

    if (fwUUID != NULL) {
        celix_properties_set(ep, PUBSUB_ENDPOINT_FRAMEWORK_UUID, fwUUID);
    }

    if (scope != NULL) {
        celix_properties_set(ep, PUBSUB_ENDPOINT_TOPIC_SCOPE, scope);
    } else {
        celix_properties_set(ep, PUBSUB_ENDPOINT_TOPIC_SCOPE, PUBSUB_DEFAULT_ENDPOINT_SCOPE);
    }

    if (topic != NULL) {
        celix_properties_set(ep, PUBSUB_ENDPOINT_TOPIC_NAME, topic);
    }

    if (pubsubType != NULL) {
        celix_properties_set(ep, PUBSUB_ENDPOINT_TYPE, pubsubType);
    }

    if (adminType != NULL) {
        celix_properties_set(ep, PUBSUB_ENDPOINT_ADMIN_TYPE, adminType);
    }

    if (serType != NULL) {
        celix_properties_set(ep, PUBSUB_ENDPOINT_SERIALIZER, serType);
    }

    if (protType != NULL) {
        celix_properties_set(ep, PUBSUB_ENDPOINT_PROTOCOL, protType);
    }
}

celix_properties_t* pubsubEndpoint_create(
        const char* fwUUID,
        const char* scope,
        const char* topic,
        const char* pubsubType,
        const char* adminType,
        const char *serType,
        const char *protType,
        celix_properties_t *topic_props) {
    celix_properties_t *ep = celix_properties_create();
    pubsubEndpoint_setFields(ep, fwUUID, scope, topic, pubsubType, adminType, serType, protType, topic_props);
    if (!pubsubEndpoint_isValid(ep, true, true)) {
        celix_properties_destroy(ep);
        ep = NULL;
    }
    return ep;
}


struct retrieve_topic_properties_data {
    celix_properties_t *props;
    const char *scope;
    const char *topic;
    bool isPublisher;
};

static void retrieveTopicProperties(void *handle, const celix_bundle_t *bnd) {
    struct retrieve_topic_properties_data *data = handle;
    data->props = pubsub_utils_getTopicProperties(bnd, data->scope, data->topic, data->isPublisher);
}

celix_properties_t* pubsubEndpoint_createFromSubscriberSvc(bundle_context_t* ctx, long bundleId, const celix_properties_t *svcProps) {
    celix_properties_t *ep = celix_properties_create();

    const char* fwUUID = celix_bundleContext_getProperty(ctx, OSGI_FRAMEWORK_FRAMEWORK_UUID, NULL);
    const char* scope = celix_properties_get(svcProps,  PUBSUB_SUBSCRIBER_SCOPE, NULL);
    const char* topic = celix_properties_get(svcProps,  PUBSUB_SUBSCRIBER_TOPIC, NULL);

    struct retrieve_topic_properties_data data;
    data.props = NULL;
    data.isPublisher = false;
    data.scope = scope;
    data.topic = topic;
    celix_bundleContext_useBundle(ctx, bundleId, &data, retrieveTopicProperties);

    const char *pubsubType = PUBSUB_SUBSCRIBER_ENDPOINT_TYPE;

    pubsubEndpoint_setFields(ep, fwUUID, scope, topic, pubsubType, NULL, NULL, NULL, data.props);

    if (data.props != NULL) {
        celix_properties_destroy(data.props); //Can be deleted since setFields invokes properties_copy
    }

    if (!pubsubEndpoint_isValid(ep, false, false)) {
        celix_properties_destroy(ep);
        ep = NULL;
    }
    return ep;
}


celix_properties_t* pubsubEndpoint_createFromPublisherTrackerInfo(bundle_context_t *ctx, long bundleId, const char *filter) {
    celix_properties_t *ep = celix_properties_create();

    const char* fwUUID=NULL;
    bundleContext_getProperty(ctx, OSGI_FRAMEWORK_FRAMEWORK_UUID, &fwUUID);
    assert(fwUUID != NULL);

    char* topic = NULL;
    char* scopeFromFilter = NULL;
<<<<<<< HEAD
    pubsub_getPubSubInfoFromFilter(filter, &scopeFromFilter, &topic);
    const char *scope = scopeFromFilter == NULL ? "default" : scopeFromFilter;
=======
    pubsub_getPubSubInfoFromFilter(filter, &topic, &scopeFromFilter);
    const char *scope = scopeFromFilter;
>>>>>>> fda72175

    struct retrieve_topic_properties_data data;
    data.props = NULL;
    data.isPublisher = true;
    data.scope = scope;
    data.topic = topic;
    celix_bundleContext_useBundle(ctx, bundleId, &data, retrieveTopicProperties);

    if (data.props != NULL) {
        pubsubEndpoint_setFields(ep, fwUUID, scope, topic, PUBSUB_PUBLISHER_ENDPOINT_TYPE, NULL, NULL, NULL, data.props);
        celix_properties_destroy(data.props); //safe to delete, properties are copied in pubsubEndpoint_setFields
    }

    if (!pubsubEndpoint_isValid(ep, false, false)) {
        celix_properties_destroy(ep);
        ep = NULL;
    }

    free(topic);
    if (scope != NULL) {
        free(scopeFromFilter);
    }

    return ep;
}


bool pubsubEndpoint_equals(const celix_properties_t *psEp1, const celix_properties_t *psEp2) {
    if (psEp1 && psEp2) {
        const char *uuid1 = celix_properties_get(psEp1, PUBSUB_ENDPOINT_UUID, "entry1");
        const char *uuid2 = celix_properties_get(psEp1, PUBSUB_ENDPOINT_UUID, "entry1");
        return strcmp(uuid1, uuid2) == 0;
    } else {
        return false;
    }
}

char* pubsubEndpoint_createScopeTopicKey(const char* scope, const char* topic) {
    char *result = NULL;
    if (scope != NULL) {
        asprintf(&result, "%s:%s", scope, topic);
    } else {
        asprintf(&result, "default:%s", topic);
    }
    return result;
}

static bool checkProp(const celix_properties_t *props, const char *key) {
    const char *val = celix_properties_get(props, key, NULL);
    if (val == NULL) {
        fprintf(stderr, "[Error] Missing mandatory entry for endpoint. Missing key is '%s'\n", key);
    }
    return val != NULL;
}


bool pubsubEndpoint_isValid(const celix_properties_t *props, bool requireAdminType, bool requireSerializerType) {
    bool p1 = checkProp(props, PUBSUB_ENDPOINT_UUID);
    bool p2 = checkProp(props, PUBSUB_ENDPOINT_FRAMEWORK_UUID);
    bool p3 = checkProp(props, PUBSUB_ENDPOINT_TYPE);
    bool p4 = true;
    if (requireAdminType) {
        checkProp(props, PUBSUB_ENDPOINT_ADMIN_TYPE);
    }
    bool p5 = true;
    if (requireSerializerType) {
        checkProp(props, PUBSUB_ENDPOINT_SERIALIZER);
    }
    bool p6 = checkProp(props, PUBSUB_ENDPOINT_TOPIC_NAME);

    return p1 && p2 && p3 && p4 && p5 && p6;
}<|MERGE_RESOLUTION|>--- conflicted
+++ resolved
@@ -65,8 +65,6 @@
 
     if (scope != NULL) {
         celix_properties_set(ep, PUBSUB_ENDPOINT_TOPIC_SCOPE, scope);
-    } else {
-        celix_properties_set(ep, PUBSUB_ENDPOINT_TOPIC_SCOPE, PUBSUB_DEFAULT_ENDPOINT_SCOPE);
     }
 
     if (topic != NULL) {
@@ -111,27 +109,25 @@
 
 struct retrieve_topic_properties_data {
     celix_properties_t *props;
-    const char *scope;
     const char *topic;
     bool isPublisher;
 };
 
 static void retrieveTopicProperties(void *handle, const celix_bundle_t *bnd) {
     struct retrieve_topic_properties_data *data = handle;
-    data->props = pubsub_utils_getTopicProperties(bnd, data->scope, data->topic, data->isPublisher);
+    data->props = pubsub_utils_getTopicProperties(bnd, data->topic, data->isPublisher);
 }
 
 celix_properties_t* pubsubEndpoint_createFromSubscriberSvc(bundle_context_t* ctx, long bundleId, const celix_properties_t *svcProps) {
     celix_properties_t *ep = celix_properties_create();
 
     const char* fwUUID = celix_bundleContext_getProperty(ctx, OSGI_FRAMEWORK_FRAMEWORK_UUID, NULL);
-    const char* scope = celix_properties_get(svcProps,  PUBSUB_SUBSCRIBER_SCOPE, NULL);
+    const char* scope = celix_properties_get(svcProps,  PUBSUB_SUBSCRIBER_SCOPE, PUBSUB_SUBSCRIBER_SCOPE_DEFAULT);
     const char* topic = celix_properties_get(svcProps,  PUBSUB_SUBSCRIBER_TOPIC, NULL);
 
     struct retrieve_topic_properties_data data;
     data.props = NULL;
     data.isPublisher = false;
-    data.scope = scope;
     data.topic = topic;
     celix_bundleContext_useBundle(ctx, bundleId, &data, retrieveTopicProperties);
 
@@ -160,18 +156,12 @@
 
     char* topic = NULL;
     char* scopeFromFilter = NULL;
-<<<<<<< HEAD
-    pubsub_getPubSubInfoFromFilter(filter, &scopeFromFilter, &topic);
+    pubsub_getPubSubInfoFromFilter(filter, &topic, &scopeFromFilter);
     const char *scope = scopeFromFilter == NULL ? "default" : scopeFromFilter;
-=======
-    pubsub_getPubSubInfoFromFilter(filter, &topic, &scopeFromFilter);
-    const char *scope = scopeFromFilter;
->>>>>>> fda72175
 
     struct retrieve_topic_properties_data data;
     data.props = NULL;
     data.isPublisher = true;
-    data.scope = scope;
     data.topic = topic;
     celix_bundleContext_useBundle(ctx, bundleId, &data, retrieveTopicProperties);
 
@@ -186,9 +176,7 @@
     }
 
     free(topic);
-    if (scope != NULL) {
-        free(scopeFromFilter);
-    }
+    free(scopeFromFilter);
 
     return ep;
 }
@@ -206,11 +194,7 @@
 
 char* pubsubEndpoint_createScopeTopicKey(const char* scope, const char* topic) {
     char *result = NULL;
-    if (scope != NULL) {
-        asprintf(&result, "%s:%s", scope, topic);
-    } else {
-        asprintf(&result, "default:%s", topic);
-    }
+    asprintf(&result, "%s:%s", scope, topic);
     return result;
 }
 
@@ -236,6 +220,7 @@
         checkProp(props, PUBSUB_ENDPOINT_SERIALIZER);
     }
     bool p6 = checkProp(props, PUBSUB_ENDPOINT_TOPIC_NAME);
-
-    return p1 && p2 && p3 && p4 && p5 && p6;
+    bool p7 = checkProp(props, PUBSUB_ENDPOINT_TOPIC_SCOPE);
+
+    return p1 && p2 && p3 && p4 && p5 && p6 && p7;
 }