--- conflicted
+++ resolved
@@ -79,7 +79,7 @@
 
 };
 
-typedef struct psa_udpmc_serializer_entry {
+typedef struct psa_zmq_serializer_entry {
     const char *serType;
     long svcId;
     pubsub_serializer_service_t *svc;
@@ -445,10 +445,6 @@
     const char *sockAddress = celix_properties_get(endpoint, PUBSUB_PSA_UDPMC_SOCKET_ADDRESS_KEY, NULL);
     long sockPort = celix_properties_getAsLong(endpoint, PUBSUB_PSA_UDPMC_SOCKET_PORT_KEY, -1L);
 
-<<<<<<< HEAD
-    if (type == NULL || sockAddress == NULL || sockPort < 0) {
-        fprintf(stderr, "[PSA UPDMC] Error got endpoint without udpmc socket address/port or endpoint type");
-=======
     bool publisher = type != NULL && strncmp(PUBSUB_PUBLISHER_ENDPOINT_TYPE, type, strlen(PUBSUB_PUBLISHER_ENDPOINT_TYPE)) == 0;
 
     if (publisher && (sockAddress == NULL || sockPort < 0)) {
@@ -457,17 +453,11 @@
         CELIX_PROPERTIES_FOR_EACH(endpoint, key) {
             L_WARN("[PSA UPDMC] |- %s=%s\n", key, celix_properties_get(endpoint, key, NULL));
         }
->>>>>>> d1d001e1
         status = CELIX_BUNDLE_EXCEPTION;
     } else {
         if (eScope != NULL && eTopic != NULL && publisher &&
             strncmp(eScope, scope, 1024 * 1024) == 0 &&
-<<<<<<< HEAD
-            strncmp(eTopic, topic, 1024 * 1024) == 0 &&
-            strncmp(type, PUBSUB_PUBLISHER_ENDPOINT_TYPE, strlen(PUBSUB_PUBLISHER_ENDPOINT_TYPE)) == 0) {
-=======
             strncmp(eTopic, topic, 1024 * 1024) == 0) {
->>>>>>> d1d001e1
             pubsub_udpmcTopicReceiver_connectTo(receiver, sockAddress, sockPort);
         }
     }
@@ -506,10 +496,10 @@
     const char *type = celix_properties_get(endpoint, PUBSUB_ENDPOINT_TYPE, NULL);
     const char *eScope = celix_properties_get(endpoint, PUBSUB_ENDPOINT_TOPIC_SCOPE, NULL);
     const char *eTopic = celix_properties_get(endpoint, PUBSUB_ENDPOINT_TOPIC_NAME, NULL);
-    const char *sockAddress = celix_properties_get(endpoint, PUBSUB_PSA_UDPMC_SOCKET_ADDRESS_KEY, NULL);
+    const char *sockAdress = celix_properties_get(endpoint, PUBSUB_PSA_UDPMC_SOCKET_ADDRESS_KEY, NULL);
     long sockPort = celix_properties_getAsLong(endpoint, PUBSUB_PSA_UDPMC_SOCKET_PORT_KEY, -1L);
 
-    if (type == NULL || sockAddress == NULL || sockPort < 0) {
+    if (type == NULL || sockAdress == NULL || sockPort < 0) {
         fprintf(stderr, "[PSA UPDMC] Error got endpoint without udpmc socket address/port or endpoint type");
         status = CELIX_BUNDLE_EXCEPTION;
     } else {
@@ -517,7 +507,7 @@
             strncmp(eScope, scope, 1024 * 1024) == 0 &&
             strncmp(eTopic, topic, 1024 * 1024) == 0 &&
             strncmp(type, PUBSUB_PUBLISHER_ENDPOINT_TYPE, strlen(PUBSUB_PUBLISHER_ENDPOINT_TYPE)) == 0) {
-            pubsub_udpmcTopicReceiver_disconnectFrom(receiver, sockAddress, sockPort);
+            pubsub_udpmcTopicReceiver_disconnectFrom(receiver, sockAdress, sockPort);
         }
     }
 
@@ -601,6 +591,7 @@
     celixThreadMutex_unlock(&psa->topicReceivers.mutex);
     celixThreadMutex_unlock(&psa->serializers.mutex);
     fprintf(out, "\n");
+
 
     return status;
 }
