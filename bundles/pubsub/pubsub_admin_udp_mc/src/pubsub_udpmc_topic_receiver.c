--- conflicted
+++ resolved
@@ -34,10 +34,7 @@
 #include <arpa/inet.h>
 #include <celix_log_helper.h>
 #include <pubsub_utils.h>
-<<<<<<< HEAD
 #include <celix_api.h>
-=======
->>>>>>> 7765a88e
 #include "pubsub_udpmc_topic_receiver.h"
 #include "pubsub_psa_udpmc_constants.h"
 #include "large_udp.h"
@@ -165,11 +162,7 @@
         receiver->subscriberTrackerId = celix_bundleContext_trackServicesWithOptions(ctx, &opts);
     }
 
-<<<<<<< HEAD
-    const char *staticConnects = pubsub_getEnvironmentVariableWithScopeTopic(PUBSUB_UDPMC_STATIC_CONNECT_URLS_ENV_NAME, topic, scope);
-=======
     const char *staticConnects = pubsub_getEnvironmentVariableWithScopeTopic(ctx, PUBSUB_UDPMC_STATIC_CONNECT_URLS_FOR, topic, scope);
->>>>>>> 7765a88e
     if(staticConnects == NULL) {
         staticConnects = celix_properties_get(topicProperties, PUBSUB_UDPMC_STATIC_CONNECT_SOCKET_ADDRESSES, NULL);
     }
