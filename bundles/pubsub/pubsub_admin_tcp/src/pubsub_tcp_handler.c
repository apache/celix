--- conflicted
+++ resolved
@@ -47,11 +47,8 @@
 #define TCP_HEADER_SIZE 20
 #define MAX_EPOLL_EVENTS   64
 #define MAX_MSG_VECTOR_LEN 64
-<<<<<<< HEAD
-#define MAX_DEFAULT_BUFFER_SIZE 4
-=======
 #define MAX_DEFAULT_BUFFER_SIZE 4u
->>>>>>> c310809f
+
 
 #define READ_STATE_INIT   0u
 #define READ_STATE_HEADER 1u
@@ -89,12 +86,8 @@
   unsigned int msgIdOffset;
   unsigned int msgIdSize;
   bool bypassHeader;
-<<<<<<< HEAD
   bool useBlockingWrite;
   bool useBlockingRead;
-=======
-  bool useBlocking;
->>>>>>> c310809f
   celix_thread_rwlock_t dbLock;
   unsigned int timeout;
   hash_map_t *url_map;
@@ -110,21 +103,12 @@
   unsigned int maxNofBuffer;
   psa_tcp_connection_entry_t own;
 };
-<<<<<<< HEAD
-
-
-=======
-
-
->>>>>>> c310809f
+
+
 static inline int pubsub_tcpHandler_setInAddr(pubsub_tcpHandler_t *handle, const char *hostname, int port, struct sockaddr_in *inp);
 static inline int pubsub_tcpHandler_closeConnectionEntry(pubsub_tcpHandler_t *handle, psa_tcp_connection_entry_t *entry, bool lock);
 static inline int pubsub_tcpHandler_closeConnection(pubsub_tcpHandler_t *handle, int fd);
 static inline int pubsub_tcpHandler_makeNonBlocking(pubsub_tcpHandler_t *handle, int fd);
-<<<<<<< HEAD
-=======
-//static inline int pubsub_tcpHandler_makeBlocking(pubsub_tcpHandler_t *handle, int fd);
->>>>>>> c310809f
 static inline void pubsub_tcpHandler_setupEntry(psa_tcp_connection_entry_t* entry, int fd, char *url, unsigned int bufferSize);
 static inline void pubsub_tcpHandler_freeEntry(psa_tcp_connection_entry_t* entry);
 
@@ -145,10 +129,7 @@
         handle->bypassHeader = false;
         handle->bufferSize = MAX_DEFAULT_BUFFER_SIZE;
         handle->maxNofBuffer = 1; // Reserved for future Use;
-<<<<<<< HEAD
         handle->useBlockingWrite = true;
-=======
->>>>>>> c310809f
         pubsub_tcpHandler_setupEntry(&handle->own, -1, NULL, MAX_DEFAULT_BUFFER_SIZE);
         celixThreadRwlock_create(&handle->dbLock, 0);
         //signal(SIGPIPE, SIG_IGN);
@@ -292,11 +273,7 @@
             }
         }
         // Make file descriptor NonBlocking
-<<<<<<< HEAD
         if ((!handle->useBlockingRead) && (rc >= 0)) {
-=======
-        if ((!handle->useBlocking) && (rc >= 0)) {
->>>>>>> c310809f
             rc = pubsub_tcpHandler_makeNonBlocking(handle, fd);
             if (rc < 0) close(fd);
         }
@@ -433,26 +410,6 @@
   return rc;
 }
 
-<<<<<<< HEAD
-=======
-#ifdef USE_BLOCKING
-static inline
-int pubsub_tcpHandler_makeBlocking(pubsub_tcpHandler_t *handle, int fd) {
-    int rc = 0;
-    int flags = fcntl(fd, F_GETFL, 0);
-    if (flags == -1) rc = flags;
-    else {
-        rc = fcntl(fd, F_SETFL, flags & (~O_NONBLOCK));
-        if (rc < 0) {
-            L_ERROR("[TCP Socket] Cannot set to BLOCKING epoll: %s\n", strerror(errno));
-            errno = 0;
-        }
-    }
-    return rc;
-}
-#endif
-
->>>>>>> c310809f
 int pubsub_tcpHandler_listen(pubsub_tcpHandler_t *handle, char *url) {
     int fd = pubsub_tcpHandler_open(handle, url);
     // Make handler fd entry
@@ -535,7 +492,7 @@
             url_info->hostname = strtok(strdup(hostname), ":");
             if (port) {
                 port += 1;
-                unsigned int portDigits = (unsigned) atoi(port);
+                unsigned int portDigits = (unsigned int) atoi(port);
                 if (portDigits != 0) url_info->portnr = portDigits;
             }
             free(hostname);
@@ -583,7 +540,6 @@
         celixThreadRwlock_unlock(&handle->dbLock);
     }
 }
-<<<<<<< HEAD
 
 void pubsub_tcpHandler_setBlockingWrite(pubsub_tcpHandler_t *handle, bool blocking) {
     if (handle != NULL) {
@@ -600,8 +556,6 @@
         celixThreadRwlock_unlock(&handle->dbLock);
     }
 }
-=======
->>>>>>> c310809f
 
 //
 // Reads data from the filedescriptor which has date (determined by epoll()) and stores it in the internal structure
@@ -609,11 +563,8 @@
 //
 int pubsub_tcpHandler_dataAvailable(pubsub_tcpHandler_t *handle, int fd, unsigned int *index, unsigned int *size) {
     celixThreadRwlock_writeLock(&handle->dbLock);
-<<<<<<< HEAD
     *index = 0;
     *size = 0;
-=======
->>>>>>> c310809f
     psa_tcp_connection_entry_t *entry = NULL;
     if (fd == handle->own.fd) entry = &handle->own;
     else entry = hashMap_get(handle->fd_map, (void *) (intptr_t) fd);
@@ -635,7 +586,6 @@
             // First start looking for header
             entry->readState = READ_STATE_HEADER;
             entry->expectedReadSize = sizeof(pubsub_tcp_msg_header_t);
-<<<<<<< HEAD
             if (entry->expectedReadSize > entry->bufferSize) {
                 char* buffer = realloc(entry->buffer, (size_t )entry->expectedReadSize);
                 if (buffer) {
@@ -645,8 +595,6 @@
                            entry->bufferSize, entry->expectedReadSize);
                 }
             }
-=======
->>>>>>> c310809f
         } else {
             // When no header use Max buffer size
             entry->readState = READ_STATE_READY;
@@ -657,7 +605,6 @@
     int nbytes = recv(fd, &entry->buffer[entry->bufferReadSize], entry->expectedReadSize, 0);
     if (nbytes < 0) {
         // Handle Socket error, when nbytes == 0 => Connection is lost
-<<<<<<< HEAD
         if ((errno == EAGAIN || errno == EWOULDBLOCK || errno == EINTR)) {}
         else L_ERROR("[TCP Socket] read error %s\n", strerror(errno));
         errno = 0;
@@ -736,74 +683,6 @@
             *size = nbytes;
         }
     }
-=======
-        if (nbytes < 0) {
-            L_ERROR("[TCP Socket] read error %s\n", strerror(errno));
-            errno = 0;
-        }
-    }
-    if ((!handle->bypassHeader)&&(nbytes>0)) {
-        // Update buffer administration
-        entry->bufferReadSize += nbytes;
-        entry->expectedReadSize -= nbytes;
-        // When expected data is read then update state
-        if (entry->expectedReadSize <= 0) {
-            pubsub_tcp_msg_header_t *pHeader = (pubsub_tcp_msg_header_t *) entry->buffer;
-            if (entry->readState == READ_STATE_FIND_HEADER) {
-                // When header marker is not found, start finding header
-                if (pHeader->marker_start == MARKER_START_PATTERN) {
-                    // header marker is found, then read the remaining data of the header and update to HEADER State
-                    entry->expectedReadSize = sizeof(pubsub_tcp_msg_header_t) - sizeof(unsigned int);
-                    entry->readState = READ_STATE_HEADER;
-                } else {
-                    // keep looking for the header marker
-                    entry->bufferReadSize = 0;
-                    entry->expectedReadSize = sizeof(unsigned int);
-                }
-                // Check if the header contains the correct markers
-            } else if ((pHeader->marker_start != MARKER_START_PATTERN) || (pHeader->marker_end != MARKER_END_PATTERN)) {
-                // When markers are not correct, find a new marker and update state to FIND Header
-                L_ERROR(
-                    "[TCP Socket] Read Header: Marker (%d)  start: 0x%08X != 0x%08X stop: 0x%08X != 0x%08X errno: %s",
-                    handle->readSeqNr, pHeader->marker_start, MARKER_START_PATTERN, pHeader->marker_end,
-                    MARKER_END_PATTERN, strerror(errno));
-                entry->bufferReadSize = 0;
-                entry->expectedReadSize = sizeof(unsigned int);
-                entry->readState = READ_STATE_FIND_HEADER;
-            } else if (entry->readState == READ_STATE_HEADER) {
-                // Header is found, read the data from the socket, update state to READ_STATE_DATA
-                int buffer_size = pHeader->bufferSize + entry->bufferReadSize;
-                // When buffer is not big enough, reallocate buffer
-                if (buffer_size > entry->bufferSize) {
-                    entry->buffer = realloc(entry->buffer, buffer_size);
-                    entry->bufferSize = buffer_size;
-                    //L_WARN("[TCP Socket: %d, url: %s,  realloc read buffer: (%d, %d) \n", entry->fd, entry->url, entry->bufferSize, buffer_size);
-                }
-                // Set data read size
-                entry->expectedReadSize = pHeader->bufferSize;
-                entry->readState++;
-                // The data is read, update administation and set state to READ_STATE_READY
-            } else if (entry->readState == READ_STATE_DATA) {
-                handle->readSeqNr = pHeader->seqNr;
-                //fprintf(stdout, "ReadSeqNr: Count: %d\n", handle->readSeqNr);
-                nbytes -= sizeof(pubsub_tcp_msg_header_t);
-                if (nbytes == 0) {
-                    errno = 0;
-                }
-                // if buffer does not contain header, reset buffer
-                if (nbytes < 0) {
-                    L_ERROR("[TCP Socket] incomplete message\n");
-                    entry->readState = READ_STATE_INIT;
-                } else {
-                    entry->readState++;
-                }
-            }
-        }
-    }
-    *index = 0;
-    // if read state is not ready, don't process buffer
-    *size = nbytes;
->>>>>>> c310809f
     celixThreadRwlock_unlock(&handle->dbLock);
     return nbytes;
 }
@@ -910,30 +789,17 @@
         //  Btw, also, SIGSTOP issued by a debugging tool can result in EINTR error.
         if (nbytes == -1) {
             result = ((errno == EAGAIN || errno == EWOULDBLOCK || errno == EINTR)) ? 0 : -1;
-<<<<<<< HEAD
             L_ERROR("[TCP Socket] Seq_Id: %d Cannot send msg %s\n", header->seqNr, strerror(errno));
             errno = 0;
-=======
-            L_ERROR("[TCP Socket] Cannot send msg %s\n", strerror(errno));
-            errno = 0;
-            continue;
->>>>>>> c310809f
         }
         int msgSize = 0;
         for (int i = 0; i < msg.msg_iovlen; i++) {
             msgSize+=msg.msg_iov[i].iov_len;
         }
         if (nbytes != msgSize) {
-<<<<<<< HEAD
             L_ERROR("[TCP Socket] Seq; %d, MsgSize not correct: %d != %d (BufferSize: %d \n", header->seqNr, msgSize, nbytes, header->bufferSize);
         }
         written = (result == 0) ? written + nbytes : written;
-=======
-            L_ERROR("[TCP Socket] MsgSize not correct: %d != nBytess\n", msgSize, nbytes);
-            continue;
-        }
-        written += nbytes;
->>>>>>> c310809f
     }
     celixThreadRwlock_unlock(&handle->dbLock);
     return (result == 0 ? written : result);
@@ -950,14 +816,9 @@
         int nof_events = 0;
         nof_events = epoll_wait(handle->efd, events, MAX_EPOLL_EVENTS, handle->timeout);
         if (nof_events < 0) {
-<<<<<<< HEAD
             if ((errno == EAGAIN || errno == EWOULDBLOCK || errno == EINTR)) {}
             else L_ERROR("[TCP Socket] Cannot create epoll wait (%d) %s\n", nof_events, strerror(errno));
             errno = 0;
-=======
-          L_ERROR("[TCP Socket] Cannot create epoll wait (%d) %s\n", nof_events, strerror(errno));
-          errno = 0;
->>>>>>> c310809f
         }
         for (int i = 0; i < nof_events; i++) {
             if ((handle->own.fd >= 0) && (events[i].data.fd == handle->own.fd)) {
@@ -972,11 +833,7 @@
                   errno = 0;
                 }
                 // Make file descriptor NonBlocking
-<<<<<<< HEAD
                 if ((!handle->useBlockingWrite) && (rc >= 0)) {
-=======
-                if ((!handle->useBlocking) && (rc >= 0)) {
->>>>>>> c310809f
                     rc = pubsub_tcpHandler_makeNonBlocking(handle, fd);
                     if (rc < 0) pubsub_tcpHandler_freeEntry(&handle->own);
                 }
@@ -1014,27 +871,17 @@
                 int count = 0;
                 bool isReading = true;
                 while(isReading) {
-<<<<<<< HEAD
                     unsigned int index = 0;
                     unsigned int size = 0;
                     isReading = (handle->useBlockingRead) ? false : isReading;
                     count++;
                     rc = pubsub_tcpHandler_dataAvailable(handle, events[i].data.fd, &index, &size);
                     if (rc <= 0) {
-=======
-                  unsigned int index = 0;
-                  unsigned int size = 0;
-                  isReading = (handle->useBlocking) ? false : isReading;
-                  count++;
-                  rc = pubsub_tcpHandler_dataAvailable(handle, events[i].data.fd, &index, &size);
-                  if (rc <= 0) {
->>>>>>> c310809f
                         // close connection.
                         if (rc == 0) {
                             pubsub_tcpHandler_closeConnection(handle, events[i].data.fd);
                         }
                         isReading = false;
-<<<<<<< HEAD
                         continue;
                     }
                     if (size) {
@@ -1056,26 +903,6 @@
                         }
                         celixThreadRwlock_unlock(&handle->dbLock);
                     }
-=======
-                        break;
-                  }
-                  // Handle data
-                  void *buffer = NULL;
-                  pubsub_tcp_msg_header_t *msgHeader = NULL;
-                  rc = pubsub_tcpHandler_read(handle, events[i].data.fd, index, &msgHeader, &buffer, size);
-                    if (rc != 0) {
-                        isReading = false;
-                        break;
-                  }
-                  celixThreadRwlock_readLock(&handle->dbLock);
-                  if ((handle->processMessageCallback)&&(buffer)) {
-                    struct timespec receiveTime;
-                    clock_gettime(CLOCK_REALTIME, &receiveTime);
-                    handle->processMessageCallback(handle->processMessagePayload, msgHeader, buffer, size, &receiveTime);
-                    isReading = false;
-                  }
-                  celixThreadRwlock_unlock(&handle->dbLock);
->>>>>>> c310809f
                 }
             } else if (events[i].events & EPOLLOUT) {
                 int err = 0;
@@ -1099,10 +926,6 @@
                       event.data.fd = events[i].data.fd;
                       // Register Modify epoll
                       rc = epoll_ctl(handle->efd, EPOLL_CTL_MOD, events[i].data.fd, &event);
-<<<<<<< HEAD
-=======
-                      //pubsub_tcpHandler_makeBlocking(handle, events[i].data.fd);
->>>>>>> c310809f
                       if (rc < 0) {
                           L_ERROR("[TCP Socket] Cannot create epoll\n");
                       }
