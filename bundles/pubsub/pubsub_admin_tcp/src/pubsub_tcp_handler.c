/*
 * Licensed to the Apache Software Foundation (ASF) under one
 * or more contributor license agreements.  See the NOTICE file
 * distributed with this work for additional information
 * regarding copyright ownership.  The ASF licenses this file
 * to you under the Apache License, Version 2.0 (the
 * "License"); you may not use this file except in compliance
 * with the License.  You may obtain a copy of the License at
 *
 *   http://www.apache.org/licenses/LICENSE-2.0
 *
 * Unless required by applicable law or agreed to in writing,
 * software distributed under the License is distributed on an
 * "AS IS" BASIS, WITHOUT WARRANTIES OR CONDITIONS OF ANY
 *  KIND, either express or implied.  See the License for the
 * specific language governing permissions and limitations
 * under the License.
 */
/*
 * pubsub_tcp_handler.c
 *
 *  \date       July 18, 2019
 *  \author     <a href="mailto:dev@celix.apache.org">Apache Celix Project Team</a>
 *  \copyright  Apache License, Version 2.0
 */

#include <stdio.h>
#include <string.h>
#include <unistd.h>
#include <stdlib.h>
#include <errno.h>
#include <array_list.h>
#include <pthread.h>
#include <sys/epoll.h>
#include <limits.h>
#include <assert.h>
#include "ctype.h"
#include <netdb.h>
#include <signal.h>
#include <fcntl.h>
#include <arpa/inet.h>
#include <netinet/tcp.h>
#include "hash_map.h"
#include "utils.h"
#include "pubsub_tcp_handler.h"

#define MAX_EPOLL_EVENTS   64
#define MAX_DEFAULT_BUFFER_SIZE 4u

#define L_DEBUG(...) \
    logHelper_log(handle->logHelper, OSGI_LOGSERVICE_DEBUG, __VA_ARGS__)
#define L_INFO(...) \
    logHelper_log(handle->logHelper, OSGI_LOGSERVICE_INFO, __VA_ARGS__)
#define L_WARN(...) \
    logHelper_log(handle->logHelper, OSGI_LOGSERVICE_WARNING, __VA_ARGS__)
#define L_ERROR(...) \
    logHelper_log(handle->logHelper, OSGI_LOGSERVICE_ERROR, __VA_ARGS__)

//
// Entry administration
//
typedef struct psa_tcp_connection_entry {
    char *interface_url;
    char *url;
    int fd;
    struct sockaddr_in addr;
    socklen_t len;
    bool connected;
    pubsub_protocol_message_t header;
<<<<<<< HEAD
    unsigned int maxMsgSize;
=======
>>>>>>> a3deb6b5
    unsigned int syncSize;
    unsigned int headerSize;
    unsigned int headerBufferSize; // Size of headerBuffer, size = 0, no headerBuffer -> included in payload
    void *headerBuffer;
    unsigned int bufferSize;
    void *buffer;
    unsigned int metaBufferSize;
    void *metaBuffer;
    struct msghdr msg;
    size_t msg_iovlen;        /* Number of elements in the vector.  */
    unsigned int retryCount;
} psa_tcp_connection_entry_t;

//
// Handle administration
//
struct pubsub_tcpHandler {
<<<<<<< HEAD
=======
    unsigned int readSeqNr;
>>>>>>> a3deb6b5
    celix_thread_rwlock_t dbLock;
    unsigned int timeout;
    hash_map_t *connection_url_map;
    hash_map_t *connection_fd_map;
    hash_map_t *interface_url_map;
    hash_map_t *interface_fd_map;
    int efd;
    pubsub_tcpHandler_receiverConnectMessage_callback_t receiverConnectMessageCallback;
    pubsub_tcpHandler_receiverConnectMessage_callback_t receiverDisconnectMessageCallback;
    void *receiverConnectPayload;
    pubsub_tcpHandler_acceptConnectMessage_callback_t acceptConnectMessageCallback;
    pubsub_tcpHandler_acceptConnectMessage_callback_t acceptDisconnectMessageCallback;
    void *acceptConnectPayload;
    pubsub_tcpHandler_processMessage_callback_t processMessageCallback;
    void *processMessagePayload;
    log_helper_t *logHelper;
    pubsub_protocol_service_t *protocol;
    unsigned int bufferSize;
    unsigned int maxNofBuffer;
<<<<<<< HEAD
    unsigned int maxMsgSize;
=======
>>>>>>> a3deb6b5
    unsigned int maxSendRetryCount;
    unsigned int maxRcvRetryCount;
    double sendTimeout;
    double rcvTimeout;
    celix_thread_t thread;
    bool running;
};

static inline int
pubsub_tcpHandler_closeConnectionEntry(pubsub_tcpHandler_t *handle, psa_tcp_connection_entry_t *entry, bool lock);

static inline int pubsub_tcpHandler_closeInterfaceEntry(pubsub_tcpHandler_t *handle, psa_tcp_connection_entry_t *entry);

static inline int pubsub_tcpHandler_makeNonBlocking(pubsub_tcpHandler_t *handle, int fd);

static inline psa_tcp_connection_entry_t *
pubsub_tcpHandler_createEntry(pubsub_tcpHandler_t *handle, int fd, char *url, char *external_url,
                              struct sockaddr_in *addr);

static inline void pubsub_tcpHandler_freeEntry(psa_tcp_connection_entry_t *entry);

static inline void pubsub_tcpHandler_releaseEntryBuffer(pubsub_tcpHandler_t *handle, int fd, unsigned int index);

static inline void pubsub_tcpHandler_readHandler(pubsub_tcpHandler_t *handle, int fd);

static inline void pubsub_tcpHandler_readHandler(pubsub_tcpHandler_t *handle, int fd);

static inline void pubsub_tcpHandler_connectionHandler(pubsub_tcpHandler_t *handle, int fd);

static inline void pubsub_tcpHandler_handler(pubsub_tcpHandler_t *handle);

static void *pubsub_tcpHandler_thread(void *data);

//
// Create a handle
//
pubsub_tcpHandler_t *pubsub_tcpHandler_create(pubsub_protocol_service_t *protocol, log_helper_t *logHelper) {
    pubsub_tcpHandler_t *handle = calloc(sizeof(*handle), 1);
    if (handle != NULL) {
        handle->efd = epoll_create1(0);
        handle->connection_url_map = hashMap_create(utils_stringHash, NULL, utils_stringEquals, NULL);
        handle->connection_fd_map = hashMap_create(NULL, NULL, NULL, NULL);
        handle->interface_url_map = hashMap_create(utils_stringHash, NULL, utils_stringEquals, NULL);
        handle->interface_fd_map = hashMap_create(NULL, NULL, NULL, NULL);
        handle->timeout = 2000; // default 2 sec
        handle->logHelper = logHelper;
        handle->protocol = protocol;
        handle->bufferSize = MAX_DEFAULT_BUFFER_SIZE;
        handle->maxNofBuffer = 1; // Reserved for future Use;
        celixThreadRwlock_create(&handle->dbLock, 0);
        handle->running = true;
        celixThread_create(&handle->thread, NULL, pubsub_tcpHandler_thread, handle);
        // signal(SIGPIPE, SIG_IGN);
    }
    return handle;
}

//
// Destroys the handle
//
void pubsub_tcpHandler_destroy(pubsub_tcpHandler_t *handle) {
    if (handle != NULL) {
        celixThreadRwlock_readLock(&handle->dbLock);
        bool running = handle->running;
        celixThreadRwlock_unlock(&handle->dbLock);
        if (running) {
            celixThreadRwlock_writeLock(&handle->dbLock);
            handle->running = false;
            celixThreadRwlock_unlock(&handle->dbLock);
            celixThread_join(handle->thread, NULL);
        }
        celixThreadRwlock_writeLock(&handle->dbLock);
        hash_map_iterator_t interface_iter = hashMapIterator_construct(handle->interface_url_map);
        while (hashMapIterator_hasNext(&interface_iter)) {
            psa_tcp_connection_entry_t *entry = hashMapIterator_nextValue(&interface_iter);
            if (entry != NULL) {
                pubsub_tcpHandler_closeInterfaceEntry(handle, entry);
            }
        }

        hash_map_iterator_t connection_iter = hashMapIterator_construct(handle->connection_url_map);
        while (hashMapIterator_hasNext(&connection_iter)) {
            psa_tcp_connection_entry_t *entry = hashMapIterator_nextValue(&connection_iter);
            if (entry != NULL) {
                pubsub_tcpHandler_closeConnectionEntry(handle, entry, true);
            }
        }
        if (handle->efd >= 0)
            close(handle->efd);
        hashMap_destroy(handle->connection_url_map, false, false);
        hashMap_destroy(handle->connection_fd_map, false, false);
        hashMap_destroy(handle->interface_url_map, false, false);
        hashMap_destroy(handle->interface_fd_map, false, false);
        celixThreadRwlock_unlock(&handle->dbLock);
        celixThreadRwlock_destroy(&handle->dbLock);
        free(handle);
    }
}

//
// Open the socket using an url
//
int pubsub_tcpHandler_open(pubsub_tcpHandler_t *handle, char *url) {
    int rc = 0;
    celixThreadRwlock_readLock(&handle->dbLock);
    pubsub_utils_url_t *url_info = pubsub_utils_url_parse(url);
    int fd = socket(AF_INET, SOCK_STREAM, IPPROTO_TCP);
    if (rc >= 0) {
        int setting = 1;
        if (rc == 0) {
            rc = setsockopt(fd, SOL_SOCKET, SO_REUSEADDR, &setting, sizeof(setting));
            if (rc != 0) {
                close(fd);
                L_ERROR("[TCP Socket] Error setsockopt(SO_REUSEADDR): %s\n", strerror(errno));
            }
        }
        if (rc == 0) {
            rc = setsockopt(fd, IPPROTO_TCP, TCP_NODELAY, &setting, sizeof(setting));
            if (rc != 0) {
                close(fd);
                L_ERROR("[TCP Socket] Error setsockopt(TCP_NODELAY): %s\n", strerror(errno));
            }
        } else {
            L_ERROR("[TCP Socket] Error creating socket: %s\n", strerror(errno));
        }
        if (rc == 0 && handle->sendTimeout != 0.0) {
            struct timeval tv;
            tv.tv_sec = (long int) handle->sendTimeout;
            tv.tv_usec = (long int) ((handle->sendTimeout - tv.tv_sec) * 1000000.0);
            rc = setsockopt(fd, SOL_SOCKET, SO_SNDTIMEO, &tv, sizeof(tv));
            if (rc != 0) {
                L_ERROR("[TCP Socket] Error setsockopt (SO_SNDTIMEO) to set send timeout: %s", strerror(errno));
            }
        }
        if (rc == 0 && handle->rcvTimeout != 0.0) {
            struct timeval tv;
            tv.tv_sec = (long int) handle->rcvTimeout;
            tv.tv_usec = (long int) ((handle->rcvTimeout - tv.tv_sec) * 1000000.0);
            rc = setsockopt(fd, SOL_SOCKET, SO_RCVTIMEO, &tv, sizeof(tv));
            if (rc != 0) {
                L_ERROR("[TCP Socket] Error setsockopt (SO_RCVTIMEO) to set send timeout: %s", strerror(errno));
            }
        }
        struct sockaddr_in *addr = pubsub_utils_url_getInAddr(url_info->hostname, url_info->portnr);
        if (addr) {
            rc = bind(fd, (struct sockaddr *) addr, sizeof(struct sockaddr));
            if (rc != 0) {
                close(fd);
                L_ERROR("[TCP Socket] Error bind: %s\n", strerror(errno));
            }
            free(addr);
        }
    }
    pubsub_utils_url_free(url_info);
    celixThreadRwlock_unlock(&handle->dbLock);
    return (!rc) ? fd : rc;
}

//
// Closes the discriptor with it's connection/interfaces (receiver/sender)
//
int pubsub_tcpHandler_close(pubsub_tcpHandler_t *handle, int fd) {
    int rc = 0;
    if (handle != NULL) {
        psa_tcp_connection_entry_t *entry = NULL;
        celixThreadRwlock_writeLock(&handle->dbLock);
        entry = hashMap_get(handle->interface_fd_map, (void *) (intptr_t) fd);
        if (entry) {
            entry = hashMap_remove(handle->interface_url_map, (void *) (intptr_t) entry->url);
            rc = pubsub_tcpHandler_closeInterfaceEntry(handle, entry);
            entry = NULL;
        }
        entry = hashMap_get(handle->connection_fd_map, (void *) (intptr_t) fd);
        if (entry) {
            entry = hashMap_remove(handle->connection_url_map, (void *) (intptr_t) entry->url);
            rc = pubsub_tcpHandler_closeConnectionEntry(handle, entry, false);
            entry = NULL;
        }
        celixThreadRwlock_unlock(&handle->dbLock);
    }
    return rc;
}

//
// Create connection/interface entry
//
static inline psa_tcp_connection_entry_t *
pubsub_tcpHandler_createEntry(pubsub_tcpHandler_t *handle, int fd, char *url, char *interface_url,
                              struct sockaddr_in *addr) {
    psa_tcp_connection_entry_t *entry = NULL;
    if (fd >= 0) {
        entry = calloc(sizeof(psa_tcp_connection_entry_t), 1);
        entry->fd = fd;
        if (url)
            entry->url = strndup(url, 1024 * 1024);
        if (interface_url) {
            entry->interface_url = strndup(interface_url, 1024 * 1024);
        } else {
            if (url)
                entry->interface_url = strndup(url, 1024 * 1024);
        }
        if (addr)
            entry->addr = *addr;
        entry->len = sizeof(struct sockaddr_in);
        size_t size = 0;
        handle->protocol->getHeaderSize(handle->protocol->handle, &size);
        entry->headerSize = size;
        handle->protocol->getHeaderBufferSize(handle->protocol->handle, &size);
        entry->headerBufferSize = size;
        handle->protocol->getSyncHeaderSize(handle->protocol->handle, &size);
        entry->syncSize = size;
        entry->bufferSize = handle->bufferSize;
        entry->connected = false;
        entry->msg.msg_iov = calloc(sizeof(struct iovec), IOV_MAX);
        if (entry->headerBufferSize) {
            entry->headerBuffer = calloc(sizeof(char), entry->headerSize);
            entry->msg.msg_iov[entry->msg.msg_iovlen].iov_base = entry->headerBuffer;
            entry->msg.msg_iov[entry->msg.msg_iovlen].iov_len = entry->headerSize;
            entry->msg_iovlen++;
        }
        entry->buffer = calloc(sizeof(char), entry->bufferSize);
<<<<<<< HEAD
        entry->maxMsgSize = (!handle->maxMsgSize) ? SIZE_MAX - entry->headerSize : handle->maxMsgSize;
=======
>>>>>>> a3deb6b5
        entry->msg.msg_iov[entry->msg.msg_iovlen].iov_base = entry->buffer;
        entry->msg.msg_iov[entry->msg.msg_iovlen].iov_len = entry->bufferSize;
        entry->msg_iovlen++;
    }
    return entry;
}

//
// Free connection/interface entry
//
static inline void
pubsub_tcpHandler_freeEntry(psa_tcp_connection_entry_t *entry) {
    if (entry) {
        if (entry->msg.msg_iov) {
            free(entry->msg.msg_iov);
            entry->msg.msg_iov = NULL;
            entry->msg.msg_iovlen = 0;
        }
        if (entry->url) {
            free(entry->url);
            entry->url = NULL;
        }
        if (entry->interface_url) {
            free(entry->interface_url);
            entry->interface_url = NULL;
        }
        if (entry->fd >= 0) {
            close(entry->fd);
            entry->fd = -1;
        }
        if (entry->buffer) {
            free(entry->buffer);
            entry->buffer = NULL;
            entry->bufferSize = 0;
        }
        if (entry->headerBuffer) {
            free(entry->headerBuffer);
            entry->headerBuffer = NULL;
            entry->headerBufferSize = 0;
        }
        if (entry->metaBuffer) {
            free(entry->metaBuffer);
            entry->metaBuffer = NULL;
            entry->metaBufferSize = 0;
        }
        entry->connected = false;
        free(entry);
    }
}

//
// Releases the Buffer
//
static inline void
pubsub_tcpHandler_releaseEntryBuffer(pubsub_tcpHandler_t *handle, int fd, unsigned int index __attribute__((unused))) {
    psa_tcp_connection_entry_t *entry = hashMap_get(handle->connection_fd_map, (void *) (intptr_t) fd);
    if (entry != NULL) {
        entry->buffer = NULL;
        entry->bufferSize = 0;
    }
}

//
// Connect to url (receiver)
//
int pubsub_tcpHandler_connect(pubsub_tcpHandler_t *handle, char *url) {
    int rc = 0;
    psa_tcp_connection_entry_t *entry =
        hashMap_get(handle->connection_url_map, (void *) (intptr_t) url);
    if (entry == NULL) {
        pubsub_utils_url_t *url_info = pubsub_utils_url_parse(url);
        int fd = pubsub_tcpHandler_open(handle, url_info->interface_url);
        rc = fd;
        // Connect to sender
        struct sockaddr_in *addr = pubsub_utils_url_getInAddr(url_info->hostname, url_info->portnr);
        if ((rc >= 0) && addr) {
            rc = connect(fd, (struct sockaddr *) addr, sizeof(struct sockaddr));
            if (rc < 0 && errno != EINPROGRESS) {
                L_ERROR("[TCP Socket] Cannot connect to %s:%d: err: %s\n", url_info->hostname, url_info->portnr,
                        strerror(errno));
                close(fd);
            } else {
                struct sockaddr_in sin;
                socklen_t len = sizeof(sin);
                rc = getsockname(fd, (struct sockaddr *) &sin, &len);
                char *interface_url = pubsub_utils_url_get_url(&sin, NULL);
                entry = pubsub_tcpHandler_createEntry(handle, fd, url, interface_url, &sin);
                free(interface_url);
            }
            free(addr);
        }
        // Subscribe File Descriptor to epoll
        if ((rc >= 0) && (entry)) {
            struct epoll_event event;
            bzero(&event, sizeof(struct epoll_event)); // zero the struct
            event.events = EPOLLIN | EPOLLRDHUP | EPOLLERR | EPOLLOUT;
            event.data.fd = entry->fd;
            rc = epoll_ctl(handle->efd, EPOLL_CTL_ADD, entry->fd, &event);
            if (rc < 0) {
                pubsub_tcpHandler_freeEntry(entry);
                L_ERROR("[TCP Socket] Cannot create epoll %s\n", strerror(errno));
                entry = NULL;
            }
        }
        if ((rc >= 0) && (entry)) {
            celixThreadRwlock_writeLock(&handle->dbLock);
            hashMap_put(handle->connection_url_map, entry->url, entry);
            hashMap_put(handle->connection_fd_map, (void *) (intptr_t) entry->fd, entry);
            celixThreadRwlock_unlock(&handle->dbLock);
        }
        pubsub_utils_url_free(url_info);
    }
    return rc;
}

//
// Disconnect from url
//
int pubsub_tcpHandler_disconnect(pubsub_tcpHandler_t *handle, char *url) {
    int rc = 0;
    if (handle != NULL) {
        celixThreadRwlock_writeLock(&handle->dbLock);
        psa_tcp_connection_entry_t *entry = NULL;
        entry = hashMap_remove(handle->connection_url_map, url);
        if (entry) {
            pubsub_tcpHandler_closeConnectionEntry(handle, entry, false);
        }
        celixThreadRwlock_unlock(&handle->dbLock);
    }
    return rc;
}

// loses the connection entry (of receiver)
//
static inline int pubsub_tcpHandler_closeConnectionEntry(
    pubsub_tcpHandler_t *handle, psa_tcp_connection_entry_t *entry, bool lock) {
    int rc = 0;
    if (handle != NULL && entry != NULL) {
        fprintf(stdout, "[TCP Socket] Close connection to url: %s: \n", entry->url);
        hashMap_remove(handle->connection_fd_map, (void *) (intptr_t) entry->fd);
        if ((handle->efd >= 0)) {
            struct epoll_event event;
            bzero(&event, sizeof(struct epoll_event)); // zero the struct
            rc = epoll_ctl(handle->efd, EPOLL_CTL_DEL, entry->fd, &event);
            if (rc < 0) {
                L_ERROR("[PSA TCP] Error disconnecting %s\n", strerror(errno));
            }
        }
        if (entry->fd >= 0) {
            if (handle->receiverDisconnectMessageCallback)
                handle->receiverDisconnectMessageCallback(handle->receiverConnectPayload, entry->url, lock);
            if (handle->acceptConnectMessageCallback)
                handle->acceptConnectMessageCallback(handle->acceptConnectPayload, entry->url);
            pubsub_tcpHandler_freeEntry(entry);
            entry = NULL;
        }
    }
    return rc;
}

//
// Closes the interface entry (of sender)
//
static inline int
pubsub_tcpHandler_closeInterfaceEntry(pubsub_tcpHandler_t *handle,
                                      psa_tcp_connection_entry_t *entry) {
    int rc = 0;
    if (handle != NULL && entry != NULL) {
        fprintf(stdout, "[TCP Socket] Close interface url: %s: \n", entry->url);
        hashMap_remove(handle->interface_fd_map, (void *) (intptr_t) entry->fd);
        if ((handle->efd >= 0)) {
            struct epoll_event event;
            bzero(&event, sizeof(struct epoll_event)); // zero the struct
            rc = epoll_ctl(handle->efd, EPOLL_CTL_DEL, entry->fd, &event);
            if (rc < 0) {
                L_ERROR("[PSA TCP] Error disconnecting %s\n", strerror(errno));
            }
        }
        if (entry->fd >= 0) {
            pubsub_tcpHandler_freeEntry(entry);
        }
    }
    return rc;
}

//
// Make accept file descriptor non blocking
//
static inline int pubsub_tcpHandler_makeNonBlocking(pubsub_tcpHandler_t *handle,
                                                    int fd) {
    int rc = 0;
    int flags = fcntl(fd, F_GETFL, 0);
    if (flags == -1)
        rc = flags;
    else {
        rc = fcntl(fd, F_SETFL, flags | O_NONBLOCK);
        if (rc < 0) {
            L_ERROR("[TCP Socket] Cannot set to NON_BLOCKING epoll: %s\n", strerror(errno));
        }
    }
    return rc;
}

//
// setup listening to interface (sender) using an url
//
int pubsub_tcpHandler_listen(pubsub_tcpHandler_t *handle, char *url) {
    int rc = 0;
    psa_tcp_connection_entry_t *entry =
        hashMap_get(handle->connection_url_map, (void *) (intptr_t) url);
    if (entry == NULL) {
        char protocol[] = "tcp";
        int fd = pubsub_tcpHandler_open(handle, url);
        struct sockaddr_in *sin = pubsub_utils_url_from_fd(fd);
        // Make handler fd entry
        char *pUrl = pubsub_utils_url_get_url(sin, protocol);
        entry = pubsub_tcpHandler_createEntry(handle, fd, pUrl, NULL, sin);
        entry->connected = true;
        free(pUrl);
        free(sin);
        celixThreadRwlock_writeLock(&handle->dbLock);
        rc = fd;
        if (rc >= 0) {
            rc = listen(fd, SOMAXCONN);
            if (rc != 0) {
                L_ERROR("[TCP Socket] Error listen: %s\n", strerror(errno));
                pubsub_tcpHandler_freeEntry(entry);
                entry = NULL;
            }
        }
        if (rc >= 0) {
            rc = pubsub_tcpHandler_makeNonBlocking(handle, fd);
            if (rc < 0) {
                pubsub_tcpHandler_freeEntry(entry);
                entry = NULL;
            }
        }
        if ((rc >= 0) && (handle->efd >= 0)) {
            struct epoll_event event;
            bzero(&event, sizeof(event)); // zero the struct
            event.events = EPOLLIN | EPOLLRDHUP | EPOLLERR;
            event.data.fd = fd;
            rc = epoll_ctl(handle->efd, EPOLL_CTL_ADD, fd, &event);
            if (rc < 0) {
                L_ERROR("[TCP Socket] Cannot create epoll: %s\n", strerror(errno));
                errno = 0;
                pubsub_tcpHandler_freeEntry(entry);
                entry = NULL;
            }
            if (entry)
                L_INFO("[TCP Socket] Using %s for service annunciation", entry->url);
            if (entry)
                hashMap_put(handle->interface_fd_map, (void *) (intptr_t) entry->fd, entry);
            if (entry)
                hashMap_put(handle->interface_url_map, entry->url, entry);
        }
        celixThreadRwlock_unlock(&handle->dbLock);
    }
    return rc;
}

//
// Setup buffer sizes
//
int pubsub_tcpHandler_createReceiveBufferStore(pubsub_tcpHandler_t *handle,
                                               unsigned int maxNofBuffers
                                               __attribute__((__unused__)),
                                               unsigned int bufferSize) {
    if (handle != NULL) {
        celixThreadRwlock_writeLock(&handle->dbLock);
        handle->bufferSize = bufferSize;
        handle->maxNofBuffer = maxNofBuffers;
        celixThreadRwlock_unlock(&handle->dbLock);
    }
    return 0;
}

//
// Setup thread timeout
//
void pubsub_tcpHandler_setTimeout(pubsub_tcpHandler_t *handle,
                                  unsigned int timeout) {
    if (handle != NULL) {
        celixThreadRwlock_writeLock(&handle->dbLock);
        handle->timeout = timeout;
        celixThreadRwlock_unlock(&handle->dbLock);
    }
}

//
// Setup thread name
//
void pubsub_tcpHandler_setThreadName(pubsub_tcpHandler_t *handle,
                                     const char *topic, const char *scope) {
    if ((handle != NULL) && (topic)) {
        char *thread_name = NULL;
        if ((scope) && (topic))
            asprintf(&thread_name, "TCP TS %s/%s", scope, topic);
        else
            asprintf(&thread_name, "TCP TS %s", topic);
        celixThreadRwlock_writeLock(&handle->dbLock);
        celixThread_setName(&handle->thread, thread_name);
        celixThreadRwlock_unlock(&handle->dbLock);
        free(thread_name);
    }
}

//
// Setup thread priorities
//
void pubsub_tcpHandler_setThreadPriority(pubsub_tcpHandler_t *handle, long prio,
                                         const char *sched) {
    if (handle == NULL)
        return;
    // NOTE. Function will abort when performing a sched_setscheduler without
    // permission. As result permission has to be checked first.
    // TODO update this to use cap_get_pid and cap-get_flag instead of check user
    // is root (note adds dep to -lcap)
    bool gotPermission = false;
    if (getuid() == 0) {
        gotPermission = true;
    }
    if (sched != NULL) {
        int policy = SCHED_OTHER;
        if (strncmp("SCHED_OTHER", sched, 16) == 0) {
            policy = SCHED_OTHER;
#if !defined(__APPLE__)
        } else if (strncmp("SCHED_BATCH", sched, 16) == 0) {
            policy = SCHED_BATCH;
        } else if (strncmp("SCHED_IDLE", sched, 16) == 0) {
            policy = SCHED_IDLE;
#endif
        } else if (strncmp("SCHED_FIFO", sched, 16) == 0) {
            policy = SCHED_FIFO;
        } else if (strncmp("SCHED_RR", sched, 16) == 0) {
            policy = SCHED_RR;
        }
        if (gotPermission) {
            celixThreadRwlock_writeLock(&handle->dbLock);
            if (prio > 0 && prio < 100) {
                struct sched_param sch;
                bzero(&sch, sizeof(struct sched_param));
                sch.sched_priority = prio;
                pthread_setschedparam(handle->thread.thread, policy, &sch);
            } else {
                printf("Skipping configuration of thread prio to %i and thread "
                       "scheduling to %s. No permission\n",
                       (int) prio, sched);
                logHelper_log(handle->logHelper, OSGI_LOGSERVICE_INFO,
                              "Skipping configuration of thread prio to %i and thread "
                              "scheduling to %s. No permission\n",
                              (int) prio, sched);
            }
            celixThreadRwlock_unlock(&handle->dbLock);
        }
    }
}

void pubsub_tcpHandler_setSendRetryCnt(pubsub_tcpHandler_t *handle, unsigned int count) {
    if (handle != NULL) {
        celixThreadRwlock_writeLock(&handle->dbLock);
        handle->maxSendRetryCount = count;
        celixThreadRwlock_unlock(&handle->dbLock);
    }
}

void pubsub_tcpHandler_setReceiveRetryCnt(pubsub_tcpHandler_t *handle, unsigned int count) {
    if (handle != NULL) {
        celixThreadRwlock_writeLock(&handle->dbLock);
        handle->maxRcvRetryCount = count;
        celixThreadRwlock_unlock(&handle->dbLock);
    }
}

void pubsub_tcpHandler_setSendTimeOut(pubsub_tcpHandler_t *handle, double timeout) {
    if (handle != NULL) {
        celixThreadRwlock_writeLock(&handle->dbLock);
        handle->sendTimeout = timeout;
        celixThreadRwlock_unlock(&handle->dbLock);
    }
}

void pubsub_tcpHandler_setReceiveTimeOut(pubsub_tcpHandler_t *handle, double timeout) {
    if (handle != NULL) {
        celixThreadRwlock_writeLock(&handle->dbLock);
        handle->rcvTimeout = timeout;
        celixThreadRwlock_unlock(&handle->dbLock);
    }
}

//
// Reads data from the filedescriptor which has date (determined by epoll()) and stores it in the internal structure
// If the message is completely reassembled true is returned and the index and size have valid values
//
int pubsub_tcpHandler_dataAvailable(pubsub_tcpHandler_t *handle, int fd, unsigned int *index, bool *readMsg) {
    celixThreadRwlock_writeLock(&handle->dbLock);
    *index = 0;
    *readMsg = false;
    psa_tcp_connection_entry_t *entry = hashMap_get(handle->interface_fd_map, (void *) (intptr_t) fd);
    if (entry == NULL)
        entry = hashMap_get(handle->connection_fd_map, (void *) (intptr_t) fd);
    // Find FD entry
    if (entry == NULL) {
        celixThreadRwlock_unlock(&handle->dbLock);
        return -1;
    }
    // If it's not connected return from function
    if (!entry->connected) {
        celixThreadRwlock_unlock(&handle->dbLock);
        return -1;
    }

    // Message buffer is to small, reallocate to make it bigger
    if ((!entry->headerBufferSize) && (entry->headerSize > entry->bufferSize)) {
        handle->bufferSize = MAX(handle->bufferSize, entry->headerSize);
        char *buffer = realloc(entry->buffer, (size_t) handle->bufferSize);
        if (buffer) {
            entry->buffer = buffer;
            entry->bufferSize = handle->bufferSize;
        }
    }

    // Read the message
    entry->msg.msg_iovlen = 0;
    entry->msg.msg_iov[entry->msg.msg_iovlen].iov_base = (entry->headerBufferSize) ? entry->headerBuffer
                                                                                   : entry->buffer;
    entry->msg.msg_iov[entry->msg.msg_iovlen].iov_len = entry->headerSize;
    entry->msg.msg_iovlen++;
    int nbytes = recvmsg(fd, &entry->msg, MSG_PEEK | MSG_NOSIGNAL);
    if (nbytes > 0) {
        entry->msg.msg_iovlen = 0;
        if (entry->msg.msg_iov[entry->msg.msg_iovlen].iov_len != nbytes) {
            celixThreadRwlock_unlock(&handle->dbLock);
            return nbytes;

        } else if (handle->protocol->decodeHeader(handle->protocol->handle,
                                                  entry->msg.msg_iov[entry->msg.msg_iovlen].iov_base,
                                                  entry->msg.msg_iov[entry->msg.msg_iovlen].iov_len, &entry->header) !=
            CELIX_SUCCESS) {
            entry->msg.msg_iov[0].iov_len = entry->syncSize;
            nbytes = recvmsg(fd, &entry->msg, 0);
            if (nbytes > 0)
                entry->retryCount = 0;
            celixThreadRwlock_unlock(&handle->dbLock);
            return nbytes;
        }
        if (entry->header.header.payloadSize > entry->bufferSize) {
            handle->bufferSize = MAX(handle->bufferSize, entry->header.header.payloadSize);
            char *buffer = realloc(entry->buffer, (size_t) handle->bufferSize);
            if (buffer) {
                entry->buffer = buffer;
                entry->bufferSize = handle->bufferSize;
            }
        }
        if (entry->header.header.metadataSize > entry->metaBufferSize) {
            char *buffer = realloc(entry->metaBuffer, (size_t) entry->header.header.metadataSize);
            if (buffer) {
                entry->metaBuffer = buffer;
                entry->metaBufferSize = entry->header.header.metadataSize;
                L_WARN("[TCP Socket] socket: %d, url: %s,  realloc read meta buffer: (%d, %d) \n", entry->fd,
                       entry->url, entry->metaBufferSize, entry->header.header.metadataSize);
            }
        }

        if (entry->headerBufferSize)
            entry->msg.msg_iovlen++;
<<<<<<< HEAD
        if (entry->header.header.payloadPartSize) {
            char *buffer = entry->buffer;
            entry->msg.msg_iov[entry->msg.msg_iovlen].iov_base = &buffer[entry->header.header.payloadOffset];
            entry->msg.msg_iov[entry->msg.msg_iovlen].iov_len = entry->header.header.payloadPartSize;
=======
        if (entry->header.header.payloadSize) {
            entry->msg.msg_iov[entry->msg.msg_iovlen].iov_base = entry->buffer;
            entry->msg.msg_iov[entry->msg.msg_iovlen].iov_len = entry->header.header.payloadSize;
>>>>>>> a3deb6b5
            entry->msg.msg_iovlen++;
        }
        if (entry->header.header.metadataSize) {
            entry->msg.msg_iov[entry->msg.msg_iovlen].iov_base = entry->metaBuffer;
            entry->msg.msg_iov[entry->msg.msg_iovlen].iov_len = entry->header.header.metadataSize;
            entry->msg.msg_iovlen++;
        }
        nbytes = recvmsg(fd, &entry->msg, MSG_WAITALL | MSG_NOSIGNAL);
    } else {
        if (entry->retryCount < handle->maxRcvRetryCount) {
            entry->retryCount++;
            L_WARN("[TCP Socket] Failed to receive message header (fd: %d), error: %s. Retry count %u of %u,",
                   entry->fd, strerror(errno), entry->retryCount, handle->maxRcvRetryCount);
        } else {
            L_ERROR(
                "[TCP Socket] Failed to receive message header (fd: %d) after %u retries! Closing connection... Error: %s",
<<<<<<< HEAD
                entry->fd, handle->maxRcvRetryCount, strerror(errno));
=======
                entry->fd,
                handle->maxRcvRetryCount,
                strerror(errno));
>>>>>>> a3deb6b5
            nbytes = 0; //Return 0 as indicator to close the connection
        }
    }
    if (nbytes > 0) {
        entry->retryCount = 0;
        unsigned int msgSize = 0;
        for (int i = 0; i < entry->msg.msg_iovlen; i++) {
            msgSize += entry->msg.msg_iov[i].iov_len;
        }
<<<<<<< HEAD
        if ((nbytes == msgSize) && (entry->header.header.isLastSegment)) {
            *readMsg = true;
        } else if (nbytes != msgSize) {
=======
        if (nbytes == msgSize) {
            *readMsg = true;
        } else {
>>>>>>> a3deb6b5
            L_ERROR("[TCP Socket] Failed to receive complete message (fd: %d) nbytes : %d = msgSize %d", entry->fd,
                    nbytes, msgSize);
        }
    } else {
        if (entry->retryCount < handle->maxRcvRetryCount) {
            entry->retryCount++;
            L_WARN("[TCP Socket] Failed to receive message (fd: %d), error: %s. Retry count %u of %u,", entry->fd,
                   strerror(errno), entry->retryCount, handle->maxRcvRetryCount);
        } else {
            L_ERROR("[TCP Socket] Failed to receive message (fd: %d) after %u retries! Closing connection... Error: %s",
                    entry->fd, handle->maxRcvRetryCount, strerror(errno));
            nbytes = 0; //Return 0 as indicator to close the connection
        }
    }
    celixThreadRwlock_unlock(&handle->dbLock);
    return nbytes;
}

//
// Read out the message which is indicated available by the largeUdp_dataAvailable function
//
int pubsub_tcpHandler_read(pubsub_tcpHandler_t *handle, int fd, unsigned int index __attribute__ ((__unused__)),
                           pubsub_protocol_message_t **header) {
    int result = 0;
    celixThreadRwlock_readLock(&handle->dbLock);
    psa_tcp_connection_entry_t *entry = hashMap_get(handle->interface_fd_map, (void *) (intptr_t) fd);;
    if (entry == NULL)
        entry = hashMap_get(handle->connection_fd_map, (void *) (intptr_t) fd);
    if (entry == NULL)
        result = -1;
    if (entry)
        result = (!entry->connected) ? -1 : result;
    if (!result) {
        if (entry->header.header.payloadSize > 0) {
            handle->protocol->decodePayload(handle->protocol->handle, entry->buffer, entry->header.header.payloadSize,
                                            &entry->header);
        }
        if (entry->header.header.metadataSize > 0) {
            handle->protocol->decodeMetadata(handle->protocol->handle, entry->metaBuffer,
                                             entry->header.header.metadataSize, &entry->header);
        }
        *header = &entry->header;
    }
    celixThreadRwlock_unlock(&handle->dbLock);
    return result;
}

int pubsub_tcpHandler_addMessageHandler(pubsub_tcpHandler_t *handle, void *payload,
                                        pubsub_tcpHandler_processMessage_callback_t processMessageCallback) {
    int result = 0;
    celixThreadRwlock_writeLock(&handle->dbLock);
    handle->processMessageCallback = processMessageCallback;
    handle->processMessagePayload = payload;
    celixThreadRwlock_unlock(&handle->dbLock);
    return result;
}

int pubsub_tcpHandler_addReceiverConnectionCallback(pubsub_tcpHandler_t *handle, void *payload,
                                                    pubsub_tcpHandler_receiverConnectMessage_callback_t connectMessageCallback,
                                                    pubsub_tcpHandler_receiverConnectMessage_callback_t disconnectMessageCallback) {
    int result = 0;
    celixThreadRwlock_writeLock(&handle->dbLock);
    handle->receiverConnectMessageCallback = connectMessageCallback;
    handle->receiverDisconnectMessageCallback = disconnectMessageCallback;
    handle->receiverConnectPayload = payload;
    celixThreadRwlock_unlock(&handle->dbLock);
    return result;
}

int pubsub_tcpHandler_addAcceptConnectionCallback(pubsub_tcpHandler_t *handle, void *payload,
                                                  pubsub_tcpHandler_acceptConnectMessage_callback_t connectMessageCallback,
                                                  pubsub_tcpHandler_acceptConnectMessage_callback_t disconnectMessageCallback) {
    int result = 0;
    celixThreadRwlock_writeLock(&handle->dbLock);
    handle->acceptConnectMessageCallback = connectMessageCallback;
    handle->acceptDisconnectMessageCallback = disconnectMessageCallback;
    handle->acceptConnectPayload = payload;
    celixThreadRwlock_unlock(&handle->dbLock);
    return result;
}

//
// Write large data to TCP. .
//
int pubsub_tcpHandler_write(pubsub_tcpHandler_t *handle, pubsub_protocol_message_t *message, struct iovec *msgIoVec,
                            size_t msg_iov_len, int flags) {
    celixThreadRwlock_readLock(&handle->dbLock);
    int result = 0;
    int connFdCloseQueue[hashMap_size(handle->connection_fd_map)];
    int nofConnToClose = 0;
    if (handle) {
        hash_map_iterator_t iter = hashMapIterator_construct(handle->connection_fd_map);
<<<<<<< HEAD
        size_t max_msg_iov_len = IOV_MAX - 2;
=======
>>>>>>> a3deb6b5
        while (hashMapIterator_hasNext(&iter)) {
            psa_tcp_connection_entry_t *entry = hashMapIterator_nextValue(&iter);
            void *payloadData = NULL;
            size_t payloadSize = 0;
            if (msg_iov_len == 1) {
                handle->protocol->encodePayload(handle->protocol->handle, message, &payloadData, &payloadSize);
            } else {
                for (size_t i = 0; i < msg_iov_len; i++) {
                    payloadSize += msgIoVec[i].iov_len;
                }
            }
<<<<<<< HEAD

            message->header.payloadSize = payloadSize;
            message->header.payloadPartSize = payloadSize;
            message->header.payloadOffset = 0;

            void *metadataData = NULL;
            size_t metadataSize = 0;
            if (message->metadata.metadata) {
                handle->protocol->encodeMetadata(handle->protocol->handle, message,
                                                 &metadataData,
                                                 &metadataSize);
            }
            message->header.metadataSize = metadataSize;
            size_t totalMessageSize = payloadSize + metadataSize;

            bool isMessageSegmentationSupported = false;
            handle->protocol->isMessageSegmentationSupported(handle->protocol->handle, &isMessageSegmentationSupported);
            if (((!isMessageSegmentationSupported) && (msg_iov_len > max_msg_iov_len)) ||
                ((!isMessageSegmentationSupported) && (totalMessageSize > entry->maxMsgSize))) {
                L_WARN("[TCP Socket] Failed to send message (fd: %d), Message segmentation is not supported\n",
                       entry->fd);
                continue;
            }

            size_t msgSize = 0;
            size_t msgIovLen = 0;
            long int nbytes = UINT32_MAX;
            while (msgSize < totalMessageSize && nbytes > 0) {
                struct msghdr msg;
                struct iovec msg_iov[IOV_MAX];
                msg.msg_name = &entry->addr;
                msg.msg_namelen = entry->len;
                msg.msg_flags = flags;
                msg.msg_control = NULL;
                msg.msg_controllen = 0;
                msg.msg_iovlen = 0;
                msg.msg_iov = msg_iov;
                size_t msgPartSize = 0;
                message->header.payloadPartSize = 0;
                message->header.payloadOffset = 0;
                message->header.metadataSize = 0;
                message->header.isLastSegment = 0;

                // Write generic seralized payload in vector buffer
                if (payloadSize && payloadData) {
                    char *payloadDataBuffer = payloadData;
                    msg.msg_iovlen++;
                    msg.msg_iov[msg.msg_iovlen].iov_base = &payloadDataBuffer[msgSize];
                    msg.msg_iov[msg.msg_iovlen].iov_len = MIN((payloadSize - msgSize), entry->maxMsgSize);
                    msgPartSize += msg.msg_iov[msg.msg_iovlen].iov_len;
                    message->header.payloadPartSize = msgPartSize;
                    message->header.payloadOffset = msgSize;
                    msgSize += msg.msg_iov[msg.msg_iovlen].iov_len;
                } else {
                    // copy serialized vector into vector buffer
                    for (size_t i = 0; i < MIN(msg_iov_len, max_msg_iov_len); i++) {
                        msg.msg_iovlen++;
                        msg.msg_iov[msg.msg_iovlen].iov_base = msgIoVec[msgIovLen + i].iov_base;
                        msg.msg_iov[msg.msg_iovlen].iov_len = msgIoVec[msgIovLen + i].iov_len;
                        if ((msgPartSize + msg.msg_iov[msg.msg_iovlen].iov_len) > entry->maxMsgSize)
                            break;
                        msgSize += msg.msg_iov[msg.msg_iovlen].iov_len;
                    }
                    message->header.payloadPartSize = msgPartSize;
                    message->header.payloadOffset = msgSize;
                    msgSize += msgPartSize;
                    msgIovLen += (msg.msg_iovlen - 1);
                }

                // Write optional metadata in vector buffer
                if ((msgSize < (payloadSize + metadataSize)) &&
                    (msgPartSize < entry->maxMsgSize) &&
                    (metadataSize && metadataData)) {
                    msg.msg_iovlen++;
                    msg.msg_iov[msg.msg_iovlen].iov_base = metadataData;
                    msg.msg_iov[msg.msg_iovlen].iov_len = metadataSize;
                    msgPartSize += msg.msg_iov[msg.msg_iovlen].iov_len;
                    message->header.metadataSize = metadataSize;
                    msgSize += metadataSize;
                }
                if (msgSize >= totalMessageSize) {
                    message->header.isLastSegment = 0x1;
                }

                void *headerData = NULL;
                size_t headerSize = 0;
                // Encode the header, with payload size and metadata size
                handle->protocol->encodeHeader(handle->protocol->handle, message,
                                               &headerData,
                                               &headerSize);
                // Write header in 1st vector buffer item
                if (headerSize && headerData) {
                    msg.msg_iov[0].iov_base = headerData;
                    msg.msg_iov[0].iov_len = headerSize;
                    msgPartSize += msg.msg_iov[0].iov_len;
                    msg.msg_iovlen++;
                }
                nbytes = 0;
                if (entry->fd >= 0 && msgSize && headerData)
                    nbytes = sendmsg(entry->fd, &msg, MSG_NOSIGNAL | flags);
                //  When a specific socket keeps reporting errors can indicate a subscriber
                //  which is not active anymore, the connection will remain until the retry
                //  counter exceeds the maximum retry count.
                //  Btw, also, SIGSTOP issued by a debugging tool can result in EINTR error.
                if (nbytes == -1) {
                    if (entry->retryCount < handle->maxSendRetryCount) {
                        entry->retryCount++;
                        L_ERROR(
                            "[TCP Socket] Failed to send message (fd: %d), error: %s. try again. Retry count %u of %u, ",
                            entry->fd,
                            strerror(errno),
                            entry->retryCount,
                            handle->maxSendRetryCount);
                    } else {
                        L_ERROR(
                            "[TCP Socket] Failed to send message (fd: %d) after %u retries! Closing connection... Error: %s",
                            entry->fd,
                            handle->maxSendRetryCount,
                            strerror(errno));
                        connFdCloseQueue[nofConnToClose++] = entry->fd;
                    }
                    result = -1; //At least one connection failed sending
                } else if (msgPartSize) {
                    entry->retryCount = 0;
                    if (nbytes != msgPartSize) {
                        L_ERROR("[TCP Socket]  MsgSize not correct: %d != %d\n", msgPartSize, nbytes);
                    }
                }
                // Release data
                if (headerData)
                    free(headerData);
                // Note: serialized Payload is deleted by serializer
                if (payloadData && (payloadData != message->payload.payload)) {
                    free(payloadData);
                }
                if (metadataData)
                    free(metadataData);
            }
        }
    }
    celixThreadRwlock_unlock(&handle->dbLock);
    //Force close all connections that are queued in a list, done outside of locking handle->dbLock to prevent deadlock
    for (int i = 0; i < nofConnToClose; i++) {
        pubsub_tcpHandler_close(handle, connFdCloseQueue[i]);
    }
    return result;
}

//
// get interface URL
//
char *pubsub_tcpHandler_get_interface_url(pubsub_tcpHandler_t *handle) {
    hash_map_iterator_t interface_iter =
        hashMapIterator_construct(handle->interface_url_map);
    char *url = NULL;
    while (hashMapIterator_hasNext(&interface_iter)) {
        psa_tcp_connection_entry_t *entry =
            hashMapIterator_nextValue(&interface_iter);
        if (entry && entry->url) {
            if (!url) {
                url = celix_utils_strdup(entry->url);
            } else {
                char *tmp = url;
                asprintf(&url, "%s %s", tmp, entry->url);
                free(tmp);
            }
        }
    }
    return url;
}

//
// Handle non-blocking accept (sender)
//
static inline
void
pubsub_tcpHandler_acceptHandler(pubsub_tcpHandler_t *handle, psa_tcp_connection_entry_t *pendingConnectionEntry) {
    celixThreadRwlock_writeLock(&handle->dbLock);
    // new connection available
    struct sockaddr_in their_addr;
    socklen_t len = sizeof(struct sockaddr_in);
    int fd = accept(pendingConnectionEntry->fd, &their_addr, &len);
    int rc = fd;
    if (rc == -1) {
        L_ERROR("[TCP Socket] accept failed: %s\n", strerror(errno));
    }
    if (rc >= 0) {
        // handle new connection:
        struct epoll_event event;
        bzero(&event, sizeof(event)); // zero the struct
        struct sockaddr_in sin;
        getsockname(pendingConnectionEntry->fd, (struct sockaddr *) &sin, &len);
        char *interface_url = pubsub_utils_url_get_url(&sin, NULL);
        char *url = pubsub_utils_url_get_url(&their_addr, NULL);
        psa_tcp_connection_entry_t *entry = pubsub_tcpHandler_createEntry(handle, fd, url, interface_url,
                                                                          &their_addr);
        event.events = EPOLLIN | EPOLLRDHUP | EPOLLERR | EPOLLOUT;
        event.data.fd = entry->fd;
        // Register Read to epoll
        rc = epoll_ctl(handle->efd, EPOLL_CTL_ADD, entry->fd, &event);
        if (rc < 0) {
            pubsub_tcpHandler_freeEntry(entry);
            free(entry);
            L_ERROR("[TCP Socket] Cannot create epoll\n");
        } else {
            // Call Accept Connection callback
            if (handle->acceptConnectMessageCallback)
                handle->acceptConnectMessageCallback(handle->acceptConnectPayload, url);
            hashMap_put(handle->connection_fd_map, (void *) (intptr_t) entry->fd, entry);
            hashMap_put(handle->connection_url_map, entry->url, entry);
            L_INFO("[TCP Socket] New connection to url: %s: \n", url);
=======

            message->header.payloadSize = payloadSize;
            message->header.payloadPartSize = payloadSize;
            message->header.payloadOffset = 0;

            void *metadataData = NULL;
            size_t metadataSize = 0;
            if (message->metadata.metadata) {
                handle->protocol->encodeMetadata(handle->protocol->handle, message,
                                                 &metadataData,
                                                 &metadataSize);
            }
            message->header.metadataSize = metadataSize;

            size_t msgSize = 0;
            long int nbytes = 0;
            struct msghdr msg;
            struct iovec msg_iov[IOV_MAX];
            msg.msg_name = &entry->addr;
            msg.msg_namelen = entry->len;
            msg.msg_flags = flags;
            msg.msg_control = NULL;
            msg.msg_controllen = 0;
            msg.msg_iovlen = 0;
            msg.msg_iov = msg_iov;

            // Write generic seralized payload in vector buffer
            if (payloadSize && payloadData) {
                msg.msg_iovlen++;
                msg.msg_iov[msg.msg_iovlen].iov_base = payloadData;
                msg.msg_iov[msg.msg_iovlen].iov_len = payloadSize;
                msgSize += msg.msg_iov[msg.msg_iovlen].iov_len;
            } else {
                // copy serialized vector into vector buffer
                for (size_t i = 0; i < MIN(msg_iov_len, IOV_MAX - 2); i++) {
                    msg.msg_iovlen++;
                    msg.msg_iov[msg.msg_iovlen].iov_base = msgIoVec[i].iov_base;
                    msg.msg_iov[msg.msg_iovlen].iov_len = msgIoVec[i].iov_len;
                    msgSize += msg.msg_iov[msg.msg_iovlen].iov_len;
                }
            }

            // Write optional metadata in vector buffer
            if (metadataSize && metadataData) {
                msg.msg_iovlen++;
                msg.msg_iov[msg.msg_iovlen].iov_base = metadataData;
                msg.msg_iov[msg.msg_iovlen].iov_len = metadataSize;
                msgSize += msg.msg_iov[msg.msg_iovlen].iov_len;
            }

            void *headerData = NULL;
            size_t headerSize = 0;
            // Encode the header, with payload size and metadata size
            handle->protocol->encodeHeader(handle->protocol->handle, message,
                                           &headerData,
                                           &headerSize);
            // Write header in 1st vector buffer item
            if (headerSize && headerData) {
                msg.msg_iov[0].iov_base = headerData;
                msg.msg_iov[0].iov_len = headerSize;
                msgSize += msg.msg_iov[0].iov_len;
                msg.msg_iovlen++;
            }
            nbytes = 0;
            if (entry->fd >= 0 && msgSize && headerData)
                nbytes = sendmsg(entry->fd, &msg, MSG_NOSIGNAL | flags);
            //  When a specific socket keeps reporting errors can indicate a subscriber
            //  which is not active anymore, the connection will remain until the retry
            //  counter exceeds the maximum retry count.
            //  Btw, also, SIGSTOP issued by a debugging tool can result in EINTR error.
            if (nbytes == -1) {
                if (entry->retryCount < handle->maxSendRetryCount) {
                    entry->retryCount++;
                    L_ERROR(
                        "[TCP Socket] Failed to send message (fd: %d), error: %s. try again. Retry count %u of %u, ",
                        entry->fd, strerror(errno), entry->retryCount, handle->maxSendRetryCount);
                } else {
                    L_ERROR(
                        "[TCP Socket] Failed to send message (fd: %d) after %u retries! Closing connection... Error: %s",
                        entry->fd, handle->maxSendRetryCount, strerror(errno));
                    connFdCloseQueue[nofConnToClose++] = entry->fd;
                }
                result = -1; //At least one connection failed sending
            } else if (msgSize) {
                entry->retryCount = 0;
                if (nbytes != msgSize) {
                    L_ERROR("[TCP Socket]  MsgSize not correct: %d != %d\n", msgSize, nbytes);
                }
            }
            // Release data
            if (headerData)
                free(headerData);
            // Note: serialized Payload is deleted by serializer
            if (payloadData && (payloadData != message->payload.payload)) {
                free(payloadData);
            }
            if (metadataData)
                free(metadataData);
>>>>>>> a3deb6b5
        }
        free(url);
        free(interface_url);
    }
    celixThreadRwlock_unlock(&handle->dbLock);
<<<<<<< HEAD
}

//
// Handle sockets reads (blocking)
//
static inline
void pubsub_tcpHandler_readHandler(pubsub_tcpHandler_t *handle, int fd) {
    unsigned int index = 0;
    bool readMsg = false;
    int rc = pubsub_tcpHandler_dataAvailable(handle, fd, &index, &readMsg);
    if (rc <= 0) {
        // close connection.
        if (rc == 0)
            pubsub_tcpHandler_close(handle, fd);
        return;
    }
    if (readMsg) {
        // Handle data
        pubsub_protocol_message_t *header = NULL;
        rc = pubsub_tcpHandler_read(handle, fd, index, &header);
        if (rc < 0)
            return;
        celixThreadRwlock_readLock(&handle->dbLock);
        if (handle->processMessageCallback && header != NULL && header->payload.payload != NULL &&
            header->payload.length) {
            struct timespec receiveTime;
            clock_gettime(CLOCK_REALTIME, &receiveTime);
            bool releaseEntryBuffer = false;
            handle->processMessageCallback(handle->processMessagePayload, header, &releaseEntryBuffer,
                                           &receiveTime);
            if (releaseEntryBuffer)
                pubsub_tcpHandler_releaseEntryBuffer(handle, fd, index);
        }
        celixThreadRwlock_unlock(&handle->dbLock);
=======
    //Force close all connections that are queued in a list, done outside of locking handle->dbLock to prevent deadlock
    for (int i = 0; i < nofConnToClose; i++) {
        pubsub_tcpHandler_close(handle, connFdCloseQueue[i]);
>>>>>>> a3deb6b5
    }
}

//
<<<<<<< HEAD
=======
// get interface URL
//
char *pubsub_tcpHandler_get_interface_url(pubsub_tcpHandler_t *handle) {
    hash_map_iterator_t interface_iter =
        hashMapIterator_construct(handle->interface_url_map);
    char *url = NULL;
    while (hashMapIterator_hasNext(&interface_iter)) {
        psa_tcp_connection_entry_t *entry =
            hashMapIterator_nextValue(&interface_iter);
        if (entry && entry->url) {
            if (!url) {
                url = celix_utils_strdup(entry->url);
            } else {
                char *tmp = url;
                asprintf(&url, "%s %s", tmp, entry->url);
                free(tmp);
            }
        }
    }
    return url;
}

//
// Handle non-blocking accept (sender)
//
static inline
void pubsub_tcpHandler_acceptHandler(pubsub_tcpHandler_t *handle, psa_tcp_connection_entry_t *pendingConnectionEntry) {
    celixThreadRwlock_writeLock(&handle->dbLock);
    // new connection available
    struct sockaddr_in their_addr;
    socklen_t len = sizeof(struct sockaddr_in);
    int fd = accept(pendingConnectionEntry->fd, &their_addr, &len);
    int rc = fd;
    if (rc == -1) {
        L_ERROR("[TCP Socket] accept failed: %s\n", strerror(errno));
    }
    if (rc >= 0) {
        // handle new connection:
        struct epoll_event event;
        bzero(&event, sizeof(event)); // zero the struct
        struct sockaddr_in sin;
        getsockname(pendingConnectionEntry->fd, (struct sockaddr *) &sin, &len);
        char *interface_url = pubsub_utils_url_get_url(&sin, NULL);
        char *url = pubsub_utils_url_get_url(&their_addr, NULL);
        psa_tcp_connection_entry_t *entry = pubsub_tcpHandler_createEntry(handle, fd, url, interface_url, &their_addr);
        event.events = EPOLLIN | EPOLLRDHUP | EPOLLERR | EPOLLOUT;
        event.data.fd = entry->fd;
        // Register Read to epoll
        rc = epoll_ctl(handle->efd, EPOLL_CTL_ADD, entry->fd, &event);
        if (rc < 0) {
            pubsub_tcpHandler_freeEntry(entry);
            free(entry);
            L_ERROR("[TCP Socket] Cannot create epoll\n");
        } else {
            // Call Accept Connection callback
            if (handle->acceptConnectMessageCallback)
                handle->acceptConnectMessageCallback(handle->acceptConnectPayload, url);
            hashMap_put(handle->connection_fd_map, (void *) (intptr_t) entry->fd, entry);
            hashMap_put(handle->connection_url_map, entry->url, entry);
            L_INFO("[TCP Socket] New connection to url: %s: \n", url);
        }
        free(url);
        free(interface_url);
    }
    celixThreadRwlock_unlock(&handle->dbLock);
}

//
// Handle sockets reads (blocking)
//
static inline
void pubsub_tcpHandler_readHandler(pubsub_tcpHandler_t *handle, int fd) {
    unsigned int index = 0;
    bool readMsg = false;
    int rc = pubsub_tcpHandler_dataAvailable(handle, fd, &index, &readMsg);
    if (rc <= 0) {
        // close connection.
        if (rc == 0)
            pubsub_tcpHandler_close(handle, fd);
        return;
    }
    if (readMsg) {
        // Handle data
        pubsub_protocol_message_t *header = NULL;
        rc = pubsub_tcpHandler_read(handle, fd, index, &header);
        if (rc < 0)
            return;
        celixThreadRwlock_readLock(&handle->dbLock);
        if (handle->processMessageCallback && header != NULL && header->payload.payload != NULL &&
            header->payload.length) {
            struct timespec receiveTime;
            clock_gettime(CLOCK_REALTIME, &receiveTime);
            bool releaseEntryBuffer = false;
            handle->processMessageCallback(handle->processMessagePayload, header, &releaseEntryBuffer, &receiveTime);
            if (releaseEntryBuffer)
                pubsub_tcpHandler_releaseEntryBuffer(handle, fd, index);
        }
        celixThreadRwlock_unlock(&handle->dbLock);
    }
}

//
>>>>>>> a3deb6b5
// Handle sockets connection (sender)
//
static inline
void pubsub_tcpHandler_connectionHandler(pubsub_tcpHandler_t *handle, int fd) {
    int err = 0;
    socklen_t len = sizeof(int);
    int rc = getsockopt(fd, SOL_SOCKET, SO_ERROR, &err, &len);
    if (rc != 0) {
        L_ERROR("[TCP Socket]:EPOLLOUT ERROR read from socket %s\n", strerror(errno));
        return;
    }
    celixThreadRwlock_readLock(&handle->dbLock);
    psa_tcp_connection_entry_t *entry = hashMap_get(handle->connection_fd_map, (void *) (intptr_t) fd);
    if (entry)
        if ((!entry->connected)) {
            // tell sender that an receiver is connected
            if (handle->receiverConnectMessageCallback)
                handle->receiverConnectMessageCallback(handle->receiverConnectPayload, entry->url, false);
            entry->connected = true;
            struct epoll_event event;
            bzero(&event, sizeof(event)); // zero the struct
            event.events = EPOLLIN | EPOLLRDHUP | EPOLLERR;
            event.data.fd = fd;
            // Register Modify epoll
            rc = epoll_ctl(handle->efd, EPOLL_CTL_MOD, fd, &event);
            if (rc < 0)
                L_ERROR("[TCP Socket] Cannot create epoll\n");
        }
    celixThreadRwlock_unlock(&handle->dbLock);
}

//
// The main socket event loop
//
static inline
void pubsub_tcpHandler_handler(pubsub_tcpHandler_t *handle) {
    int rc = 0;
    if (handle->efd >= 0) {
        struct epoll_event events[MAX_EPOLL_EVENTS];
        int nof_events = 0;
        nof_events = epoll_wait(handle->efd, events, MAX_EPOLL_EVENTS, handle->timeout);
        if (nof_events < 0) {
            if ((errno == EAGAIN || errno == EWOULDBLOCK || errno == EINTR)) {
            } else
                L_ERROR("[TCP Socket] Cannot create epoll wait (%d) %s\n", nof_events, strerror(errno));
        }
        for (int i = 0; i < nof_events; i++) {
            hash_map_iterator_t iter = hashMapIterator_construct(handle->interface_fd_map);
            psa_tcp_connection_entry_t *pendingConnectionEntry = NULL;
            while (hashMapIterator_hasNext(&iter)) {
                psa_tcp_connection_entry_t *entry = hashMapIterator_nextValue(&iter);
                if (events[i].data.fd == entry->fd)
                    pendingConnectionEntry = entry;
            }
            if (pendingConnectionEntry) {
                pubsub_tcpHandler_acceptHandler(handle, pendingConnectionEntry);
            } else if (events[i].events & EPOLLIN) {
                pubsub_tcpHandler_readHandler(handle, events[i].data.fd);
            } else if (events[i].events & EPOLLOUT) {
                pubsub_tcpHandler_connectionHandler(handle, events[i].data.fd);
            } else if (events[i].events & EPOLLRDHUP) {
                int err = 0;
                socklen_t len = sizeof(int);
                rc = getsockopt(events[i].data.fd, SOL_SOCKET, SO_ERROR, &err, &len);
                if (rc != 0) {
                    L_ERROR("[TCP Socket]:EPOLLRDHUP ERROR read from socket %s\n", strerror(errno));
                    continue;
                }
                pubsub_tcpHandler_close(handle, events[i].data.fd);
            } else if (events[i].events & EPOLLERR) {
                L_ERROR("[TCP Socket]:EPOLLERR  ERROR read from socket %s\n", strerror(errno));
                pubsub_tcpHandler_close(handle, events[i].data.fd);
                continue;
            }
        }
    }
    return;
}

//
// The socket thread
//
static void *pubsub_tcpHandler_thread(void *data) {
    pubsub_tcpHandler_t *handle = data;
    celixThreadRwlock_readLock(&handle->dbLock);
    bool running = handle->running;
    celixThreadRwlock_unlock(&handle->dbLock);

    while (running) {
        pubsub_tcpHandler_handler(handle);
        celixThreadRwlock_readLock(&handle->dbLock);
        running = handle->running;
        celixThreadRwlock_unlock(&handle->dbLock);
    } // while
    return NULL;
}<|MERGE_RESOLUTION|>--- conflicted
+++ resolved
@@ -67,10 +67,7 @@
     socklen_t len;
     bool connected;
     pubsub_protocol_message_t header;
-<<<<<<< HEAD
     unsigned int maxMsgSize;
-=======
->>>>>>> a3deb6b5
     unsigned int syncSize;
     unsigned int headerSize;
     unsigned int headerBufferSize; // Size of headerBuffer, size = 0, no headerBuffer -> included in payload
@@ -88,10 +85,6 @@
 // Handle administration
 //
 struct pubsub_tcpHandler {
-<<<<<<< HEAD
-=======
-    unsigned int readSeqNr;
->>>>>>> a3deb6b5
     celix_thread_rwlock_t dbLock;
     unsigned int timeout;
     hash_map_t *connection_url_map;
@@ -111,10 +104,7 @@
     pubsub_protocol_service_t *protocol;
     unsigned int bufferSize;
     unsigned int maxNofBuffer;
-<<<<<<< HEAD
     unsigned int maxMsgSize;
-=======
->>>>>>> a3deb6b5
     unsigned int maxSendRetryCount;
     unsigned int maxRcvRetryCount;
     double sendTimeout;
@@ -151,7 +141,7 @@
 //
 // Create a handle
 //
-pubsub_tcpHandler_t *pubsub_tcpHandler_create(pubsub_protocol_service_t *protocol, log_helper_t *logHelper) {
+pubsub_tcpHandler_t *pubsub_tcpHandler_create(log_helper_t *logHelper) {
     pubsub_tcpHandler_t *handle = calloc(sizeof(*handle), 1);
     if (handle != NULL) {
         handle->efd = epoll_create1(0);
@@ -336,10 +326,7 @@
             entry->msg_iovlen++;
         }
         entry->buffer = calloc(sizeof(char), entry->bufferSize);
-<<<<<<< HEAD
         entry->maxMsgSize = (!handle->maxMsgSize) ? SIZE_MAX - entry->headerSize : handle->maxMsgSize;
-=======
->>>>>>> a3deb6b5
         entry->msg.msg_iov[entry->msg.msg_iovlen].iov_base = entry->buffer;
         entry->msg.msg_iov[entry->msg.msg_iovlen].iov_len = entry->bufferSize;
         entry->msg_iovlen++;
@@ -806,16 +793,10 @@
 
         if (entry->headerBufferSize)
             entry->msg.msg_iovlen++;
-<<<<<<< HEAD
         if (entry->header.header.payloadPartSize) {
             char *buffer = entry->buffer;
             entry->msg.msg_iov[entry->msg.msg_iovlen].iov_base = &buffer[entry->header.header.payloadOffset];
             entry->msg.msg_iov[entry->msg.msg_iovlen].iov_len = entry->header.header.payloadPartSize;
-=======
-        if (entry->header.header.payloadSize) {
-            entry->msg.msg_iov[entry->msg.msg_iovlen].iov_base = entry->buffer;
-            entry->msg.msg_iov[entry->msg.msg_iovlen].iov_len = entry->header.header.payloadSize;
->>>>>>> a3deb6b5
             entry->msg.msg_iovlen++;
         }
         if (entry->header.header.metadataSize) {
@@ -830,15 +811,8 @@
             L_WARN("[TCP Socket] Failed to receive message header (fd: %d), error: %s. Retry count %u of %u,",
                    entry->fd, strerror(errno), entry->retryCount, handle->maxRcvRetryCount);
         } else {
-            L_ERROR(
-                "[TCP Socket] Failed to receive message header (fd: %d) after %u retries! Closing connection... Error: %s",
-<<<<<<< HEAD
-                entry->fd, handle->maxRcvRetryCount, strerror(errno));
-=======
-                entry->fd,
-                handle->maxRcvRetryCount,
-                strerror(errno));
->>>>>>> a3deb6b5
+            L_ERROR("[TCP Socket] Failed to receive message (fd: %d) after %u retries! Closing connection... Error: %s",
+                    entry->fd, handle->maxRcvRetryCount, strerror(errno));
             nbytes = 0; //Return 0 as indicator to close the connection
         }
     }
@@ -848,15 +822,9 @@
         for (int i = 0; i < entry->msg.msg_iovlen; i++) {
             msgSize += entry->msg.msg_iov[i].iov_len;
         }
-<<<<<<< HEAD
         if ((nbytes == msgSize) && (entry->header.header.isLastSegment)) {
             *readMsg = true;
         } else if (nbytes != msgSize) {
-=======
-        if (nbytes == msgSize) {
-            *readMsg = true;
-        } else {
->>>>>>> a3deb6b5
             L_ERROR("[TCP Socket] Failed to receive complete message (fd: %d) nbytes : %d = msgSize %d", entry->fd,
                     nbytes, msgSize);
         }
@@ -949,10 +917,7 @@
     int nofConnToClose = 0;
     if (handle) {
         hash_map_iterator_t iter = hashMapIterator_construct(handle->connection_fd_map);
-<<<<<<< HEAD
         size_t max_msg_iov_len = IOV_MAX - 2;
-=======
->>>>>>> a3deb6b5
         while (hashMapIterator_hasNext(&iter)) {
             psa_tcp_connection_entry_t *entry = hashMapIterator_nextValue(&iter);
             void *payloadData = NULL;
@@ -964,7 +929,6 @@
                     payloadSize += msgIoVec[i].iov_len;
                 }
             }
-<<<<<<< HEAD
 
             message->header.payloadSize = payloadSize;
             message->header.payloadPartSize = payloadSize;
@@ -1176,112 +1140,11 @@
             hashMap_put(handle->connection_fd_map, (void *) (intptr_t) entry->fd, entry);
             hashMap_put(handle->connection_url_map, entry->url, entry);
             L_INFO("[TCP Socket] New connection to url: %s: \n", url);
-=======
-
-            message->header.payloadSize = payloadSize;
-            message->header.payloadPartSize = payloadSize;
-            message->header.payloadOffset = 0;
-
-            void *metadataData = NULL;
-            size_t metadataSize = 0;
-            if (message->metadata.metadata) {
-                handle->protocol->encodeMetadata(handle->protocol->handle, message,
-                                                 &metadataData,
-                                                 &metadataSize);
-            }
-            message->header.metadataSize = metadataSize;
-
-            size_t msgSize = 0;
-            long int nbytes = 0;
-            struct msghdr msg;
-            struct iovec msg_iov[IOV_MAX];
-            msg.msg_name = &entry->addr;
-            msg.msg_namelen = entry->len;
-            msg.msg_flags = flags;
-            msg.msg_control = NULL;
-            msg.msg_controllen = 0;
-            msg.msg_iovlen = 0;
-            msg.msg_iov = msg_iov;
-
-            // Write generic seralized payload in vector buffer
-            if (payloadSize && payloadData) {
-                msg.msg_iovlen++;
-                msg.msg_iov[msg.msg_iovlen].iov_base = payloadData;
-                msg.msg_iov[msg.msg_iovlen].iov_len = payloadSize;
-                msgSize += msg.msg_iov[msg.msg_iovlen].iov_len;
-            } else {
-                // copy serialized vector into vector buffer
-                for (size_t i = 0; i < MIN(msg_iov_len, IOV_MAX - 2); i++) {
-                    msg.msg_iovlen++;
-                    msg.msg_iov[msg.msg_iovlen].iov_base = msgIoVec[i].iov_base;
-                    msg.msg_iov[msg.msg_iovlen].iov_len = msgIoVec[i].iov_len;
-                    msgSize += msg.msg_iov[msg.msg_iovlen].iov_len;
-                }
-            }
-
-            // Write optional metadata in vector buffer
-            if (metadataSize && metadataData) {
-                msg.msg_iovlen++;
-                msg.msg_iov[msg.msg_iovlen].iov_base = metadataData;
-                msg.msg_iov[msg.msg_iovlen].iov_len = metadataSize;
-                msgSize += msg.msg_iov[msg.msg_iovlen].iov_len;
-            }
-
-            void *headerData = NULL;
-            size_t headerSize = 0;
-            // Encode the header, with payload size and metadata size
-            handle->protocol->encodeHeader(handle->protocol->handle, message,
-                                           &headerData,
-                                           &headerSize);
-            // Write header in 1st vector buffer item
-            if (headerSize && headerData) {
-                msg.msg_iov[0].iov_base = headerData;
-                msg.msg_iov[0].iov_len = headerSize;
-                msgSize += msg.msg_iov[0].iov_len;
-                msg.msg_iovlen++;
-            }
-            nbytes = 0;
-            if (entry->fd >= 0 && msgSize && headerData)
-                nbytes = sendmsg(entry->fd, &msg, MSG_NOSIGNAL | flags);
-            //  When a specific socket keeps reporting errors can indicate a subscriber
-            //  which is not active anymore, the connection will remain until the retry
-            //  counter exceeds the maximum retry count.
-            //  Btw, also, SIGSTOP issued by a debugging tool can result in EINTR error.
-            if (nbytes == -1) {
-                if (entry->retryCount < handle->maxSendRetryCount) {
-                    entry->retryCount++;
-                    L_ERROR(
-                        "[TCP Socket] Failed to send message (fd: %d), error: %s. try again. Retry count %u of %u, ",
-                        entry->fd, strerror(errno), entry->retryCount, handle->maxSendRetryCount);
-                } else {
-                    L_ERROR(
-                        "[TCP Socket] Failed to send message (fd: %d) after %u retries! Closing connection... Error: %s",
-                        entry->fd, handle->maxSendRetryCount, strerror(errno));
-                    connFdCloseQueue[nofConnToClose++] = entry->fd;
-                }
-                result = -1; //At least one connection failed sending
-            } else if (msgSize) {
-                entry->retryCount = 0;
-                if (nbytes != msgSize) {
-                    L_ERROR("[TCP Socket]  MsgSize not correct: %d != %d\n", msgSize, nbytes);
-                }
-            }
-            // Release data
-            if (headerData)
-                free(headerData);
-            // Note: serialized Payload is deleted by serializer
-            if (payloadData && (payloadData != message->payload.payload)) {
-                free(payloadData);
-            }
-            if (metadataData)
-                free(metadataData);
->>>>>>> a3deb6b5
         }
         free(url);
         free(interface_url);
     }
     celixThreadRwlock_unlock(&handle->dbLock);
-<<<<<<< HEAD
 }
 
 //
@@ -1316,120 +1179,10 @@
                 pubsub_tcpHandler_releaseEntryBuffer(handle, fd, index);
         }
         celixThreadRwlock_unlock(&handle->dbLock);
-=======
-    //Force close all connections that are queued in a list, done outside of locking handle->dbLock to prevent deadlock
-    for (int i = 0; i < nofConnToClose; i++) {
-        pubsub_tcpHandler_close(handle, connFdCloseQueue[i]);
->>>>>>> a3deb6b5
-    }
-}
-
-//
-<<<<<<< HEAD
-=======
-// get interface URL
-//
-char *pubsub_tcpHandler_get_interface_url(pubsub_tcpHandler_t *handle) {
-    hash_map_iterator_t interface_iter =
-        hashMapIterator_construct(handle->interface_url_map);
-    char *url = NULL;
-    while (hashMapIterator_hasNext(&interface_iter)) {
-        psa_tcp_connection_entry_t *entry =
-            hashMapIterator_nextValue(&interface_iter);
-        if (entry && entry->url) {
-            if (!url) {
-                url = celix_utils_strdup(entry->url);
-            } else {
-                char *tmp = url;
-                asprintf(&url, "%s %s", tmp, entry->url);
-                free(tmp);
-            }
-        }
-    }
-    return url;
-}
-
-//
-// Handle non-blocking accept (sender)
-//
-static inline
-void pubsub_tcpHandler_acceptHandler(pubsub_tcpHandler_t *handle, psa_tcp_connection_entry_t *pendingConnectionEntry) {
-    celixThreadRwlock_writeLock(&handle->dbLock);
-    // new connection available
-    struct sockaddr_in their_addr;
-    socklen_t len = sizeof(struct sockaddr_in);
-    int fd = accept(pendingConnectionEntry->fd, &their_addr, &len);
-    int rc = fd;
-    if (rc == -1) {
-        L_ERROR("[TCP Socket] accept failed: %s\n", strerror(errno));
-    }
-    if (rc >= 0) {
-        // handle new connection:
-        struct epoll_event event;
-        bzero(&event, sizeof(event)); // zero the struct
-        struct sockaddr_in sin;
-        getsockname(pendingConnectionEntry->fd, (struct sockaddr *) &sin, &len);
-        char *interface_url = pubsub_utils_url_get_url(&sin, NULL);
-        char *url = pubsub_utils_url_get_url(&their_addr, NULL);
-        psa_tcp_connection_entry_t *entry = pubsub_tcpHandler_createEntry(handle, fd, url, interface_url, &their_addr);
-        event.events = EPOLLIN | EPOLLRDHUP | EPOLLERR | EPOLLOUT;
-        event.data.fd = entry->fd;
-        // Register Read to epoll
-        rc = epoll_ctl(handle->efd, EPOLL_CTL_ADD, entry->fd, &event);
-        if (rc < 0) {
-            pubsub_tcpHandler_freeEntry(entry);
-            free(entry);
-            L_ERROR("[TCP Socket] Cannot create epoll\n");
-        } else {
-            // Call Accept Connection callback
-            if (handle->acceptConnectMessageCallback)
-                handle->acceptConnectMessageCallback(handle->acceptConnectPayload, url);
-            hashMap_put(handle->connection_fd_map, (void *) (intptr_t) entry->fd, entry);
-            hashMap_put(handle->connection_url_map, entry->url, entry);
-            L_INFO("[TCP Socket] New connection to url: %s: \n", url);
-        }
-        free(url);
-        free(interface_url);
-    }
-    celixThreadRwlock_unlock(&handle->dbLock);
-}
-
-//
-// Handle sockets reads (blocking)
-//
-static inline
-void pubsub_tcpHandler_readHandler(pubsub_tcpHandler_t *handle, int fd) {
-    unsigned int index = 0;
-    bool readMsg = false;
-    int rc = pubsub_tcpHandler_dataAvailable(handle, fd, &index, &readMsg);
-    if (rc <= 0) {
-        // close connection.
-        if (rc == 0)
-            pubsub_tcpHandler_close(handle, fd);
-        return;
-    }
-    if (readMsg) {
-        // Handle data
-        pubsub_protocol_message_t *header = NULL;
-        rc = pubsub_tcpHandler_read(handle, fd, index, &header);
-        if (rc < 0)
-            return;
-        celixThreadRwlock_readLock(&handle->dbLock);
-        if (handle->processMessageCallback && header != NULL && header->payload.payload != NULL &&
-            header->payload.length) {
-            struct timespec receiveTime;
-            clock_gettime(CLOCK_REALTIME, &receiveTime);
-            bool releaseEntryBuffer = false;
-            handle->processMessageCallback(handle->processMessagePayload, header, &releaseEntryBuffer, &receiveTime);
-            if (releaseEntryBuffer)
-                pubsub_tcpHandler_releaseEntryBuffer(handle, fd, index);
-        }
-        celixThreadRwlock_unlock(&handle->dbLock);
-    }
-}
-
-//
->>>>>>> a3deb6b5
+    }
+}
+
+//
 // Handle sockets connection (sender)
 //
 static inline
