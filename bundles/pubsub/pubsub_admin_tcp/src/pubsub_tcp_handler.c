--- conflicted
+++ resolved
@@ -98,13 +98,8 @@
 // Handle administration
 //
 struct pubsub_tcpHandler {
-<<<<<<< HEAD
-    unsigned int readSeqNr;
     celix_thread_mutex_t dbLock;
     celix_thread_mutexattr_t dbLockAttr;
-=======
-    celix_thread_rwlock_t dbLock;
->>>>>>> 6c5ea5ac
     unsigned int timeout;
     hash_map_t *connection_url_map;
     hash_map_t *connection_fd_map;
@@ -813,14 +808,7 @@
 // Reads data from the filedescriptor which has date (determined by epoll()) and stores it in the internal structure
 // If the message is completely reassembled true is returned and the index and size have valid values
 //
-<<<<<<< HEAD
-int pubsub_tcpHandler_dataAvailable(pubsub_tcpHandler_t *handle, int fd, unsigned int *index, bool *readMsg) {
-    *index = 0;
-    *readMsg = false;
-=======
 int pubsub_tcpHandler_read(pubsub_tcpHandler_t *handle, int fd) {
-    celixThreadRwlock_writeLock(&handle->dbLock);
->>>>>>> 6c5ea5ac
     psa_tcp_connection_entry_t *entry = hashMap_get(handle->interface_fd_map, (void *) (intptr_t) fd);
     if (entry == NULL)
         entry = hashMap_get(handle->connection_fd_map, (void *) (intptr_t) fd);
@@ -845,58 +833,6 @@
     char* header_buffer = (entry->headerBufferSize) ? entry->headerBuffer : entry->buffer;
     int nbytes = pubsub_tcpHandler_readSocket(handle, entry, fd, header_buffer, 0, entry->headerSize, MSG_PEEK);
     if (nbytes > 0) {
-<<<<<<< HEAD
-        entry->msg.msg_iovlen = 0;
-        if (entry->msg.msg_iov[entry->msg.msg_iovlen].iov_len != nbytes) {
-            return nbytes;
-
-        } else if (handle->protocol->decodeHeader(handle->protocol->handle,
-                                                  entry->msg.msg_iov[entry->msg.msg_iovlen].iov_base,
-                                                  entry->msg.msg_iov[entry->msg.msg_iovlen].iov_len, &entry->header) !=
-            CELIX_SUCCESS) {
-            entry->msg.msg_iov[0].iov_len = entry->syncSize;
-            nbytes = recvmsg(fd, &entry->msg, 0);
-            if (nbytes > 0)
-                entry->retryCount = 0;
-            return nbytes;
-        }
-        if (entry->header.header.payloadSize > entry->bufferSize) {
-            handle->bufferSize = MAX(handle->bufferSize, entry->header.header.payloadSize);
-            char *buffer = realloc(entry->buffer, (size_t) handle->bufferSize);
-            if (buffer) {
-                entry->buffer = buffer;
-                entry->bufferSize = handle->bufferSize;
-            }
-        }
-        if (entry->header.header.metadataSize > entry->metaBufferSize) {
-            char *buffer = realloc(entry->metaBuffer, (size_t) entry->header.header.metadataSize);
-            if (buffer) {
-                entry->metaBuffer = buffer;
-                entry->metaBufferSize = entry->header.header.metadataSize;
-                L_WARN("[TCP Socket] socket: %d, url: %s,  realloc read meta buffer: (%d, %d) \n", entry->fd,
-                       entry->url, entry->metaBufferSize, entry->header.header.metadataSize);
-            }
-        }
-
-        if (entry->headerBufferSize)
-            entry->msg.msg_iovlen++;
-        if (entry->header.header.payloadSize) {
-            entry->msg.msg_iov[entry->msg.msg_iovlen].iov_base = entry->buffer;
-            entry->msg.msg_iov[entry->msg.msg_iovlen].iov_len = entry->header.header.payloadSize;
-            entry->msg.msg_iovlen++;
-        }
-        if (entry->header.header.metadataSize) {
-            entry->msg.msg_iov[entry->msg.msg_iovlen].iov_base = entry->metaBuffer;
-            entry->msg.msg_iov[entry->msg.msg_iovlen].iov_len = entry->header.header.metadataSize;
-            entry->msg.msg_iovlen++;
-        }
-        nbytes = recvmsg(fd, &entry->msg, MSG_WAITALL | MSG_NOSIGNAL);
-    } else {
-        if (entry->retryCount < handle->maxRcvRetryCount) {
-            entry->retryCount++;
-            L_WARN("[TCP Socket] Failed to receive message header (fd: %d), error: %s. Retry count %u of %u,",
-                   entry->fd, strerror(errno), entry->retryCount, handle->maxRcvRetryCount);
-=======
         // Check header message buffer
         if (handle->protocol->decodeHeader(handle->protocol->handle,
                                            header_buffer,
@@ -908,7 +844,6 @@
             if (!entry->headerError) L_WARN("[TCP Socket] Failed to decode message header (fd: %d) (url: %s)", entry->fd, entry->url);
             entry->headerError = true;
             entry->bufferReadSize = 0;
->>>>>>> 6c5ea5ac
         } else {
             // Read header message from queue
             nbytes = pubsub_tcpHandler_readSocket(handle, entry, fd, header_buffer, 0, entry->headerSize, 0);
@@ -1002,36 +937,6 @@
     }
     return nbytes;
 }
-
-<<<<<<< HEAD
-//
-// Read out the message which is indicated available by the largeUdp_dataAvailable function
-//
-int pubsub_tcpHandler_read(pubsub_tcpHandler_t *handle, int fd, unsigned int index __attribute__ ((__unused__)),
-                           pubsub_protocol_message_t **header) {
-    int result = 0;
-    psa_tcp_connection_entry_t *entry = hashMap_get(handle->interface_fd_map, (void *) (intptr_t) fd);;
-    if (entry == NULL)
-        entry = hashMap_get(handle->connection_fd_map, (void *) (intptr_t) fd);
-    if (entry == NULL)
-        result = -1;
-    if (entry)
-        result = (!entry->connected) ? -1 : result;
-    if (!result) {
-        if (entry->header.header.payloadSize > 0) {
-            handle->protocol->decodePayload(handle->protocol->handle, entry->buffer, entry->header.header.payloadSize,
-                                            &entry->header);
-        }
-        if (entry->header.header.metadataSize > 0) {
-            handle->protocol->decodeMetadata(handle->protocol->handle, entry->metaBuffer,
-                                             entry->header.header.metadataSize, &entry->header);
-        }
-        *header = &entry->header;
-    }
-    return result;
-}
-=======
->>>>>>> 6c5ea5ac
 
 int pubsub_tcpHandler_addMessageHandler(pubsub_tcpHandler_t *handle, void *payload,
                                         pubsub_tcpHandler_processMessage_callback_t processMessageCallback) {
@@ -1320,57 +1225,10 @@
     return fd;
 }
 
-//
-<<<<<<< HEAD
-// Handle sockets reads (blocking)
-//
-static inline
-void pubsub_tcpHandler_readHandler(pubsub_tcpHandler_t *handle, int fd) {
-    unsigned int index = 0;
-    bool readMsg = false;
-    int rc = pubsub_tcpHandler_dataAvailable(handle, fd, &index, &readMsg);
-    if (rc <= 0) {
-        // close connection.
-        if (rc == 0)
-            pubsub_tcpHandler_close(handle, fd);
-        return;
-    }
-    if (readMsg) {
-        // Handle data
-        pubsub_protocol_message_t *header = NULL;
-        rc = pubsub_tcpHandler_read(handle, fd, index, &header);
-        if (rc < 0)
-            return;
-        if (handle->processMessageCallback && header != NULL && header->payload.payload != NULL &&
-            header->payload.length) {
-            struct timespec receiveTime;
-            clock_gettime(CLOCK_REALTIME, &receiveTime);
-            bool releaseEntryBuffer = false;
-            handle->processMessageCallback(handle->processMessagePayload, header, &releaseEntryBuffer, &receiveTime);
-            if (releaseEntryBuffer)
-                pubsub_tcpHandler_releaseEntryBuffer(handle, fd, index);
-        }
-    }
-}
-
-//
-=======
->>>>>>> 6c5ea5ac
 // Handle sockets connection (sender)
 //
 static inline
 void pubsub_tcpHandler_connectionHandler(pubsub_tcpHandler_t *handle, int fd) {
-<<<<<<< HEAD
-    int err = 0;
-    socklen_t len = sizeof(int);
-    int rc = getsockopt(fd, SOL_SOCKET, SO_ERROR, &err, &len);
-    if (rc != 0) {
-        L_ERROR("[TCP Socket]:EPOLLOUT ERROR read from socket %s\n", strerror(errno));
-        return;
-    }
-=======
-    celixThreadRwlock_readLock(&handle->dbLock);
->>>>>>> 6c5ea5ac
     psa_tcp_connection_entry_t *entry = hashMap_get(handle->connection_fd_map, (void *) (intptr_t) fd);
     if (entry) {
         if ((!entry->connected)) {
@@ -1379,60 +1237,7 @@
                 handle->receiverConnectMessageCallback(handle->receiverConnectPayload, entry->url);
             entry->connected = true;
         }
-<<<<<<< HEAD
-=======
-    celixThreadRwlock_unlock(&handle->dbLock);
-}
-
-#if defined(__APPLE__)
-//
-// The main socket event loop
-//
-static inline
-void pubsub_tcpHandler_handler(pubsub_tcpHandler_t *handle) {
-  int rc = 0;
-  if (handle->efd >= 0) {
-    int nof_events = 0;
-    //  Wait for events.
-    struct kevent events[MAX_EVENTS];
-    struct timespec ts = {handle->timeout / 1000, (handle->timeout  % 1000) * 1000000};
-    nof_events = kevent (handle->efd, NULL, 0, &events[0], MAX_EVENTS, handle->timeout ? &ts : NULL);
-    if (nof_events < 0) {
-      if ((errno == EAGAIN || errno == EWOULDBLOCK || errno == EINTR)) {
-      } else
-        L_ERROR("[TCP Socket] Cannot create poll wait (%d) %s\n", nof_events, strerror(errno));
-    }
-    for (int i = 0; i < nof_events; i++) {
-      hash_map_iterator_t iter = hashMapIterator_construct(handle->interface_fd_map);
-      psa_tcp_connection_entry_t *pendingConnectionEntry = NULL;
-      while (hashMapIterator_hasNext(&iter)) {
-        psa_tcp_connection_entry_t *entry = hashMapIterator_nextValue(&iter);
-        if (events[i].ident == entry->fd)
-          pendingConnectionEntry = entry;
-      }
-      if (pendingConnectionEntry) {
-        int fd = pubsub_tcpHandler_acceptHandler(handle, pendingConnectionEntry);
-        pubsub_tcpHandler_connectionHandler(handle, fd);
-      } else if (events[i].filter & EVFILT_READ) {
-        int rc = pubsub_tcpHandler_read(handle, events[i].ident);
-        if (rc == 0) pubsub_tcpHandler_close(handle, events[i].ident);
-      } else if (events[i].flags & EV_EOF) {
-        int err = 0;
-        socklen_t len = sizeof(int);
-        rc = getsockopt(events[i].ident, SOL_SOCKET, SO_ERROR, &err, &len);
-        if (rc != 0) {
-          L_ERROR("[TCP Socket]:EPOLLRDHUP ERROR read from socket %s\n", strerror(errno));
-          continue;
-        }
-        pubsub_tcpHandler_close(handle, events[i].ident);
-      } else if (events[i].flags & EV_ERROR) {
-        L_ERROR("[TCP Socket]:EPOLLERR  ERROR read from socket %s\n", strerror(errno));
-        pubsub_tcpHandler_close(handle, events[i].ident);
-        continue;
-      }
->>>>>>> 6c5ea5ac
-    }
-
+    }
 }
 
 #if defined(__APPLE__)
@@ -1482,20 +1287,12 @@
                 }
             }
             if (pendingConnectionEntry) {
-<<<<<<< HEAD
                 int fd = pubsub_tcpHandler_acceptHandler(handle, pendingConnectionEntry);
                 pubsub_tcpHandler_connectionHandler(handle, fd);
             } else if (IS_DATA_READY_TO_READ) {
-                pubsub_tcpHandler_readHandler(handle, events[i].EVENT_FD);
+                rc = pubsub_tcpHandler_read(handle, events[i].EVENT_FD);
+                if (rc == 0) pubsub_tcpHandler_close(handle, events[i].EVENT_FD);
             } else if (IS_CONN_CLOSED) {
-=======
-               int fd = pubsub_tcpHandler_acceptHandler(handle, pendingConnectionEntry);
-               pubsub_tcpHandler_connectionHandler(handle, fd);
-            } else if (events[i].events & EPOLLIN) {
-                rc = pubsub_tcpHandler_read(handle, events[i].data.fd);
-                if (rc == 0) pubsub_tcpHandler_close(handle, events[i].data.fd);
-            } else if (events[i].events & EPOLLRDHUP) {
->>>>>>> 6c5ea5ac
                 int err = 0;
                 socklen_t len = sizeof(int);
                 rc = getsockopt(events[i].EVENT_FD, SOL_SOCKET, SO_ERROR, &err, &len);
