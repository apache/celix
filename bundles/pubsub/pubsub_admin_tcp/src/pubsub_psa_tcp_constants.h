--- conflicted
+++ resolved
@@ -83,11 +83,7 @@
  * Name of environment variable with ip/url to bind to
  * e.g. PSA_TCP_STATIC_BIND_FOR_topic_scope="tcp://0.0.0.0:4444"
  */
-<<<<<<< HEAD
-#define PUBSUB_TCP_STATIC_BIND_URL_ENV_NAME "PSA_TCP_STATIC_BIND_URL_FOR_"
-=======
 #define PUBSUB_TCP_STATIC_BIND_URL_FOR "PSA_TCP_STATIC_BIND_URL_FOR_"
->>>>>>> 7765a88e
 
 /**
  * Can be set in the topic properties to fix a static url used for discovery
@@ -110,11 +106,7 @@
  * Name of environment variable with space-separated list of ips/urls to connect to
  * e.g. PSA_TCP_STATIC_CONNECT_FOR_topic_scope="tcp://127.0.0.1:4444 tcp://127.0.0.2:4444"
  */
-<<<<<<< HEAD
-#define PUBSUB_TCP_STATIC_CONNECT_URLS_ENV_NAME "PSA_TCP_STATIC_CONNECT_URL_FOR_"
-=======
 #define PUBSUB_TCP_STATIC_CONNECT_URLS_FOR "PSA_TCP_STATIC_CONNECT_URL_FOR_"
->>>>>>> 7765a88e
 
 /**
  * The static endpoint type which a static endpoint should be configured.
