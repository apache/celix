/*
 * Licensed to the Apache Software Foundation (ASF) under one
 * or more contributor license agreements.  See the NOTICE file
 * distributed with this work for additional information
 * regarding copyright ownership.  The ASF licenses this file
 * to you under the Apache License, Version 2.0 (the
 * "License"); you may not use this file except in compliance
 * with the License.  You may obtain a copy of the License at
 *
 *   http://www.apache.org/licenses/LICENSE-2.0
 *
 * Unless required by applicable law or agreed to in writing,
 * software distributed under the License is distributed on an
 * "AS IS" BASIS, WITHOUT WARRANTIES OR CONDITIONS OF ANY
 *  KIND, either express or implied.  See the License for the
 * specific language governing permissions and limitations
 * under the License.
 */

#include <pubsub_serializer.h>
#include <stdlib.h>
#include <memory.h>
#include <pubsub_constants.h>
#include <pubsub/publisher.h>
#include <utils.h>
#include <zconf.h>
#include <arpa/inet.h>
#include <log_helper.h>
#include "pubsub_tcp_topic_sender.h"
#include "pubsub_tcp_handler.h"
#include "pubsub_psa_tcp_constants.h"
#include "pubsub_tcp_common.h"
#include "pubsub_endpoint.h"
#include <uuid/uuid.h>
#include "celix_constants.h"
#include <signal.h>

#define FIRST_SEND_DELAY_IN_SECONDS             2
#define TCP_BIND_MAX_RETRY                      10

#define L_DEBUG(...) \
    logHelper_log(sender->logHelper, OSGI_LOGSERVICE_DEBUG, __VA_ARGS__)
#define L_INFO(...) \
    logHelper_log(sender->logHelper, OSGI_LOGSERVICE_INFO, __VA_ARGS__)
#define L_WARN(...) \
    logHelper_log(sender->logHelper, OSGI_LOGSERVICE_WARNING, __VA_ARGS__)
#define L_ERROR(...) \
    logHelper_log(sender->logHelper, OSGI_LOGSERVICE_ERROR, __VA_ARGS__)

struct pubsub_tcp_topic_sender {
    celix_bundle_context_t *ctx;
    log_helper_t *logHelper;
    long serializerSvcId;
    pubsub_serializer_service_t *serializer;
    uuid_t fwUUID;
    bool metricsEnabled;
    pubsub_tcpHandler_t *socketHandler;
    pubsub_tcpHandler_t *sharedSocketHandler;

    char *scope;
    char *topic;
    char scopeAndTopicFilter[5];
    char *url;
    bool isStatic;

    struct {
        celix_thread_t thread;
        celix_thread_mutex_t mutex;
        bool running;
    } thread;

    struct {
        long svcId;
        celix_service_factory_t factory;
    } publisher;

    struct {
        celix_thread_mutex_t mutex;
        hash_map_t *map;  //key = bndId, value = psa_tcp_bounded_service_entry_t
    } boundedServices;
};

typedef struct psa_tcp_send_msg_entry {
    pubsub_tcp_msg_header_t header; //partially filled header (only seqnr and time needs to be updated per send)
    pubsub_msg_serializer_t *msgSer;
    celix_thread_mutex_t sendLock; //protects send & Seqnr
    int seqNr;
    struct {
        celix_thread_mutex_t mutex; //protects entries in struct
        long nrOfMessagesSend;
        long nrOfMessagesSendFailed;
        long nrOfSerializationErrors;
        struct timespec lastMessageSend;
        double averageTimeBetweenMessagesInSeconds;
        double averageSerializationTimeInSeconds;
    } metrics;
} psa_tcp_send_msg_entry_t;

typedef struct psa_tcp_bounded_service_entry {
    pubsub_tcp_topic_sender_t *parent;
    pubsub_publisher_t service;
    long bndId;
    hash_map_t *msgTypes; //key = msg type id, value = pubsub_msg_serializer_t
    hash_map_t *msgTypeIds; // key = msg name, value = msg type id
    hash_map_t *msgEntries; //key = msg type id, value = psa_tcp_send_msg_entry_t
    int getCount;
} psa_tcp_bounded_service_entry_t;

static int psa_tcp_localMsgTypeIdForMsgType(void *handle, const char *msgType, unsigned int *msgTypeId);
static void *psa_tcp_getPublisherService(void *handle, const celix_bundle_t *requestingBundle, const celix_properties_t *svcProperties);
static void psa_tcp_ungetPublisherService(void *handle, const celix_bundle_t *requestingBundle, const celix_properties_t *svcProperties);
static unsigned int rand_range(unsigned int min, unsigned int max);
static void delay_first_send_for_late_joiners(pubsub_tcp_topic_sender_t *sender);
static void *psa_tcp_sendThread(void *data);
static int psa_tcp_topicPublicationSend(void *handle, unsigned int msgTypeId, const void *msg);

pubsub_tcp_topic_sender_t *pubsub_tcpTopicSender_create(
        celix_bundle_context_t *ctx,
        log_helper_t *logHelper,
        const char *scope,
        const char *topic,
        const celix_properties_t *topicProperties,
        pubsub_tcp_endPointStore_t *endPointStore,
        long serializerSvcId,
        pubsub_serializer_service_t *ser,
        const char *bindIP,
        const char *staticBindUrl,
        unsigned int basePort,
        unsigned int maxPort) {
    pubsub_tcp_topic_sender_t *sender = calloc(1, sizeof(*sender));
    sender->ctx = ctx;
    sender->logHelper = logHelper;
    sender->serializerSvcId = serializerSvcId;
    sender->serializer = ser;
    sender->socketHandler = pubsub_tcpHandler_create(sender->logHelper);
    psa_tcp_setScopeAndTopicFilter(scope, topic, sender->scopeAndTopicFilter);
    const char *uuid = celix_bundleContext_getProperty(ctx, OSGI_FRAMEWORK_FRAMEWORK_UUID, NULL);
    if (uuid != NULL) {
        uuid_parse(uuid, sender->fwUUID);
    }
    sender->metricsEnabled   = celix_bundleContext_getPropertyAsBool(ctx, PSA_TCP_METRICS_ENABLED, PSA_TCP_DEFAULT_METRICS_ENABLED);
    if (topicProperties != NULL) {
<<<<<<< HEAD
        bool blocking     = celix_properties_getAsBool((celix_properties_t *) topicProperties, PUBSUB_TCP_PUBLISHER_BLOCKING_KEY, PUBSUB_TCP_PUBLISHER_BLOCKING_DEFAULT);
=======
>>>>>>> c310809f
        bool bypassHeader = celix_properties_getAsBool((celix_properties_t *) topicProperties, PUBSUB_TCP_BYPASS_HEADER, PUBSUB_TCP_DEFAULT_BYPASS_HEADER);
        long msgIdOffset  = celix_properties_getAsLong(topicProperties, PUBSUB_TCP_MESSAGE_ID_OFFSET, PUBSUB_TCP_DEFAULT_MESSAGE_ID_OFFSET);
        long msgIdSize    = celix_properties_getAsLong(topicProperties, PUBSUB_TCP_MESSAGE_ID_SIZE,   PUBSUB_TCP_DEFAULT_MESSAGE_ID_SIZE);
        pubsub_tcpHandler_setBypassHeader(sender->socketHandler, bypassHeader, (unsigned int)msgIdOffset, (unsigned int)msgIdSize);
<<<<<<< HEAD
        pubsub_tcpHandler_setBlockingWrite(sender->socketHandler, blocking);
=======
>>>>>>> c310809f
    }
    /* Check if it's a static endpoint */
    bool isEndPointTypeClient = false;
    bool isEndPointTypeServer = false;
    const char *endPointType = celix_properties_get(topicProperties, PUBSUB_TCP_STATIC_ENDPOINT_TYPE, NULL);
    if (endPointType != NULL) {
        if (strncmp(PUBSUB_TCP_STATIC_ENDPOINT_TYPE_CLIENT, endPointType, strlen(PUBSUB_TCP_STATIC_ENDPOINT_TYPE_CLIENT)) == 0) {
            isEndPointTypeClient = true;
        }
        if (strncmp(PUBSUB_TCP_STATIC_ENDPOINT_TYPE_SERVER, endPointType, strlen(PUBSUB_TCP_STATIC_ENDPOINT_TYPE_SERVER)) == 0) {
            isEndPointTypeServer = true;
        }
    }

    // When endpoint is client, use the connection urls as a key.
    const char *staticConnectUrls = ((topicProperties != NULL) && isEndPointTypeClient) ? celix_properties_get(topicProperties, PUBSUB_TCP_STATIC_CONNECT_URLS, NULL) : NULL;

    /* When it's an endpoint share the socket with the receiver */
    if (staticConnectUrls != NULL || (isEndPointTypeServer && staticBindUrl != NULL)) {
        celixThreadMutex_lock(&endPointStore->mutex);
        sender->sharedSocketHandler = sender->socketHandler;
        pubsub_tcpHandler_t *entry = hashMap_get(endPointStore->map, staticConnectUrls);
        if (entry == NULL) {
            entry = sender->socketHandler;
            hashMap_put(endPointStore->map, (void *) (isEndPointTypeClient ? staticConnectUrls : staticBindUrl), entry);
        }
        celixThreadMutex_unlock(&endPointStore->mutex);
    }

    //setting up tcp socket for TCP TopicSender
    {
        if (staticConnectUrls != NULL) {
            // Store url for client static endpoint
            sender->url = strndup(staticConnectUrls, 1024 * 1024);
            sender->isStatic = true;
        } else if (staticBindUrl != NULL) {
            int rv = pubsub_tcpHandler_listen(sender->socketHandler, (char *) staticBindUrl);
            if (rv == -1) {
                L_WARN("Error for tcp_bind using static bind url '%s'. %s", staticBindUrl, strerror(errno));
            } else {
                sender->url = strndup(staticBindUrl, 1024 * 1024);
                sender->isStatic = true;
            }
        } else {
            int retry = 0;
            while (sender->url == NULL && retry < TCP_BIND_MAX_RETRY) {
                /* Randomized part due to same bundle publishing on different topics */
                unsigned int port = rand_range(basePort, maxPort);
                char *url = NULL;
                if (bindIP == NULL) asprintf(&url, "tcp://0.0.0.0:%u", port);
                else asprintf(&url, "tcp://%s:%u", bindIP, port);
                int rv = pubsub_tcpHandler_listen(sender->socketHandler, url);
                if (rv == -1) {
                    L_WARN("Error for tcp_bind using dynamic bind url '%s'. %s", url, strerror(errno));
                    free(url);
                } else {
                    sender->url = url;
                }
                retry++;
            }
        }
    }

    if (sender->url != NULL) {
        sender->scope = strndup(scope, 1024 * 1024);
        sender->topic = strndup(topic, 1024 * 1024);

        celixThreadMutex_create(&sender->boundedServices.mutex, NULL);
        celixThreadMutex_create(&sender->thread.mutex, NULL);
        sender->boundedServices.map = hashMap_create(NULL, NULL, NULL, NULL);
    }

    if (sender->socketHandler != NULL) {
        sender->thread.running = true;
        celixThread_create(&sender->thread.thread, NULL, psa_tcp_sendThread, sender);
        char name[64];
        snprintf(name, 64, "TCP TS %s/%s", scope, topic);
        celixThread_setName(&sender->thread.thread, name);
        psa_tcp_setupTcpContext(sender->logHelper, &sender->thread.thread, topicProperties);
    }


    //register publisher services using a service factory
    if (sender->url != NULL) {
        sender->publisher.factory.handle = sender;
        sender->publisher.factory.getService = psa_tcp_getPublisherService;
        sender->publisher.factory.ungetService = psa_tcp_ungetPublisherService;

        celix_properties_t *props = celix_properties_create();
        celix_properties_set(props, PUBSUB_PUBLISHER_TOPIC, sender->topic);
        celix_properties_set(props, PUBSUB_PUBLISHER_SCOPE, sender->scope);

        celix_service_registration_options_t opts = CELIX_EMPTY_SERVICE_REGISTRATION_OPTIONS;
        opts.factory = &sender->publisher.factory;
        opts.serviceName = PUBSUB_PUBLISHER_SERVICE_NAME;
        opts.serviceVersion = PUBSUB_PUBLISHER_SERVICE_VERSION;
        opts.properties = props;

        sender->publisher.svcId = celix_bundleContext_registerServiceWithOptions(ctx, &opts);
    }

    if (sender->url == NULL) {
        free(sender);
        sender = NULL;
    }

    return sender;
}

void pubsub_tcpTopicSender_destroy(pubsub_tcp_topic_sender_t *sender) {
    if (sender != NULL) {
        celixThreadMutex_lock(&sender->thread.mutex);
        if (sender->thread.running) {
            sender->thread.running = false;
            celixThreadMutex_unlock(&sender->thread.mutex);
            celixThread_join(sender->thread.thread, NULL);
        }
        celix_bundleContext_unregisterService(sender->ctx, sender->publisher.svcId);

        celixThreadMutex_lock(&sender->boundedServices.mutex);
        hash_map_iterator_t iter = hashMapIterator_construct(sender->boundedServices.map);
        while (hashMapIterator_hasNext(&iter)) {
            psa_tcp_bounded_service_entry_t *entry = hashMapIterator_nextValue(&iter);
            if (entry != NULL) {
                sender->serializer->destroySerializerMap(sender->serializer->handle, entry->msgTypes);
                hash_map_iterator_t iter2 = hashMapIterator_construct(entry->msgEntries);
                while (hashMapIterator_hasNext(&iter2)) {
                    psa_tcp_send_msg_entry_t *msgEntry = hashMapIterator_nextValue(&iter2);
                    celixThreadMutex_destroy(&msgEntry->metrics.mutex);
                    free(msgEntry);
                }
                hashMap_destroy(entry->msgEntries, false, false);
                free(entry);
            }
        }
        hashMap_destroy(sender->boundedServices.map, false, false);
        celixThreadMutex_unlock(&sender->boundedServices.mutex);
        celixThreadMutex_destroy(&sender->boundedServices.mutex);
        celixThreadMutex_destroy(&sender->thread.mutex);

        if ((sender->socketHandler) && (sender->sharedSocketHandler == NULL)) {
            pubsub_tcpHandler_destroy(sender->socketHandler);
            sender->socketHandler = NULL;
        }

        free(sender->scope);
        free(sender->topic);
        free(sender->url);
        free(sender);
    }
}

long pubsub_tcpTopicSender_serializerSvcId(pubsub_tcp_topic_sender_t *sender) {
    return sender->serializerSvcId;
}

const char *pubsub_tcpTopicSender_scope(pubsub_tcp_topic_sender_t *sender) {
    return sender->scope;
}

const char *pubsub_tcpTopicSender_topic(pubsub_tcp_topic_sender_t *sender) {
    return sender->topic;
}

const char *pubsub_tcpTopicSender_url(pubsub_tcp_topic_sender_t *sender) {
    return pubsub_tcpHandler_url(sender->socketHandler);
}

bool pubsub_tcpTopicSender_isStatic(pubsub_tcp_topic_sender_t *sender) {
    return sender->isStatic;
}

void pubsub_tcpTopicSender_connectTo(pubsub_tcp_topic_sender_t *sender, const celix_properties_t *endpoint) {
    //TODO subscriber count -> topic info
}

void pubsub_tcpTopicSender_disconnectFrom(pubsub_tcp_topic_sender_t *sender, const celix_properties_t *endpoint) {
    //TODO
}

static int psa_tcp_localMsgTypeIdForMsgType(void *handle, const char *msgType, unsigned int *msgTypeId) {
    psa_tcp_bounded_service_entry_t *entry = (psa_tcp_bounded_service_entry_t *) handle;
    *msgTypeId = (unsigned int)(uintptr_t) hashMap_get(entry->msgTypeIds, msgType);
    return 0;
}

static void *psa_tcp_getPublisherService(void *handle, const celix_bundle_t *requestingBundle,
                                         const celix_properties_t *svcProperties __attribute__((unused))) {
    pubsub_tcp_topic_sender_t *sender = handle;
    long bndId = celix_bundle_getId(requestingBundle);

    celixThreadMutex_lock(&sender->boundedServices.mutex);
    psa_tcp_bounded_service_entry_t *entry = hashMap_get(sender->boundedServices.map, (void *) bndId);
    if (entry != NULL) {
        entry->getCount += 1;
    } else {
        entry = calloc(1, sizeof(*entry));
        entry->getCount = 1;
        entry->parent = sender;
        entry->bndId = bndId;
        entry->msgEntries = hashMap_create(NULL, NULL, NULL, NULL);
        entry->msgTypeIds = hashMap_create(utils_stringHash, NULL, utils_stringEquals, NULL);

        int rc = sender->serializer->createSerializerMap(sender->serializer->handle, (celix_bundle_t *) requestingBundle, &entry->msgTypes);
        if (rc == 0) {
            hash_map_iterator_t iter = hashMapIterator_construct(entry->msgTypes);
            while (hashMapIterator_hasNext(&iter)) {
                hash_map_entry_t *hashMapEntry = hashMapIterator_nextEntry(&iter);
                void *key = hashMapEntry_getKey(hashMapEntry);
                psa_tcp_send_msg_entry_t *sendEntry = calloc(1, sizeof(*sendEntry));
                sendEntry->msgSer = hashMapEntry_getValue(hashMapEntry);
                sendEntry->header.type = (int32_t) sendEntry->msgSer->msgId;
                int major;
                int minor;
                version_getMajor(sendEntry->msgSer->msgVersion, &major);
                version_getMinor(sendEntry->msgSer->msgVersion, &minor);
                sendEntry->header.major = (int8_t) major;
                sendEntry->header.minor = (int8_t) minor;
                uuid_copy(sendEntry->header.originUUID, sender->fwUUID);
                celixThreadMutex_create(&sendEntry->metrics.mutex, NULL);
                hashMap_put(entry->msgEntries, key, sendEntry);
                hashMap_put(entry->msgTypeIds, strndup(sendEntry->msgSer->msgName, 1024), (void *)(uintptr_t) sendEntry->msgSer->msgId);
            }
            entry->service.handle = entry;
            entry->service.localMsgTypeIdForMsgType = psa_tcp_localMsgTypeIdForMsgType;
            entry->service.send = psa_tcp_topicPublicationSend;
            hashMap_put(sender->boundedServices.map, (void *) bndId, entry);
        } else {
            L_ERROR("Error creating serializer map for TCP TopicSender %s/%s", sender->scope, sender->topic);
        }
    }
    celixThreadMutex_unlock(&sender->boundedServices.mutex);

    return &entry->service;
}

static void psa_tcp_ungetPublisherService(void *handle, const celix_bundle_t *requestingBundle,
                                          const celix_properties_t *svcProperties __attribute__((unused))) {
    pubsub_tcp_topic_sender_t *sender = handle;
    long bndId = celix_bundle_getId(requestingBundle);

    celixThreadMutex_lock(&sender->boundedServices.mutex);
    psa_tcp_bounded_service_entry_t *entry = hashMap_get(sender->boundedServices.map, (void *) bndId);
    if (entry != NULL) {
        entry->getCount -= 1;
    }
    if (entry != NULL && entry->getCount == 0) {
        //free entry
        hashMap_remove(sender->boundedServices.map, (void *) bndId);
        int rc = sender->serializer->destroySerializerMap(sender->serializer->handle, entry->msgTypes);
        if (rc != 0) {
            L_ERROR("Error destroying publisher service, serializer not available / cannot get msg serializer map\n");
        }

        hash_map_iterator_t iter = hashMapIterator_construct(entry->msgEntries);
        while (hashMapIterator_hasNext(&iter)) {
            psa_tcp_send_msg_entry_t *msgEntry = hashMapIterator_nextValue(&iter);
            celixThreadMutex_destroy(&msgEntry->metrics.mutex);
            free(msgEntry);
        }
        hashMap_destroy(entry->msgEntries, false, false);

        hashMap_destroy(entry->msgTypeIds, true, false);
        free(entry);
    }
    celixThreadMutex_unlock(&sender->boundedServices.mutex);
}

static void *psa_tcp_sendThread(void *data) {
    pubsub_tcp_topic_sender_t *sender = data;

    celixThreadMutex_lock(&sender->thread.mutex);
    bool running = sender->thread.running;
    celixThreadMutex_unlock(&sender->thread.mutex);

    while (running) {
        pubsub_tcpHandler_handler(sender->socketHandler);

        celixThreadMutex_lock(&sender->thread.mutex);
        running = sender->thread.running;
        celixThreadMutex_unlock(&sender->thread.mutex);

    } // while
    return NULL;
}

pubsub_admin_sender_metrics_t *pubsub_tcpTopicSender_metrics(pubsub_tcp_topic_sender_t *sender) {
    pubsub_admin_sender_metrics_t *result = calloc(1, sizeof(*result));
    snprintf(result->scope, PUBSUB_AMDIN_METRICS_NAME_MAX, "%s", sender->scope);
    snprintf(result->topic, PUBSUB_AMDIN_METRICS_NAME_MAX, "%s", sender->topic);
    celixThreadMutex_lock(&sender->boundedServices.mutex);
    size_t count = 0;
    hash_map_iterator_t iter = hashMapIterator_construct(sender->boundedServices.map);
    while (hashMapIterator_hasNext(&iter)) {
        psa_tcp_bounded_service_entry_t *entry = hashMapIterator_nextValue(&iter);
        hash_map_iterator_t iter2 = hashMapIterator_construct(entry->msgEntries);
        while (hashMapIterator_hasNext(&iter2)) {
            hashMapIterator_nextValue(&iter2);
            count += 1;
        }
    }

    result->msgMetrics = calloc(count, sizeof(*result));

    iter = hashMapIterator_construct(sender->boundedServices.map);
    int i = 0;
    while (hashMapIterator_hasNext(&iter)) {
        psa_tcp_bounded_service_entry_t *entry = hashMapIterator_nextValue(&iter);
        hash_map_iterator_t iter2 = hashMapIterator_construct(entry->msgEntries);
        while (hashMapIterator_hasNext(&iter2)) {
            psa_tcp_send_msg_entry_t *mEntry = hashMapIterator_nextValue(&iter2);
            celixThreadMutex_lock(&mEntry->metrics.mutex);
            result->msgMetrics[i].nrOfMessagesSend = mEntry->metrics.nrOfMessagesSend;
            result->msgMetrics[i].nrOfMessagesSendFailed = mEntry->metrics.nrOfMessagesSendFailed;
            result->msgMetrics[i].nrOfSerializationErrors = mEntry->metrics.nrOfSerializationErrors;
            result->msgMetrics[i].averageSerializationTimeInSeconds = mEntry->metrics.averageSerializationTimeInSeconds;
            result->msgMetrics[i].averageTimeBetweenMessagesInSeconds = mEntry->metrics.averageTimeBetweenMessagesInSeconds;
            result->msgMetrics[i].lastMessageSend = mEntry->metrics.lastMessageSend;
            result->msgMetrics[i].bndId = entry->bndId;
            result->msgMetrics[i].typeId = mEntry->header.type;
            snprintf(result->msgMetrics[i].typeFqn, PUBSUB_AMDIN_METRICS_NAME_MAX, "%s", mEntry->msgSer->msgName);
            i += 1;
            celixThreadMutex_unlock(&mEntry->metrics.mutex);
        }
    }

    celixThreadMutex_unlock(&sender->boundedServices.mutex);
    result->nrOfmsgMetrics = (int) count;
    return result;
}

static int psa_tcp_topicPublicationSend(void *handle, unsigned int msgTypeId, const void *inMsg) {
    int status = CELIX_SUCCESS;
    psa_tcp_bounded_service_entry_t *bound = handle;
    pubsub_tcp_topic_sender_t *sender = bound->parent;
    bool monitor = sender->metricsEnabled;

    psa_tcp_send_msg_entry_t *entry = hashMap_get(bound->msgEntries, (void *) (uintptr_t)(msgTypeId));

    //metrics updates
    struct timespec sendTime;
    struct timespec serializationStart;
    struct timespec serializationEnd;
    //int unknownMessageCountUpdate = 0;
    int sendErrorUpdate = 0;
    int serializationErrorUpdate = 0;
    int sendCountUpdate = 0;

    if (entry != NULL) {
        delay_first_send_for_late_joiners(sender);
        if (monitor) {
            clock_gettime(CLOCK_REALTIME, &serializationStart);
        }

        void *serializedOutput = NULL;
        size_t serializedOutputLen = 0;
        status = entry->msgSer->serialize(entry->msgSer->handle, inMsg, &serializedOutput, &serializedOutputLen);

        if (monitor) {
            clock_gettime(CLOCK_REALTIME, &serializationEnd);
        }

        if (status == CELIX_SUCCESS /*ser ok*/) {
            //celixThreadMutex_lock(&entry->sendLock);
            pubsub_tcp_msg_header_t msg_hdr = entry->header;
            msg_hdr.seqNr = -1;
            msg_hdr.sendtimeSeconds = 0;
            msg_hdr.sendTimeNanoseconds = 0;
            if (monitor) {
                clock_gettime(CLOCK_REALTIME, &sendTime);
                msg_hdr.sendtimeSeconds = (int64_t) sendTime.tv_sec;
                msg_hdr.sendTimeNanoseconds = (int64_t) sendTime.tv_nsec;
                msg_hdr.seqNr = entry->seqNr++;
            }

            errno = 0;
            bool sendOk = true;
            {
                int rc = pubsub_tcpHandler_write(sender->socketHandler, &msg_hdr, serializedOutput, serializedOutputLen, 0);
                if (rc < 0) {
                    status = -1;
                    sendOk = false;
                }
                free(serializedOutput);
            }

            //celixThreadMutex_unlock(&entry->sendLock);
            if (sendOk) {
                sendCountUpdate = 1;
            } else {
                sendErrorUpdate = 1;
                L_WARN("[PSA_TCP_TS] Error sending tcp. %s", strerror(errno));
            }
        } else {
            serializationErrorUpdate = 1;
            L_WARN("[PSA_TCP_TS] Error serialize message of type %s for scope/topic %s/%s", entry->msgSer->msgName,
                   sender->scope, sender->topic);
        }
    } else {
        //unknownMessageCountUpdate = 1;
        status = CELIX_SERVICE_EXCEPTION;
        L_WARN("[PSA_TCP_TS] Error cannot serialize message with msg type id %i for scope/topic %s/%s", msgTypeId,
               sender->scope, sender->topic);
    }


    if (monitor && entry != NULL) {
        celixThreadMutex_lock(&entry->metrics.mutex);

        long n = entry->metrics.nrOfMessagesSend + entry->metrics.nrOfMessagesSendFailed;
        double diff = celix_difftime(&serializationStart, &serializationEnd);
        double average = (entry->metrics.averageSerializationTimeInSeconds * n + diff) / (n + 1);
        entry->metrics.averageSerializationTimeInSeconds = average;

        if (entry->metrics.nrOfMessagesSend > 2) {
            diff = celix_difftime(&entry->metrics.lastMessageSend, &sendTime);
            n = entry->metrics.nrOfMessagesSend;
            average = (entry->metrics.averageTimeBetweenMessagesInSeconds * n + diff) / (n + 1);
            entry->metrics.averageTimeBetweenMessagesInSeconds = average;
        }

        entry->metrics.lastMessageSend = sendTime;
        entry->metrics.nrOfMessagesSend += sendCountUpdate;
        entry->metrics.nrOfMessagesSendFailed += sendErrorUpdate;
        entry->metrics.nrOfSerializationErrors += serializationErrorUpdate;

        celixThreadMutex_unlock(&entry->metrics.mutex);
    }

    return status;
}

static void delay_first_send_for_late_joiners(pubsub_tcp_topic_sender_t *sender) {

    static bool firstSend = true;

    if (firstSend) {
        L_INFO("PSA_TCP_TP: Delaying first send for late joiners...\n");
        sleep(FIRST_SEND_DELAY_IN_SECONDS);
        firstSend = false;
    }
}

static unsigned int rand_range(unsigned int min, unsigned int max) {
    double scaled = ((double) random()) / ((double) RAND_MAX);
    return (unsigned int) ((max - min + 1) * scaled + min);
}<|MERGE_RESOLUTION|>--- conflicted
+++ resolved
@@ -140,18 +140,12 @@
     }
     sender->metricsEnabled   = celix_bundleContext_getPropertyAsBool(ctx, PSA_TCP_METRICS_ENABLED, PSA_TCP_DEFAULT_METRICS_ENABLED);
     if (topicProperties != NULL) {
-<<<<<<< HEAD
         bool blocking     = celix_properties_getAsBool((celix_properties_t *) topicProperties, PUBSUB_TCP_PUBLISHER_BLOCKING_KEY, PUBSUB_TCP_PUBLISHER_BLOCKING_DEFAULT);
-=======
->>>>>>> c310809f
         bool bypassHeader = celix_properties_getAsBool((celix_properties_t *) topicProperties, PUBSUB_TCP_BYPASS_HEADER, PUBSUB_TCP_DEFAULT_BYPASS_HEADER);
         long msgIdOffset  = celix_properties_getAsLong(topicProperties, PUBSUB_TCP_MESSAGE_ID_OFFSET, PUBSUB_TCP_DEFAULT_MESSAGE_ID_OFFSET);
         long msgIdSize    = celix_properties_getAsLong(topicProperties, PUBSUB_TCP_MESSAGE_ID_SIZE,   PUBSUB_TCP_DEFAULT_MESSAGE_ID_SIZE);
         pubsub_tcpHandler_setBypassHeader(sender->socketHandler, bypassHeader, (unsigned int)msgIdOffset, (unsigned int)msgIdSize);
-<<<<<<< HEAD
         pubsub_tcpHandler_setBlockingWrite(sender->socketHandler, blocking);
-=======
->>>>>>> c310809f
     }
     /* Check if it's a static endpoint */
     bool isEndPointTypeClient = false;
