/*
 * Licensed to the Apache Software Foundation (ASF) under one
 * or more contributor license agreements.  See the NOTICE file
 * distributed with this work for additional information
 * regarding copyright ownership.  The ASF licenses this file
 * to you under the Apache License, Version 2.0 (the
 * "License"); you may not use this file except in compliance
 * with the License.  You may obtain a copy of the License at
 *
 *   http://www.apache.org/licenses/LICENSE-2.0
 *
 * Unless required by applicable law or agreed to in writing,
 * software distributed under the License is distributed on an
 * "AS IS" BASIS, WITHOUT WARRANTIES OR CONDITIONS OF ANY
 *  KIND, either express or implied.  See the License for the
 * specific language governing permissions and limitations
 * under the License.
 */

#include <pubsub_serializer.h>
#include <stdlib.h>
#include <stdint.h>
#include <memory.h>
#include <pubsub_constants.h>
#include <pubsub/publisher.h>
#include <utils.h>
#include <zconf.h>
#include <arpa/inet.h>
#include <log_helper.h>
#include "pubsub_tcp_topic_sender.h"
#include "pubsub_tcp_handler.h"
#include "pubsub_psa_tcp_constants.h"
#include "pubsub_tcp_common.h"
#include "pubsub_endpoint.h"
#include <uuid/uuid.h>
#include "celix_constants.h"
#include <signal.h>

#define FIRST_SEND_DELAY_IN_SECONDS              2
#define TCP_BIND_MAX_RETRY                      10

#define L_DEBUG(...) \
    logHelper_log(sender->logHelper, OSGI_LOGSERVICE_DEBUG, __VA_ARGS__)
#define L_INFO(...) \
    logHelper_log(sender->logHelper, OSGI_LOGSERVICE_INFO, __VA_ARGS__)
#define L_WARN(...) \
    logHelper_log(sender->logHelper, OSGI_LOGSERVICE_WARNING, __VA_ARGS__)
#define L_ERROR(...) \
    logHelper_log(sender->logHelper, OSGI_LOGSERVICE_ERROR, __VA_ARGS__)

struct pubsub_tcp_topic_sender {
    celix_bundle_context_t *ctx;
    log_helper_t *logHelper;
    long serializerSvcId;
    pubsub_serializer_service_t *serializer;
    long protocolSvcId;
    pubsub_protocol_service_t *protocol;
    uuid_t fwUUID;
    bool metricsEnabled;
    pubsub_tcpHandler_t *socketHandler;
    pubsub_tcpHandler_t *sharedSocketHandler;

    char *scope;
    char *topic;
    char *url;
    bool isStatic;
    bool verbose;

    struct {
        long svcId;
        celix_service_factory_t factory;
    } publisher;

    struct {
        celix_thread_mutex_t mutex;
        hash_map_t *map;  //key = bndId, value = psa_tcp_bounded_service_entry_t
    } boundedServices;
};

typedef struct psa_tcp_send_msg_entry {
    uint32_t type; //msg type id (hash of fqn)
    uint8_t major;
    uint8_t minor;
    unsigned char originUUID[16];
    pubsub_msg_serializer_t *msgSer;
    pubsub_protocol_service_t *protSer;
    size_t serializedIoVecOutputLen;
    struct {
        celix_thread_mutex_t mutex; //protects entries in struct
        unsigned long nrOfMessagesSend;
        unsigned long nrOfMessagesSendFailed;
        unsigned long nrOfSerializationErrors;
        struct timespec lastMessageSend;
        double averageTimeBetweenMessagesInSeconds;
        double averageSerializationTimeInSeconds;
    } metrics;
} psa_tcp_send_msg_entry_t;

typedef struct psa_tcp_bounded_service_entry {
    pubsub_tcp_topic_sender_t *parent;
    pubsub_publisher_t service;
    long bndId;
    hash_map_t *msgTypes; //key = msg type id, value = pubsub_msg_serializer_t
    hash_map_t *msgTypeIds; // key = msg name, value = msg type id
    hash_map_t *msgEntries; //key = msg type id, value = psa_tcp_send_msg_entry_t
    int getCount;
} psa_tcp_bounded_service_entry_t;

static int psa_tcp_localMsgTypeIdForMsgType(void *handle, const char *msgType, unsigned int *msgTypeId);

static void *psa_tcp_getPublisherService(void *handle, const celix_bundle_t *requestingBundle,
                                         const celix_properties_t *svcProperties);

static void psa_tcp_ungetPublisherService(void *handle, const celix_bundle_t *requestingBundle,
                                          const celix_properties_t *svcProperties);

static void delay_first_send_for_late_joiners(pubsub_tcp_topic_sender_t *sender);

static int
psa_tcp_topicPublicationSend(void *handle, unsigned int msgTypeId, const void *msg, celix_properties_t *metadata);

pubsub_tcp_topic_sender_t *pubsub_tcpTopicSender_create(
    celix_bundle_context_t *ctx,
    log_helper_t *logHelper,
    const char *scope,
    const char *topic,
    const celix_properties_t *topicProperties,
    pubsub_tcp_endPointStore_t *endPointStore,
    long serializerSvcId,
    pubsub_serializer_service_t *ser,
    long protocolSvcId,
    pubsub_protocol_service_t *protocol) {
    pubsub_tcp_topic_sender_t *sender = calloc(1, sizeof(*sender));
    sender->ctx = ctx;
    sender->logHelper = logHelper;
    sender->serializerSvcId = serializerSvcId;
    sender->serializer = ser;
    sender->protocolSvcId = protocolSvcId;
    sender->protocol = protocol;
    const char *uuid = celix_bundleContext_getProperty(ctx, OSGI_FRAMEWORK_FRAMEWORK_UUID, NULL);
    if (uuid != NULL) {
        uuid_parse(uuid, sender->fwUUID);
    }
    sender->metricsEnabled = celix_bundleContext_getPropertyAsBool(ctx, PSA_TCP_METRICS_ENABLED,
                                                                   PSA_TCP_DEFAULT_METRICS_ENABLED);
    char *urls = NULL;
    const char *ip = celix_bundleContext_getProperty(ctx, PUBSUB_TCP_PSA_IP_KEY, NULL);
    const char *discUrl = NULL;
    const char *staticClientEndPointUrls = NULL;
    const char *staticServerEndPointUrls = NULL;
    if (topicProperties != NULL) {
        discUrl = celix_properties_get(topicProperties, PUBSUB_TCP_STATIC_DISCOVER_URL, NULL);
        /* Check if it's a static endpoint */
        const char *endPointType = celix_properties_get(topicProperties, PUBSUB_TCP_STATIC_ENDPOINT_TYPE, NULL);
        if (endPointType != NULL) {
            if (strncmp(PUBSUB_TCP_STATIC_ENDPOINT_TYPE_CLIENT, endPointType,
                        strlen(PUBSUB_TCP_STATIC_ENDPOINT_TYPE_CLIENT)) == 0) {
                staticClientEndPointUrls = celix_properties_get(topicProperties, PUBSUB_TCP_STATIC_CONNECT_URLS, NULL);
            }
            if (strncmp(PUBSUB_TCP_STATIC_ENDPOINT_TYPE_SERVER, endPointType,
                        strlen(PUBSUB_TCP_STATIC_ENDPOINT_TYPE_SERVER)) == 0) {
                staticServerEndPointUrls = discUrl;
            }
        }
    }

    /* When it's an endpoint share the socket with the receiver */
    if ((staticClientEndPointUrls != NULL) || (staticServerEndPointUrls)) {
        celixThreadMutex_lock(&endPointStore->mutex);
        const char *endPointUrl = (staticClientEndPointUrls) ? staticClientEndPointUrls : staticServerEndPointUrls;
        pubsub_tcpHandler_t *entry = hashMap_get(endPointStore->map, endPointUrl);
        if (entry == NULL) {
            if (sender->socketHandler == NULL)
                sender->socketHandler = pubsub_tcpHandler_create(sender->protocol, sender->logHelper);
            entry = sender->socketHandler;
            sender->sharedSocketHandler = sender->socketHandler;
            hashMap_put(endPointStore->map, (void *) endPointUrl, entry);
        } else {
            sender->socketHandler = entry;
            sender->sharedSocketHandler = entry;
        }
        celixThreadMutex_unlock(&endPointStore->mutex);
    } else {
        sender->socketHandler = pubsub_tcpHandler_create(sender->protocol, sender->logHelper);
    }

    if ((sender->socketHandler != NULL) && (topicProperties != NULL)) {
        long prio = celix_properties_getAsLong(topicProperties, PUBSUB_TCP_THREAD_REALTIME_PRIO, -1L);
        const char *sched = celix_properties_get(topicProperties, PUBSUB_TCP_THREAD_REALTIME_SCHED, NULL);
        long retryCnt = celix_properties_getAsLong(topicProperties, PUBSUB_TCP_PUBLISHER_RETRY_CNT_KEY,
                                                   PUBSUB_TCP_PUBLISHER_RETRY_CNT_DEFAULT);
        double timeout = celix_properties_getAsDouble(topicProperties, PUBSUB_TCP_PUBLISHER_SNDTIMEO_KEY,
                                                      PUBSUB_TCP_PUBLISHER_SNDTIMEO_DEFAULT);
        pubsub_tcpHandler_setThreadName(sender->socketHandler, topic, scope);
        pubsub_tcpHandler_setThreadPriority(sender->socketHandler, prio, sched);
        pubsub_tcpHandler_setSendRetryCnt(sender->socketHandler, (unsigned int) retryCnt);
        pubsub_tcpHandler_setSendTimeOut(sender->socketHandler, timeout);
    }

    //setting up tcp socket for TCP TopicSender
    if (staticClientEndPointUrls != NULL) {
        // Store url for client static endpoint
        sender->url = strndup(staticClientEndPointUrls, 1024 * 1024);
        sender->isStatic = true;
    } else if (discUrl != NULL) {
        urls = strndup(discUrl, 1024 * 1024);
        sender->isStatic = true;
    } else if (ip != NULL) {
        urls = strndup(ip, 1024 * 1024);
    } else {
        struct sockaddr_in *sin = pubsub_utils_url_getInAddr(NULL, 0);
        urls = pubsub_utils_url_get_url(sin, NULL);
        free(sin);
    }
    if (!sender->url) {
        char *urlsCopy = strndup(urls, 1024 * 1024);
        char *url;
        char *save = urlsCopy;
        while ((url = strtok_r(save, " ", &save))) {
            int retry = 0;
            while (url && retry < TCP_BIND_MAX_RETRY) {
                pubsub_utils_url_t *urlInfo = pubsub_utils_url_parse(url);
                int rc = pubsub_tcpHandler_listen(sender->socketHandler, urlInfo->url);
                if (rc < 0) {
                    L_WARN("Error for tcp_bind using dynamic bind url '%s'. %s", urlInfo->url, strerror(errno));
                } else {
                    url = NULL;
                }
                pubsub_utils_url_free(urlInfo);
                retry++;
            }
        }
        free(urlsCopy);
        sender->url = pubsub_tcpHandler_get_interface_url(sender->socketHandler);
    }
    if (urls)
        free(urls);

    if (sender->url != NULL) {
        sender->scope = scope == NULL ? NULL : strndup(scope, 1024 * 1024);
        sender->topic = strndup(topic, 1024 * 1024);

        celixThreadMutex_create(&sender->boundedServices.mutex, NULL);
        sender->boundedServices.map = hashMap_create(NULL, NULL, NULL, NULL);
    }

    //register publisher services using a service factory
    if (sender->url != NULL) {
        sender->publisher.factory.handle = sender;
        sender->publisher.factory.getService = psa_tcp_getPublisherService;
        sender->publisher.factory.ungetService = psa_tcp_ungetPublisherService;

        celix_properties_t *props = celix_properties_create();
        celix_properties_set(props, PUBSUB_PUBLISHER_TOPIC, sender->topic);
        if (sender->scope != NULL) {
            celix_properties_set(props, PUBSUB_PUBLISHER_SCOPE, sender->scope);
        }

        celix_service_registration_options_t opts = CELIX_EMPTY_SERVICE_REGISTRATION_OPTIONS;
        opts.factory = &sender->publisher.factory;
        opts.serviceName = PUBSUB_PUBLISHER_SERVICE_NAME;
        opts.serviceVersion = PUBSUB_PUBLISHER_SERVICE_VERSION;
        opts.properties = props;

        sender->publisher.svcId = celix_bundleContext_registerServiceWithOptions(ctx, &opts);
    }

    if (sender->url == NULL) {
        free(sender);
        sender = NULL;
    }

    return sender;
}

void pubsub_tcpTopicSender_destroy(pubsub_tcp_topic_sender_t *sender) {
    if (sender != NULL) {

        celix_bundleContext_unregisterService(sender->ctx, sender->publisher.svcId);

        celixThreadMutex_lock(&sender->boundedServices.mutex);
        hash_map_iterator_t iter = hashMapIterator_construct(sender->boundedServices.map);
        while (hashMapIterator_hasNext(&iter)) {
            psa_tcp_bounded_service_entry_t *entry = hashMapIterator_nextValue(&iter);
            if (entry != NULL) {
                sender->serializer->destroySerializerMap(sender->serializer->handle, entry->msgTypes);
                hash_map_iterator_t iter2 = hashMapIterator_construct(entry->msgEntries);
                while (hashMapIterator_hasNext(&iter2)) {
                    psa_tcp_send_msg_entry_t *msgEntry = hashMapIterator_nextValue(&iter2);
<<<<<<< HEAD
=======
                    if (msgEntry->serializedIoVecOutput)
                        free(msgEntry->serializedIoVecOutput);
                    msgEntry->serializedIoVecOutput = NULL;
>>>>>>> a222cd29
                    celixThreadMutex_destroy(&msgEntry->metrics.mutex);
                    free(msgEntry);
                }
                hashMap_destroy(entry->msgEntries, false, false);
                free(entry);
            }
        }
        hashMap_destroy(sender->boundedServices.map, false, false);
        celixThreadMutex_unlock(&sender->boundedServices.mutex);
        celixThreadMutex_destroy(&sender->boundedServices.mutex);

        if ((sender->socketHandler) && (sender->sharedSocketHandler == NULL)) {
            pubsub_tcpHandler_destroy(sender->socketHandler);
            sender->socketHandler = NULL;
        }

        if (sender->scope != NULL) {
            free(sender->scope);
        }
        free(sender->topic);
        free(sender->url);
        free(sender);
    }
}

long pubsub_tcpTopicSender_serializerSvcId(pubsub_tcp_topic_sender_t *sender) {
    return sender->serializerSvcId;
}

long pubsub_tcpTopicSender_protocolSvcId(pubsub_tcp_topic_sender_t *sender) {
    return sender->protocolSvcId;
}

const char *pubsub_tcpTopicSender_scope(pubsub_tcp_topic_sender_t *sender) {
    return sender->scope;
}

const char *pubsub_tcpTopicSender_topic(pubsub_tcp_topic_sender_t *sender) {
    return sender->topic;
}

const char *pubsub_tcpTopicSender_url(pubsub_tcp_topic_sender_t *sender) {
    return sender->url;
}

bool pubsub_tcpTopicSender_isStatic(pubsub_tcp_topic_sender_t *sender) {
    return sender->isStatic;
}

void pubsub_tcpTopicSender_connectTo(pubsub_tcp_topic_sender_t *sender, const celix_properties_t *endpoint) {
    //TODO subscriber count -> topic info
}

void pubsub_tcpTopicSender_disconnectFrom(pubsub_tcp_topic_sender_t *sender, const celix_properties_t *endpoint) {
    //TODO
}

static int psa_tcp_localMsgTypeIdForMsgType(void *handle, const char *msgType, unsigned int *msgTypeId) {
    psa_tcp_bounded_service_entry_t *entry = (psa_tcp_bounded_service_entry_t *) handle;
    *msgTypeId = (unsigned int) (uintptr_t) hashMap_get(entry->msgTypeIds, msgType);
    return 0;
}

static void *psa_tcp_getPublisherService(void *handle, const celix_bundle_t *requestingBundle,
                                         const celix_properties_t *svcProperties __attribute__((unused))) {
    pubsub_tcp_topic_sender_t *sender = handle;
    long bndId = celix_bundle_getId(requestingBundle);

    celixThreadMutex_lock(&sender->boundedServices.mutex);
    psa_tcp_bounded_service_entry_t *entry = hashMap_get(sender->boundedServices.map, (void *) bndId);
    if (entry != NULL) {
        entry->getCount += 1;
    } else {
        entry = calloc(1, sizeof(*entry));
        entry->getCount = 1;
        entry->parent = sender;
        entry->bndId = bndId;
        entry->msgEntries = hashMap_create(NULL, NULL, NULL, NULL);
        entry->msgTypeIds = hashMap_create(utils_stringHash, NULL, utils_stringEquals, NULL);

        int rc = sender->serializer->createSerializerMap(sender->serializer->handle,
                                                         (celix_bundle_t *) requestingBundle, &entry->msgTypes);
        if (rc == 0) {
            hash_map_iterator_t iter = hashMapIterator_construct(entry->msgTypes);
            while (hashMapIterator_hasNext(&iter)) {
                hash_map_entry_t *hashMapEntry = hashMapIterator_nextEntry(&iter);
                void *key = hashMapEntry_getKey(hashMapEntry);
                psa_tcp_send_msg_entry_t *sendEntry = calloc(1, sizeof(*sendEntry));
                sendEntry->msgSer = hashMapEntry_getValue(hashMapEntry);
                sendEntry->protSer = sender->protocol;
                sendEntry->type = (int32_t) sendEntry->msgSer->msgId;
                int major;
                int minor;
                version_getMajor(sendEntry->msgSer->msgVersion, &major);
                version_getMinor(sendEntry->msgSer->msgVersion, &minor);
                sendEntry->major = (uint8_t) major;
                sendEntry->minor = (uint8_t) minor;
                uuid_copy(sendEntry->originUUID, sender->fwUUID);
                celixThreadMutex_create(&sendEntry->metrics.mutex, NULL);
                hashMap_put(entry->msgEntries, key, sendEntry);
                hashMap_put(entry->msgTypeIds, strndup(sendEntry->msgSer->msgName, 1024),
                            (void *) (uintptr_t) sendEntry->msgSer->msgId);
            }
            entry->service.handle = entry;
            entry->service.localMsgTypeIdForMsgType = psa_tcp_localMsgTypeIdForMsgType;
            entry->service.send = psa_tcp_topicPublicationSend;
            hashMap_put(sender->boundedServices.map, (void *) bndId, entry);
        } else {
            L_ERROR("Error creating serializer map for TCP TopicSender %s/%s", sender->scope, sender->topic);
        }
    }
    celixThreadMutex_unlock(&sender->boundedServices.mutex);

    return &entry->service;
}

static void psa_tcp_ungetPublisherService(void *handle, const celix_bundle_t *requestingBundle,
                                          const celix_properties_t *svcProperties __attribute__((unused))) {
    pubsub_tcp_topic_sender_t *sender = handle;
    long bndId = celix_bundle_getId(requestingBundle);

    celixThreadMutex_lock(&sender->boundedServices.mutex);
    psa_tcp_bounded_service_entry_t *entry = hashMap_get(sender->boundedServices.map, (void *) bndId);
    if (entry != NULL) {
        entry->getCount -= 1;
    }
    if (entry != NULL && entry->getCount == 0) {
        //free entry
        hashMap_remove(sender->boundedServices.map, (void *) bndId);
        int rc = sender->serializer->destroySerializerMap(sender->serializer->handle, entry->msgTypes);
        if (rc != 0) {
            L_ERROR("Error destroying publisher service, serializer not available / cannot get msg serializer map\n");
        }

        hash_map_iterator_t iter = hashMapIterator_construct(entry->msgEntries);
        while (hashMapIterator_hasNext(&iter)) {
            psa_tcp_send_msg_entry_t *msgEntry = hashMapIterator_nextValue(&iter);
<<<<<<< HEAD
=======
            if (msgEntry->serializedIoVecOutput)
                free(msgEntry->serializedIoVecOutput);
            msgEntry->serializedIoVecOutput = NULL;
>>>>>>> a222cd29
            celixThreadMutex_destroy(&msgEntry->metrics.mutex);
            free(msgEntry);
        }
        hashMap_destroy(entry->msgEntries, false, false);

        hashMap_destroy(entry->msgTypeIds, true, false);
        free(entry);
    }
    celixThreadMutex_unlock(&sender->boundedServices.mutex);

}

pubsub_admin_sender_metrics_t *pubsub_tcpTopicSender_metrics(pubsub_tcp_topic_sender_t *sender) {
    pubsub_admin_sender_metrics_t *result = calloc(1, sizeof(*result));
    snprintf(result->scope, PUBSUB_AMDIN_METRICS_NAME_MAX, "%s", sender->scope);
    snprintf(result->topic, PUBSUB_AMDIN_METRICS_NAME_MAX, "%s", sender->topic);
    celixThreadMutex_lock(&sender->boundedServices.mutex);
    size_t count = 0;
    hash_map_iterator_t iter = hashMapIterator_construct(sender->boundedServices.map);
    while (hashMapIterator_hasNext(&iter)) {
        psa_tcp_bounded_service_entry_t *entry = hashMapIterator_nextValue(&iter);
        hash_map_iterator_t iter2 = hashMapIterator_construct(entry->msgEntries);
        while (hashMapIterator_hasNext(&iter2)) {
            hashMapIterator_nextValue(&iter2);
            count += 1;
        }
    }

    result->msgMetrics = calloc(count, sizeof(*result));

    iter = hashMapIterator_construct(sender->boundedServices.map);
    int i = 0;
    while (hashMapIterator_hasNext(&iter)) {
        psa_tcp_bounded_service_entry_t *entry = hashMapIterator_nextValue(&iter);
        hash_map_iterator_t iter2 = hashMapIterator_construct(entry->msgEntries);
        while (hashMapIterator_hasNext(&iter2)) {
            psa_tcp_send_msg_entry_t *mEntry = hashMapIterator_nextValue(&iter2);
            celixThreadMutex_lock(&mEntry->metrics.mutex);
            result->msgMetrics[i].nrOfMessagesSend = mEntry->metrics.nrOfMessagesSend;
            result->msgMetrics[i].nrOfMessagesSendFailed = mEntry->metrics.nrOfMessagesSendFailed;
            result->msgMetrics[i].nrOfSerializationErrors = mEntry->metrics.nrOfSerializationErrors;
            result->msgMetrics[i].averageSerializationTimeInSeconds = mEntry->metrics.averageSerializationTimeInSeconds;
            result->msgMetrics[i].averageTimeBetweenMessagesInSeconds =
                mEntry->metrics.averageTimeBetweenMessagesInSeconds;
            result->msgMetrics[i].lastMessageSend = mEntry->metrics.lastMessageSend;
            result->msgMetrics[i].bndId = entry->bndId;
            result->msgMetrics[i].typeId = mEntry->type;
            snprintf(result->msgMetrics[i].typeFqn, PUBSUB_AMDIN_METRICS_NAME_MAX, "%s", mEntry->msgSer->msgName);
            i += 1;
            celixThreadMutex_unlock(&mEntry->metrics.mutex);
        }
    }

    celixThreadMutex_unlock(&sender->boundedServices.mutex);
    result->nrOfmsgMetrics = (int) count;
    return result;
}

static int
psa_tcp_topicPublicationSend(void *handle, unsigned int msgTypeId, const void *inMsg, celix_properties_t *metadata) {
    int status = CELIX_SUCCESS;
    psa_tcp_bounded_service_entry_t *bound = handle;
    pubsub_tcp_topic_sender_t *sender = bound->parent;
    bool monitor = sender->metricsEnabled;

    psa_tcp_send_msg_entry_t *entry = hashMap_get(bound->msgEntries, (void *) (uintptr_t) (msgTypeId));

    //metrics updates
    struct timespec sendTime = {0, 0};
    struct timespec serializationStart;
    struct timespec serializationEnd;

    int sendErrorUpdate = 0;
    int serializationErrorUpdate = 0;
    int sendCountUpdate = 0;

    if (entry != NULL) {
        delay_first_send_for_late_joiners(sender);
        if (monitor) {
            clock_gettime(CLOCK_REALTIME, &serializationStart);
        }

<<<<<<< HEAD
        size_t serializedIoVecOutputLen = 0;
        struct iovec* serializedIoVecOutput = NULL;
        status = entry->msgSer->serialize(entry->msgSer->handle, inMsg, &serializedIoVecOutput, &serializedIoVecOutputLen);
=======
        size_t serializedIoVecOutputLen = 0; //entry->serializedIoVecOutputLen;
        struct iovec *serializedIoVecOutput = NULL;
        status = entry->msgSer->serialize(entry->msgSer->handle, inMsg, &serializedIoVecOutput,
                                          &serializedIoVecOutputLen);
>>>>>>> a222cd29
        entry->serializedIoVecOutputLen = MAX(serializedIoVecOutputLen, entry->serializedIoVecOutputLen);

        if (monitor) {
            clock_gettime(CLOCK_REALTIME, &serializationEnd);
        }

        if (status == CELIX_SUCCESS /*ser ok*/) {
            pubsub_protocol_message_t message;
            message.metadata.metadata = NULL;
            message.payload.payload = NULL;
            message.payload.length = 0;
            if (serializedIoVecOutput) {
                message.payload.payload = serializedIoVecOutput->iov_base;
                message.payload.length = serializedIoVecOutput->iov_len;
            }
            message.header.msgId = msgTypeId;
            message.header.msgMajorVersion = entry->major;
            message.header.msgMinorVersion = entry->minor;
            message.header.payloadSize = 0;
            message.header.payloadPartSize = 0;
            message.header.payloadOffset = 0;
<<<<<<< HEAD
            message.header.metadataSize  = 0;
            if (metadata != NULL) message.metadata.metadata = metadata;
=======
            message.header.metadataSize = 0;
            if (metadata != NULL)
                message.metadata.metadata = metadata;
            entry->seqNr++;
>>>>>>> a222cd29
            bool sendOk = true;
            {
                int rc = pubsub_tcpHandler_write(sender->socketHandler, &message, serializedIoVecOutput,
                                                 serializedIoVecOutputLen, 0);
                if (rc < 0) {
                    status = -1;
                    sendOk = false;
                }
                if (message.metadata.metadata)
                    celix_properties_destroy(message.metadata.metadata);
                entry->msgSer->freeSerializeMsg(entry->msgSer->handle, serializedIoVecOutput, serializedIoVecOutputLen);
                free(serializedIoVecOutput);
                serializedIoVecOutput = 0;
            }

            if (sendOk) {
                sendCountUpdate = 1;
            } else {
                sendErrorUpdate = 1;
                L_WARN("[PSA_TCP_TS] Error sending tcp.");
            }
        } else {
            serializationErrorUpdate = 1;
            L_WARN("[PSA_TCP_TS] Error serialize message of type %s for scope/topic %s/%s", entry->msgSer->msgName,
                   sender->scope == NULL ? "(null)" : sender->scope, sender->topic);
        }
    } else {
        //unknownMessageCountUpdate = 1;
        status = CELIX_SERVICE_EXCEPTION;
        L_WARN("[PSA_TCP_TS] Error cannot serialize message with msg type id %i for scope/topic %s/%s", msgTypeId,
               sender->scope == NULL ? "(null)" : sender->scope, sender->topic);
    }

    if (monitor && entry != NULL) {
        celixThreadMutex_lock(&entry->metrics.mutex);
        long n = entry->metrics.nrOfMessagesSend + entry->metrics.nrOfMessagesSendFailed;
        double diff = celix_difftime(&serializationStart, &serializationEnd);
        double average = (entry->metrics.averageSerializationTimeInSeconds * n + diff) / (n + 1);
        entry->metrics.averageSerializationTimeInSeconds = average;

        if (entry->metrics.nrOfMessagesSend > 2) {
            diff = celix_difftime(&entry->metrics.lastMessageSend, &sendTime);
            n = entry->metrics.nrOfMessagesSend;
            average = (entry->metrics.averageTimeBetweenMessagesInSeconds * n + diff) / (n + 1);
            entry->metrics.averageTimeBetweenMessagesInSeconds = average;
        }

        entry->metrics.lastMessageSend = sendTime;
        entry->metrics.nrOfMessagesSend += sendCountUpdate;
        entry->metrics.nrOfMessagesSendFailed += sendErrorUpdate;
        entry->metrics.nrOfSerializationErrors += serializationErrorUpdate;
        celixThreadMutex_unlock(&entry->metrics.mutex);
    }
    return status;
}

static void delay_first_send_for_late_joiners(pubsub_tcp_topic_sender_t *sender) {

    static bool firstSend = true;

    if (firstSend) {
        L_INFO("PSA_TCP_TP: Delaying first send for late joiners...\n");
        sleep(FIRST_SEND_DELAY_IN_SECONDS);
        firstSend = false;
    }
}<|MERGE_RESOLUTION|>--- conflicted
+++ resolved
@@ -64,6 +64,7 @@
     char *topic;
     char *url;
     bool isStatic;
+
     bool verbose;
 
     struct {
@@ -84,7 +85,9 @@
     unsigned char originUUID[16];
     pubsub_msg_serializer_t *msgSer;
     pubsub_protocol_service_t *protSer;
+    struct iovec *serializedIoVecOutput;
     size_t serializedIoVecOutputLen;
+    unsigned int seqNr;
     struct {
         celix_thread_mutex_t mutex; //protects entries in struct
         unsigned long nrOfMessagesSend;
@@ -287,12 +290,9 @@
                 hash_map_iterator_t iter2 = hashMapIterator_construct(entry->msgEntries);
                 while (hashMapIterator_hasNext(&iter2)) {
                     psa_tcp_send_msg_entry_t *msgEntry = hashMapIterator_nextValue(&iter2);
-<<<<<<< HEAD
-=======
                     if (msgEntry->serializedIoVecOutput)
                         free(msgEntry->serializedIoVecOutput);
                     msgEntry->serializedIoVecOutput = NULL;
->>>>>>> a222cd29
                     celixThreadMutex_destroy(&msgEntry->metrics.mutex);
                     free(msgEntry);
                 }
@@ -430,12 +430,9 @@
         hash_map_iterator_t iter = hashMapIterator_construct(entry->msgEntries);
         while (hashMapIterator_hasNext(&iter)) {
             psa_tcp_send_msg_entry_t *msgEntry = hashMapIterator_nextValue(&iter);
-<<<<<<< HEAD
-=======
             if (msgEntry->serializedIoVecOutput)
                 free(msgEntry->serializedIoVecOutput);
             msgEntry->serializedIoVecOutput = NULL;
->>>>>>> a222cd29
             celixThreadMutex_destroy(&msgEntry->metrics.mutex);
             free(msgEntry);
         }
@@ -518,16 +515,10 @@
             clock_gettime(CLOCK_REALTIME, &serializationStart);
         }
 
-<<<<<<< HEAD
-        size_t serializedIoVecOutputLen = 0;
-        struct iovec* serializedIoVecOutput = NULL;
-        status = entry->msgSer->serialize(entry->msgSer->handle, inMsg, &serializedIoVecOutput, &serializedIoVecOutputLen);
-=======
         size_t serializedIoVecOutputLen = 0; //entry->serializedIoVecOutputLen;
         struct iovec *serializedIoVecOutput = NULL;
         status = entry->msgSer->serialize(entry->msgSer->handle, inMsg, &serializedIoVecOutput,
                                           &serializedIoVecOutputLen);
->>>>>>> a222cd29
         entry->serializedIoVecOutputLen = MAX(serializedIoVecOutputLen, entry->serializedIoVecOutputLen);
 
         if (monitor) {
@@ -544,20 +535,16 @@
                 message.payload.length = serializedIoVecOutput->iov_len;
             }
             message.header.msgId = msgTypeId;
+            message.header.seqNr = entry->seqNr;
             message.header.msgMajorVersion = entry->major;
             message.header.msgMinorVersion = entry->minor;
             message.header.payloadSize = 0;
             message.header.payloadPartSize = 0;
             message.header.payloadOffset = 0;
-<<<<<<< HEAD
-            message.header.metadataSize  = 0;
-            if (metadata != NULL) message.metadata.metadata = metadata;
-=======
             message.header.metadataSize = 0;
             if (metadata != NULL)
                 message.metadata.metadata = metadata;
             entry->seqNr++;
->>>>>>> a222cd29
             bool sendOk = true;
             {
                 int rc = pubsub_tcpHandler_write(sender->socketHandler, &message, serializedIoVecOutput,
