/*
 * Licensed to the Apache Software Foundation (ASF) under one
 * or more contributor license agreements.  See the NOTICE file
 * distributed with this work for additional information
 * regarding copyright ownership.  The ASF licenses this file
 * to you under the Apache License, Version 2.0 (the
 * "License"); you may not use this file except in compliance
 * with the License.  You may obtain a copy of the License at
 *
 *   http://www.apache.org/licenses/LICENSE-2.0
 *
 * Unless required by applicable law or agreed to in writing,
 * software distributed under the License is distributed on an
 * "AS IS" BASIS, WITHOUT WARRANTIES OR CONDITIONS OF ANY
 *  KIND, either express or implied.  See the License for the
 * specific language governing permissions and limitations
 * under the License.
 */

#include <pubsub_serializer.h>
#include <stdlib.h>
#include <stdint.h>
#include <memory.h>
#include <pubsub_constants.h>
#include <pubsub/publisher.h>
#include <utils.h>
#include <zconf.h>
#include <arpa/inet.h>
#include <celix_log_helper.h>
#include "pubsub_psa_tcp_constants.h"
#include "pubsub_tcp_topic_sender.h"
#include "pubsub_tcp_handler.h"
#include "pubsub_tcp_common.h"
#include <uuid/uuid.h>
#include "celix_constants.h"
#include <signal.h>
#include <pubsub_utils.h>

#define FIRST_SEND_DELAY_IN_SECONDS              2
#define TCP_BIND_MAX_RETRY                      10

#define L_DEBUG(...) \
    celix_logHelper_log(sender->logHelper, CELIX_LOG_LEVEL_DEBUG, __VA_ARGS__)
#define L_INFO(...) \
    celix_logHelper_log(sender->logHelper, CELIX_LOG_LEVEL_INFO, __VA_ARGS__)
#define L_WARN(...) \
    celix_logHelper_log(sender->logHelper, CELIX_LOG_LEVEL_WARNING, __VA_ARGS__)
#define L_ERROR(...) \
    celix_logHelper_log(sender->logHelper, CELIX_LOG_LEVEL_ERROR, __VA_ARGS__)

struct pubsub_tcp_topic_sender {
    celix_bundle_context_t *ctx;
    celix_log_helper_t *logHelper;
    long serializerSvcId;
    pubsub_serializer_service_t *serializer;
    long protocolSvcId;
    pubsub_protocol_service_t *protocol;
    uuid_t fwUUID;
    bool metricsEnabled;
    pubsub_tcpHandler_t *socketHandler;
    pubsub_tcpHandler_t *sharedSocketHandler;

    char *scope;
    char *topic;
    char *url;
    bool isStatic;

    bool verbose;

    struct {
        long svcId;
        celix_service_factory_t factory;
    } publisher;

    struct {
        celix_thread_mutex_t mutex;
        hash_map_t *map;  //key = bndId, value = psa_tcp_bounded_service_entry_t
    } boundedServices;
};

typedef struct psa_tcp_send_msg_entry {
    uint32_t type; //msg type id (hash of fqn)
    uint8_t major;
    uint8_t minor;
    unsigned char originUUID[16];
    pubsub_msg_serializer_t *msgSer;
    pubsub_protocol_service_t *protSer;
    struct iovec *serializedIoVecOutput;
    size_t serializedIoVecOutputLen;
    unsigned int seqNr;
    struct {
        celix_thread_mutex_t mutex; //protects entries in struct
        unsigned long nrOfMessagesSend;
        unsigned long nrOfMessagesSendFailed;
        unsigned long nrOfSerializationErrors;
        struct timespec lastMessageSend;
        double averageTimeBetweenMessagesInSeconds;
        double averageSerializationTimeInSeconds;
    } metrics;
} psa_tcp_send_msg_entry_t;

typedef struct psa_tcp_bounded_service_entry {
    pubsub_tcp_topic_sender_t *parent;
    pubsub_publisher_t service;
    long bndId;
    hash_map_t *msgTypes; //key = msg type id, value = pubsub_msg_serializer_t
    hash_map_t *msgTypeIds; // key = msg name, value = msg type id
    hash_map_t *msgEntries; //key = msg type id, value = psa_tcp_send_msg_entry_t
    int getCount;
} psa_tcp_bounded_service_entry_t;

static int psa_tcp_localMsgTypeIdForMsgType(void *handle, const char *msgType, unsigned int *msgTypeId);

static void *psa_tcp_getPublisherService(void *handle, const celix_bundle_t *requestingBundle,
                                         const celix_properties_t *svcProperties);

static void psa_tcp_ungetPublisherService(void *handle, const celix_bundle_t *requestingBundle,
                                          const celix_properties_t *svcProperties);

static void delay_first_send_for_late_joiners(pubsub_tcp_topic_sender_t *sender);

static int
psa_tcp_topicPublicationSend(void *handle, unsigned int msgTypeId, const void *msg, celix_properties_t *metadata);

pubsub_tcp_topic_sender_t *pubsub_tcpTopicSender_create(
    celix_bundle_context_t *ctx,
    celix_log_helper_t *logHelper,
    const char *scope,
    const char *topic,
    const celix_properties_t *topicProperties,
    pubsub_tcp_endPointStore_t *endPointStore,
    long serializerSvcId,
    pubsub_serializer_service_t *ser,
    long protocolSvcId,
    pubsub_protocol_service_t *protocol) {
    pubsub_tcp_topic_sender_t *sender = calloc(1, sizeof(*sender));
    sender->ctx = ctx;
    sender->logHelper = logHelper;
    sender->serializerSvcId = serializerSvcId;
    sender->serializer = ser;
    sender->protocolSvcId = protocolSvcId;
    sender->protocol = protocol;
    const char *uuid = celix_bundleContext_getProperty(ctx, OSGI_FRAMEWORK_FRAMEWORK_UUID, NULL);
    if (uuid != NULL) {
        uuid_parse(uuid, sender->fwUUID);
    }
    sender->metricsEnabled = celix_bundleContext_getPropertyAsBool(ctx, PSA_TCP_METRICS_ENABLED,
                                                                   PSA_TCP_DEFAULT_METRICS_ENABLED);
    bool isEndpoint = false;
    char *urls = NULL;
    const char *ip = celix_bundleContext_getProperty(ctx, PUBSUB_TCP_PSA_IP_KEY, NULL);
    const char *discUrl = NULL;
    const char *staticClientEndPointUrls = NULL;
    const char *staticServerEndPointUrls = NULL;

<<<<<<< HEAD
    discUrl = pubsub_getEnvironmentVariableWithScopeTopic(PUBSUB_TCP_STATIC_BIND_URL_ENV_NAME, topic, scope);
=======
    discUrl = pubsub_getEnvironmentVariableWithScopeTopic(ctx, PUBSUB_TCP_STATIC_BIND_URL_FOR, topic, scope);
>>>>>>> 7765a88e

    if (topicProperties != NULL) {
        if (discUrl == NULL) {
            discUrl = celix_properties_get(topicProperties, PUBSUB_TCP_STATIC_DISCOVER_URL, NULL);
        }
        /* Check if it's a static endpoint */
        const char *endPointType = celix_properties_get(topicProperties, PUBSUB_TCP_STATIC_ENDPOINT_TYPE, NULL);
        if (endPointType != NULL) {
            isEndpoint = true;
            if (strncmp(PUBSUB_TCP_STATIC_ENDPOINT_TYPE_CLIENT, endPointType,
                        strlen(PUBSUB_TCP_STATIC_ENDPOINT_TYPE_CLIENT)) == 0) {
                staticClientEndPointUrls = celix_properties_get(topicProperties, PUBSUB_TCP_STATIC_CONNECT_URLS, NULL);
            }
            if (strncmp(PUBSUB_TCP_STATIC_ENDPOINT_TYPE_SERVER, endPointType,
                        strlen(PUBSUB_TCP_STATIC_ENDPOINT_TYPE_SERVER)) == 0) {
                staticServerEndPointUrls = discUrl;
            }
        }
    }

    /* When it's an endpoint share the socket with the receiver */
    if ((staticClientEndPointUrls != NULL) || (staticServerEndPointUrls)) {
        celixThreadMutex_lock(&endPointStore->mutex);
        const char *endPointUrl = (staticClientEndPointUrls) ? staticClientEndPointUrls : staticServerEndPointUrls;
        pubsub_tcpHandler_t *entry = hashMap_get(endPointStore->map, endPointUrl);
        if (entry == NULL) {
            if (sender->socketHandler == NULL)
                sender->socketHandler = pubsub_tcpHandler_create(sender->protocol, sender->logHelper);
            entry = sender->socketHandler;
            sender->sharedSocketHandler = sender->socketHandler;
            hashMap_put(endPointStore->map, (void *) endPointUrl, entry);
        } else {
            sender->socketHandler = entry;
            sender->sharedSocketHandler = entry;
        }
        celixThreadMutex_unlock(&endPointStore->mutex);
    } else {
        sender->socketHandler = pubsub_tcpHandler_create(sender->protocol, sender->logHelper);
    }

    if ((sender->socketHandler != NULL) && (topicProperties != NULL)) {
        long prio = celix_properties_getAsLong(topicProperties, PUBSUB_TCP_THREAD_REALTIME_PRIO, -1L);
        const char *sched = celix_properties_get(topicProperties, PUBSUB_TCP_THREAD_REALTIME_SCHED, NULL);
        long retryCnt = celix_properties_getAsLong(topicProperties, PUBSUB_TCP_PUBLISHER_RETRY_CNT_KEY,
                                                   PUBSUB_TCP_PUBLISHER_RETRY_CNT_DEFAULT);
        double timeout = celix_properties_getAsDouble(topicProperties, PUBSUB_TCP_PUBLISHER_SNDTIMEO_KEY,
                                                                       (!isEndpoint) ? PUBSUB_TCP_PUBLISHER_SNDTIMEO_DEFAULT :
                                                                                       PUBSUB_TCP_PUBLISHER_SNDTIMEO_ENDPOINT_DEFAULT);
        pubsub_tcpHandler_setThreadName(sender->socketHandler, topic, scope);
        pubsub_tcpHandler_setThreadPriority(sender->socketHandler, prio, sched);
        pubsub_tcpHandler_setSendRetryCnt(sender->socketHandler, (unsigned int) retryCnt);
        pubsub_tcpHandler_setSendTimeOut(sender->socketHandler, timeout);
    }

    //setting up tcp socket for TCP TopicSender
    if (staticClientEndPointUrls != NULL) {
        // Store url for client static endpoint
        sender->url = strndup(staticClientEndPointUrls, 1024 * 1024);
        sender->isStatic = true;
    } else if (discUrl != NULL) {
        urls = strndup(discUrl, 1024 * 1024);
        sender->isStatic = true;
    } else if (ip != NULL) {
        urls = strndup(ip, 1024 * 1024);
    } else {
        struct sockaddr_in *sin = pubsub_utils_url_getInAddr(NULL, 0);
        urls = pubsub_utils_url_get_url(sin, NULL);
        free(sin);
    }
    if (!sender->url) {
        char *urlsCopy = strndup(urls, 1024 * 1024);
        char *url;
        char *save = urlsCopy;
        while ((url = strtok_r(save, " ", &save))) {
            int retry = 0;
            while (url && retry < TCP_BIND_MAX_RETRY) {
                pubsub_utils_url_t *urlInfo = pubsub_utils_url_parse(url);
                int rc = pubsub_tcpHandler_listen(sender->socketHandler, urlInfo->url);
                if (rc < 0) {
                    L_WARN("Error for tcp_bind using dynamic bind url '%s'. %s", urlInfo->url, strerror(errno));
                } else {
                    url = NULL;
                }
                pubsub_utils_url_free(urlInfo);
                retry++;
            }
        }
        free(urlsCopy);
        sender->url = pubsub_tcpHandler_get_interface_url(sender->socketHandler);
    }
    if (urls)
        free(urls);

    if (sender->url != NULL) {
        sender->scope = scope == NULL ? NULL : strndup(scope, 1024 * 1024);
        sender->topic = strndup(topic, 1024 * 1024);

        celixThreadMutex_create(&sender->boundedServices.mutex, NULL);
        sender->boundedServices.map = hashMap_create(NULL, NULL, NULL, NULL);
    }

    //register publisher services using a service factory
    if (sender->url != NULL) {
        sender->publisher.factory.handle = sender;
        sender->publisher.factory.getService = psa_tcp_getPublisherService;
        sender->publisher.factory.ungetService = psa_tcp_ungetPublisherService;

        celix_properties_t *props = celix_properties_create();
        celix_properties_set(props, PUBSUB_PUBLISHER_TOPIC, sender->topic);
        if (sender->scope != NULL) {
            celix_properties_set(props, PUBSUB_PUBLISHER_SCOPE, sender->scope);
        }

        celix_service_registration_options_t opts = CELIX_EMPTY_SERVICE_REGISTRATION_OPTIONS;
        opts.factory = &sender->publisher.factory;
        opts.serviceName = PUBSUB_PUBLISHER_SERVICE_NAME;
        opts.serviceVersion = PUBSUB_PUBLISHER_SERVICE_VERSION;
        opts.properties = props;

        sender->publisher.svcId = celix_bundleContext_registerServiceWithOptions(ctx, &opts);
    }

    if (sender->url == NULL) {
        free(sender);
        sender = NULL;
    }

    return sender;
}

void pubsub_tcpTopicSender_destroy(pubsub_tcp_topic_sender_t *sender) {
    if (sender != NULL) {

        celix_bundleContext_unregisterService(sender->ctx, sender->publisher.svcId);

        celixThreadMutex_lock(&sender->boundedServices.mutex);
        hash_map_iterator_t iter = hashMapIterator_construct(sender->boundedServices.map);
        while (hashMapIterator_hasNext(&iter)) {
            psa_tcp_bounded_service_entry_t *entry = hashMapIterator_nextValue(&iter);
            if (entry != NULL) {
                sender->serializer->destroySerializerMap(sender->serializer->handle, entry->msgTypes);
                hash_map_iterator_t iter2 = hashMapIterator_construct(entry->msgEntries);
                while (hashMapIterator_hasNext(&iter2)) {
                    psa_tcp_send_msg_entry_t *msgEntry = hashMapIterator_nextValue(&iter2);
                    if (msgEntry->serializedIoVecOutput)
                        free(msgEntry->serializedIoVecOutput);
                    msgEntry->serializedIoVecOutput = NULL;
                    celixThreadMutex_destroy(&msgEntry->metrics.mutex);
                    free(msgEntry);
                }
                hashMap_destroy(entry->msgEntries, false, false);
                free(entry);
            }
        }
        hashMap_destroy(sender->boundedServices.map, false, false);
        celixThreadMutex_unlock(&sender->boundedServices.mutex);
        celixThreadMutex_destroy(&sender->boundedServices.mutex);

        if ((sender->socketHandler) && (sender->sharedSocketHandler == NULL)) {
            pubsub_tcpHandler_destroy(sender->socketHandler);
            sender->socketHandler = NULL;
        }

        if (sender->scope != NULL) {
            free(sender->scope);
        }
        free(sender->topic);
        free(sender->url);
        free(sender);
    }
}

long pubsub_tcpTopicSender_serializerSvcId(pubsub_tcp_topic_sender_t *sender) {
    return sender->serializerSvcId;
}

long pubsub_tcpTopicSender_protocolSvcId(pubsub_tcp_topic_sender_t *sender) {
    return sender->protocolSvcId;
}

const char *pubsub_tcpTopicSender_scope(pubsub_tcp_topic_sender_t *sender) {
    return sender->scope;
}

const char *pubsub_tcpTopicSender_topic(pubsub_tcp_topic_sender_t *sender) {
    return sender->topic;
}

const char *pubsub_tcpTopicSender_url(pubsub_tcp_topic_sender_t *sender) {
    return sender->url;
}

bool pubsub_tcpTopicSender_isStatic(pubsub_tcp_topic_sender_t *sender) {
    return sender->isStatic;
}

void pubsub_tcpTopicSender_connectTo(pubsub_tcp_topic_sender_t *sender, const celix_properties_t *endpoint) {
    //TODO subscriber count -> topic info
}

void pubsub_tcpTopicSender_disconnectFrom(pubsub_tcp_topic_sender_t *sender, const celix_properties_t *endpoint) {
    //TODO
}

static int psa_tcp_localMsgTypeIdForMsgType(void *handle, const char *msgType, unsigned int *msgTypeId) {
    psa_tcp_bounded_service_entry_t *entry = (psa_tcp_bounded_service_entry_t *) handle;
    *msgTypeId = (unsigned int) (uintptr_t) hashMap_get(entry->msgTypeIds, msgType);
    return 0;
}

static void *psa_tcp_getPublisherService(void *handle, const celix_bundle_t *requestingBundle,
                                         const celix_properties_t *svcProperties __attribute__((unused))) {
    pubsub_tcp_topic_sender_t *sender = handle;
    long bndId = celix_bundle_getId(requestingBundle);

    celixThreadMutex_lock(&sender->boundedServices.mutex);
    psa_tcp_bounded_service_entry_t *entry = hashMap_get(sender->boundedServices.map, (void *) bndId);
    if (entry != NULL) {
        entry->getCount += 1;
    } else {
        entry = calloc(1, sizeof(*entry));
        entry->getCount = 1;
        entry->parent = sender;
        entry->bndId = bndId;
        entry->msgEntries = hashMap_create(NULL, NULL, NULL, NULL);
        entry->msgTypeIds = hashMap_create(utils_stringHash, NULL, utils_stringEquals, NULL);

        int rc = sender->serializer->createSerializerMap(sender->serializer->handle,
                                                         (celix_bundle_t *) requestingBundle, &entry->msgTypes);
        if (rc == 0) {
            hash_map_iterator_t iter = hashMapIterator_construct(entry->msgTypes);
            while (hashMapIterator_hasNext(&iter)) {
                hash_map_entry_t *hashMapEntry = hashMapIterator_nextEntry(&iter);
                void *key = hashMapEntry_getKey(hashMapEntry);
                psa_tcp_send_msg_entry_t *sendEntry = calloc(1, sizeof(*sendEntry));
                sendEntry->msgSer = hashMapEntry_getValue(hashMapEntry);
                sendEntry->protSer = sender->protocol;
                sendEntry->type = (int32_t) sendEntry->msgSer->msgId;
                int major;
                int minor;
                version_getMajor(sendEntry->msgSer->msgVersion, &major);
                version_getMinor(sendEntry->msgSer->msgVersion, &minor);
                sendEntry->major = (uint8_t) major;
                sendEntry->minor = (uint8_t) minor;
                uuid_copy(sendEntry->originUUID, sender->fwUUID);
                celixThreadMutex_create(&sendEntry->metrics.mutex, NULL);
                hashMap_put(entry->msgEntries, key, sendEntry);
                hashMap_put(entry->msgTypeIds, strndup(sendEntry->msgSer->msgName, 1024),
                            (void *) (uintptr_t) sendEntry->msgSer->msgId);
            }
            entry->service.handle = entry;
            entry->service.localMsgTypeIdForMsgType = psa_tcp_localMsgTypeIdForMsgType;
            entry->service.send = psa_tcp_topicPublicationSend;
            hashMap_put(sender->boundedServices.map, (void *) bndId, entry);
        } else {
            L_ERROR("Error creating serializer map for TCP TopicSender %s/%s", sender->scope == NULL ? "(null)" : sender->scope, sender->topic);
        }
    }
    celixThreadMutex_unlock(&sender->boundedServices.mutex);

    return &entry->service;
}

static void psa_tcp_ungetPublisherService(void *handle, const celix_bundle_t *requestingBundle,
                                          const celix_properties_t *svcProperties __attribute__((unused))) {
    pubsub_tcp_topic_sender_t *sender = handle;
    long bndId = celix_bundle_getId(requestingBundle);

    celixThreadMutex_lock(&sender->boundedServices.mutex);
    psa_tcp_bounded_service_entry_t *entry = hashMap_get(sender->boundedServices.map, (void *) bndId);
    if (entry != NULL) {
        entry->getCount -= 1;
    }
    if (entry != NULL && entry->getCount == 0) {
        //free entry
        hashMap_remove(sender->boundedServices.map, (void *) bndId);
        int rc = sender->serializer->destroySerializerMap(sender->serializer->handle, entry->msgTypes);
        if (rc != 0) {
            L_ERROR("Error destroying publisher service, serializer not available / cannot get msg serializer map\n");
        }

        hash_map_iterator_t iter = hashMapIterator_construct(entry->msgEntries);
        while (hashMapIterator_hasNext(&iter)) {
            psa_tcp_send_msg_entry_t *msgEntry = hashMapIterator_nextValue(&iter);
            if (msgEntry->serializedIoVecOutput)
                free(msgEntry->serializedIoVecOutput);
            msgEntry->serializedIoVecOutput = NULL;
            celixThreadMutex_destroy(&msgEntry->metrics.mutex);
            free(msgEntry);
        }
        hashMap_destroy(entry->msgEntries, false, false);

        hashMap_destroy(entry->msgTypeIds, true, false);
        free(entry);
    }
    celixThreadMutex_unlock(&sender->boundedServices.mutex);

}

pubsub_admin_sender_metrics_t *pubsub_tcpTopicSender_metrics(pubsub_tcp_topic_sender_t *sender) {
    pubsub_admin_sender_metrics_t *result = calloc(1, sizeof(*result));
    snprintf(result->scope, PUBSUB_AMDIN_METRICS_NAME_MAX, "%s", sender->scope == NULL ? PUBSUB_DEFAULT_ENDPOINT_SCOPE : sender->scope);
    snprintf(result->topic, PUBSUB_AMDIN_METRICS_NAME_MAX, "%s", sender->topic);
    celixThreadMutex_lock(&sender->boundedServices.mutex);
    size_t count = 0;
    hash_map_iterator_t iter = hashMapIterator_construct(sender->boundedServices.map);
    while (hashMapIterator_hasNext(&iter)) {
        psa_tcp_bounded_service_entry_t *entry = hashMapIterator_nextValue(&iter);
        hash_map_iterator_t iter2 = hashMapIterator_construct(entry->msgEntries);
        while (hashMapIterator_hasNext(&iter2)) {
            hashMapIterator_nextValue(&iter2);
            count += 1;
        }
    }

    result->msgMetrics = calloc(count, sizeof(*result));

    iter = hashMapIterator_construct(sender->boundedServices.map);
    int i = 0;
    while (hashMapIterator_hasNext(&iter)) {
        psa_tcp_bounded_service_entry_t *entry = hashMapIterator_nextValue(&iter);
        hash_map_iterator_t iter2 = hashMapIterator_construct(entry->msgEntries);
        while (hashMapIterator_hasNext(&iter2)) {
            psa_tcp_send_msg_entry_t *mEntry = hashMapIterator_nextValue(&iter2);
            celixThreadMutex_lock(&mEntry->metrics.mutex);
            result->msgMetrics[i].nrOfMessagesSend = mEntry->metrics.nrOfMessagesSend;
            result->msgMetrics[i].nrOfMessagesSendFailed = mEntry->metrics.nrOfMessagesSendFailed;
            result->msgMetrics[i].nrOfSerializationErrors = mEntry->metrics.nrOfSerializationErrors;
            result->msgMetrics[i].averageSerializationTimeInSeconds = mEntry->metrics.averageSerializationTimeInSeconds;
            result->msgMetrics[i].averageTimeBetweenMessagesInSeconds =
                mEntry->metrics.averageTimeBetweenMessagesInSeconds;
            result->msgMetrics[i].lastMessageSend = mEntry->metrics.lastMessageSend;
            result->msgMetrics[i].bndId = entry->bndId;
            result->msgMetrics[i].typeId = mEntry->type;
            snprintf(result->msgMetrics[i].typeFqn, PUBSUB_AMDIN_METRICS_NAME_MAX, "%s", mEntry->msgSer->msgName);
            i += 1;
            celixThreadMutex_unlock(&mEntry->metrics.mutex);
        }
    }

    celixThreadMutex_unlock(&sender->boundedServices.mutex);
    result->nrOfmsgMetrics = (int) count;
    return result;
}

static int
psa_tcp_topicPublicationSend(void *handle, unsigned int msgTypeId, const void *inMsg, celix_properties_t *metadata) {
    int status = CELIX_SUCCESS;
    psa_tcp_bounded_service_entry_t *bound = handle;
    pubsub_tcp_topic_sender_t *sender = bound->parent;
    bool monitor = sender->metricsEnabled;

    psa_tcp_send_msg_entry_t *entry = hashMap_get(bound->msgEntries, (void *) (uintptr_t) (msgTypeId));

    //metrics updates
    struct timespec sendTime = {0, 0};
    struct timespec serializationStart;
    struct timespec serializationEnd;

    int sendErrorUpdate = 0;
    int serializationErrorUpdate = 0;
    int sendCountUpdate = 0;

    if (entry != NULL) {
        delay_first_send_for_late_joiners(sender);
        if (monitor) {
            clock_gettime(CLOCK_REALTIME, &serializationStart);
        }

        size_t serializedIoVecOutputLen = 0; //entry->serializedIoVecOutputLen;
        struct iovec *serializedIoVecOutput = NULL;
        status = entry->msgSer->serialize(entry->msgSer->handle, inMsg, &serializedIoVecOutput,
                                          &serializedIoVecOutputLen);
        entry->serializedIoVecOutputLen = MAX(serializedIoVecOutputLen, entry->serializedIoVecOutputLen);

        if (monitor) {
            clock_gettime(CLOCK_REALTIME, &serializationEnd);
        }

        if (status == CELIX_SUCCESS /*ser ok*/) {
            pubsub_protocol_message_t message;
            message.metadata.metadata = NULL;
            message.payload.payload = NULL;
            message.payload.length = 0;
            if (serializedIoVecOutput) {
                message.payload.payload = serializedIoVecOutput->iov_base;
                message.payload.length = serializedIoVecOutput->iov_len;
            }
            message.header.msgId = msgTypeId;
            message.header.seqNr = entry->seqNr;
            message.header.msgMajorVersion = entry->major;
            message.header.msgMinorVersion = entry->minor;
            message.header.payloadSize = 0;
            message.header.payloadPartSize = 0;
            message.header.payloadOffset = 0;
            message.header.metadataSize = 0;
            if (metadata != NULL)
                message.metadata.metadata = metadata;
            entry->seqNr++;
            bool sendOk = true;
            {
                int rc = pubsub_tcpHandler_write(sender->socketHandler, &message, serializedIoVecOutput,
                                                 serializedIoVecOutputLen, 0);
                if (rc < 0) {
                    status = -1;
                    sendOk = false;
                }
                if (message.metadata.metadata)
                    celix_properties_destroy(message.metadata.metadata);
                if (serializedIoVecOutput) {
                    entry->msgSer->freeSerializeMsg(entry->msgSer->handle,
                                                    serializedIoVecOutput,
                                                    serializedIoVecOutputLen);
                    serializedIoVecOutput = NULL;
                }
            }

            if (sendOk) {
                sendCountUpdate = 1;
            } else {
                sendErrorUpdate = 1;
                L_WARN("[PSA_TCP_TS] Error sending msg. %s", strerror(errno));
            }
        } else {
            serializationErrorUpdate = 1;
            L_WARN("[PSA_TCP_TS] Error serialize message of type %s for scope/topic %s/%s", entry->msgSer->msgName,
                   sender->scope == NULL ? "(null)" : sender->scope, sender->topic);
        }
    } else {
        //unknownMessageCountUpdate = 1;
        status = CELIX_SERVICE_EXCEPTION;
        L_WARN("[PSA_TCP_TS] Error cannot serialize message with msg type id %i for scope/topic %s/%s", msgTypeId,
               sender->scope == NULL ? "(null)" : sender->scope, sender->topic);
    }

    if (monitor && entry != NULL) {
        celixThreadMutex_lock(&entry->metrics.mutex);
        long n = entry->metrics.nrOfMessagesSend + entry->metrics.nrOfMessagesSendFailed;
        double diff = celix_difftime(&serializationStart, &serializationEnd);
        double average = (entry->metrics.averageSerializationTimeInSeconds * n + diff) / (n + 1);
        entry->metrics.averageSerializationTimeInSeconds = average;

        if (entry->metrics.nrOfMessagesSend > 2) {
            diff = celix_difftime(&entry->metrics.lastMessageSend, &sendTime);
            n = entry->metrics.nrOfMessagesSend;
            average = (entry->metrics.averageTimeBetweenMessagesInSeconds * n + diff) / (n + 1);
            entry->metrics.averageTimeBetweenMessagesInSeconds = average;
        }

        entry->metrics.lastMessageSend = sendTime;
        entry->metrics.nrOfMessagesSend += sendCountUpdate;
        entry->metrics.nrOfMessagesSendFailed += sendErrorUpdate;
        entry->metrics.nrOfSerializationErrors += serializationErrorUpdate;
        celixThreadMutex_unlock(&entry->metrics.mutex);
    }
    return status;
}

static void delay_first_send_for_late_joiners(pubsub_tcp_topic_sender_t *sender) {

    static bool firstSend = true;

    if (firstSend) {
        L_INFO("PSA_TCP_TP: Delaying first send for late joiners...\n");
        sleep(FIRST_SEND_DELAY_IN_SECONDS);
        firstSend = false;
    }
}<|MERGE_RESOLUTION|>--- conflicted
+++ resolved
@@ -153,11 +153,7 @@
     const char *staticClientEndPointUrls = NULL;
     const char *staticServerEndPointUrls = NULL;
 
-<<<<<<< HEAD
-    discUrl = pubsub_getEnvironmentVariableWithScopeTopic(PUBSUB_TCP_STATIC_BIND_URL_ENV_NAME, topic, scope);
-=======
     discUrl = pubsub_getEnvironmentVariableWithScopeTopic(ctx, PUBSUB_TCP_STATIC_BIND_URL_FOR, topic, scope);
->>>>>>> 7765a88e
 
     if (topicProperties != NULL) {
         if (discUrl == NULL) {
