/*
 * Licensed to the Apache Software Foundation (ASF) under one
 * or more contributor license agreements.  See the NOTICE file
 * distributed with this work for additional information
 * regarding copyright ownership.  The ASF licenses this file
 * to you under the Apache License, Version 2.0 (the
 * "License"); you may not use this file except in compliance
 * with the License.  You may obtain a copy of the License at
 *
 *   http://www.apache.org/licenses/LICENSE-2.0
 *
 * Unless required by applicable law or agreed to in writing,
 * software distributed under the License is distributed on an
 * "AS IS" BASIS, WITHOUT WARRANTIES OR CONDITIONS OF ANY
 *  KIND, either express or implied.  See the License for the
 * specific language governing permissions and limitations
 * under the License.
 */

#include <pubsub_serializer.h>
#include <stdlib.h>
#include <stdint.h>
#include <unistd.h>
#include <pubsub/subscriber.h>
#include <memory.h>
#include <pubsub_constants.h>
#include <assert.h>
#include <pubsub_endpoint.h>
#include <arpa/inet.h>
#include <celix_log_helper.h>
#include <math.h>
#include "pubsub_tcp_handler.h"
#include "pubsub_tcp_topic_receiver.h"
#include "pubsub_psa_tcp_constants.h"
#include "pubsub_tcp_common.h"

#include "celix_utils_api.h"
#include <uuid/uuid.h>
#include <pubsub_admin_metrics.h>
#include <pubsub_utils.h>
<<<<<<< HEAD
#include <celix_api.h>
=======
>>>>>>> 7765a88e

#define MAX_EPOLL_EVENTS     16
#ifndef UUID_STR_LEN
#define UUID_STR_LEN  37
#endif

#define L_DEBUG(...) \
    celix_logHelper_log(receiver->logHelper, CELIX_LOG_LEVEL_DEBUG, __VA_ARGS__)
#define L_INFO(...) \
    celix_logHelper_log(receiver->logHelper, CELIX_LOG_LEVEL_INFO, __VA_ARGS__)
#define L_WARN(...) \
    celix_logHelper_log(receiver->logHelper, CELIX_LOG_LEVEL_WARNING, __VA_ARGS__)
#define L_ERROR(...) \
    celix_logHelper_log(receiver->logHelper, CELIX_LOG_LEVEL_ERROR, __VA_ARGS__)

struct pubsub_tcp_topic_receiver {
    celix_bundle_context_t *ctx;
    celix_log_helper_t *logHelper;
    long serializerSvcId;
    pubsub_serializer_service_t *serializer;
    long protocolSvcId;
    pubsub_protocol_service_t *protocol;
    char *scope;
    char *topic;
    size_t timeout;
    bool metricsEnabled;
    pubsub_tcpHandler_t *socketHandler;
    pubsub_tcpHandler_t *sharedSocketHandler;

    struct {
        celix_thread_t thread;
        celix_thread_mutex_t mutex;
        bool running;
    } thread;

    struct {
        celix_thread_mutex_t mutex;
        hash_map_t *map; //key = tcp url, value = psa_tcp_requested_connection_entry_t*
        bool allConnected; //true if all requestedConnection are connected
    } requestedConnections;

    long subscriberTrackerId;
    struct {
        celix_thread_mutex_t mutex;
        hash_map_t *map; //key = bnd id, value = psa_tcp_subscriber_entry_t
        bool allInitialized;
    } subscribers;
};

typedef struct psa_tcp_requested_connection_entry {
    pubsub_tcp_topic_receiver_t *parent;
    char *url;
    bool connected;
    bool statically; //true if the connection is statically configured through the topic properties.
} psa_tcp_requested_connection_entry_t;

typedef struct psa_tcp_subscriber_metrics_entry_t {
    unsigned int msgTypeId;
    uuid_t origin;

    unsigned long nrOfMessagesReceived;
    unsigned long nrOfSerializationErrors;
    struct timespec lastMessageReceived;
    double averageTimeBetweenMessagesInSeconds;
    double averageSerializationTimeInSeconds;
    double averageDelayInSeconds;
    double maxDelayInSeconds;
    double minDelayInSeconds;
    unsigned int lastSeqNr;
    unsigned long nrOfMissingSeqNumbers;
} psa_tcp_subscriber_metrics_entry_t;

typedef struct psa_tcp_subscriber_entry {
    hash_map_t *msgTypes; //map from serializer svc
    hash_map_t *metrics; //key = msg type id, value = hash_map (key = origin uuid, value = psa_tcp_subscriber_metrics_entry_t*
    hash_map_t *subscriberServices; //key = servide id, value = pubsub_subscriber_t*
    bool initialized; //true if the init function is called through the receive thread
} psa_tcp_subscriber_entry_t;

static void pubsub_tcpTopicReceiver_addSubscriber(void *handle, void *svc, const celix_properties_t *props,
                                                  const celix_bundle_t *owner);

static void pubsub_tcpTopicReceiver_removeSubscriber(void *handle, void *svc, const celix_properties_t *props,
                                                     const celix_bundle_t *owner);

static void *psa_tcp_recvThread(void *data);

static void psa_tcp_connectToAllRequestedConnections(pubsub_tcp_topic_receiver_t *receiver);

static void psa_tcp_initializeAllSubscribers(pubsub_tcp_topic_receiver_t *receiver);

static void processMsg(void *handle, const pubsub_protocol_message_t *hdr, bool *release, struct timespec *receiveTime);

static void psa_tcp_connectHandler(void *handle, const char *url, bool lock);

static void psa_tcp_disConnectHandler(void *handle, const char *url, bool lock);

static bool psa_tcp_checkVersion(version_pt msgVersion, uint16_t major, uint16_t minor);

pubsub_tcp_topic_receiver_t *pubsub_tcpTopicReceiver_create(celix_bundle_context_t *ctx,
                                                            celix_log_helper_t *logHelper,
                                                            const char *scope,
                                                            const char *topic,
                                                            const celix_properties_t *topicProperties,
                                                            pubsub_tcp_endPointStore_t *endPointStore,
                                                            long serializerSvcId,
                                                            pubsub_serializer_service_t *serializer,
                                                            long protocolSvcId,
                                                            pubsub_protocol_service_t *protocol) {
    pubsub_tcp_topic_receiver_t *receiver = calloc(1, sizeof(*receiver));
    receiver->ctx = ctx;
    receiver->logHelper = logHelper;
    receiver->serializerSvcId = serializerSvcId;
    receiver->serializer = serializer;
    receiver->protocolSvcId = protocolSvcId;
    receiver->protocol = protocol;
    receiver->scope = scope == NULL ? NULL : strndup(scope, 1024 * 1024);
    receiver->topic = strndup(topic, 1024 * 1024);
    bool isServerEndPoint = false;

    /* Check if it's a static endpoint */
    const char *staticClientEndPointUrls = NULL;
    const char *staticServerEndPointUrls = NULL;
    const char *staticConnectUrls = NULL;

<<<<<<< HEAD
    staticConnectUrls = pubsub_getEnvironmentVariableWithScopeTopic(PUBSUB_TCP_STATIC_CONNECT_URLS_ENV_NAME, topic, scope);
=======
    staticConnectUrls = pubsub_getEnvironmentVariableWithScopeTopic(ctx, PUBSUB_TCP_STATIC_CONNECT_URLS_FOR, topic, scope);
>>>>>>> 7765a88e

    if (topicProperties != NULL) {
        if(staticConnectUrls == NULL) {
            staticConnectUrls = celix_properties_get(topicProperties, PUBSUB_TCP_STATIC_CONNECT_URLS, NULL);
        }
        const char *endPointType = celix_properties_get(topicProperties, PUBSUB_TCP_STATIC_ENDPOINT_TYPE, NULL);
        if (endPointType != NULL) {
            if (strncmp(PUBSUB_TCP_STATIC_ENDPOINT_TYPE_CLIENT, endPointType,
                        strlen(PUBSUB_TCP_STATIC_ENDPOINT_TYPE_CLIENT)) == 0) {
                staticClientEndPointUrls = staticConnectUrls;
            }
            if (strncmp(PUBSUB_TCP_STATIC_ENDPOINT_TYPE_SERVER, endPointType,
                        strlen(PUBSUB_TCP_STATIC_ENDPOINT_TYPE_SERVER)) == 0) {
                staticServerEndPointUrls = celix_properties_get(topicProperties, PUBSUB_TCP_STATIC_BIND_URL, NULL);
                isServerEndPoint = true;
            }
        }
    }
    // Set receiver connection thread timeout.
    // property is in ms, timeout value in us. (convert ms to us).
    receiver->timeout = celix_bundleContext_getPropertyAsLong(ctx, PSA_TCP_SUBSCRIBER_CONNECTION_TIMEOUT,
                                                              PSA_TCP_SUBSCRIBER_CONNECTION_DEFAULT_TIMEOUT) * 1000;
    /* When it's an endpoint share the socket with the sender */
    if ((staticClientEndPointUrls != NULL) || (staticServerEndPointUrls)) {
        celixThreadMutex_lock(&endPointStore->mutex);
        const char *endPointUrl = (staticServerEndPointUrls) ? staticServerEndPointUrls : staticClientEndPointUrls;
        pubsub_tcpHandler_t *entry = hashMap_get(endPointStore->map, endPointUrl);
        if (entry == NULL) {
            if (receiver->socketHandler == NULL)
                receiver->socketHandler = pubsub_tcpHandler_create(receiver->protocol, receiver->logHelper);
            entry = receiver->socketHandler;
            receiver->sharedSocketHandler = receiver->socketHandler;
            hashMap_put(endPointStore->map, (void *) endPointUrl, entry);
        } else {
            receiver->socketHandler = entry;
            receiver->sharedSocketHandler = entry;
        }
        celixThreadMutex_unlock(&endPointStore->mutex);
    } else {
        receiver->socketHandler = pubsub_tcpHandler_create(receiver->protocol, receiver->logHelper);
    }

    if (receiver->socketHandler != NULL) {
        long prio = celix_properties_getAsLong(topicProperties, PUBSUB_TCP_THREAD_REALTIME_PRIO, -1L);
        const char *sched = celix_properties_get(topicProperties, PUBSUB_TCP_THREAD_REALTIME_SCHED, NULL);
        long retryCnt = celix_properties_getAsLong(topicProperties, PUBSUB_TCP_SUBSCRIBER_RETRY_CNT_KEY,
                                                   PUBSUB_TCP_SUBSCRIBER_RETRY_CNT_DEFAULT);
        double rcvTimeout = celix_properties_getAsDouble(topicProperties, PUBSUB_TCP_SUBSCRIBER_RCVTIMEO_KEY, PUBSUB_TCP_SUBSCRIBER_RCVTIMEO_DEFAULT);
        long sessions = celix_bundleContext_getPropertyAsLong(ctx, PSA_TCP_MAX_RECV_SESSIONS,
                                                              PSA_TCP_DEFAULT_MAX_RECV_SESSIONS);
        long buffer_size = celix_bundleContext_getPropertyAsLong(ctx, PSA_TCP_RECV_BUFFER_SIZE,
                                                                 PSA_TCP_DEFAULT_RECV_BUFFER_SIZE);
        long timeout = celix_bundleContext_getPropertyAsLong(ctx, PSA_TCP_TIMEOUT, PSA_TCP_DEFAULT_TIMEOUT);
        pubsub_tcpHandler_setThreadName(receiver->socketHandler, topic, scope);
        pubsub_tcpHandler_createReceiveBufferStore(receiver->socketHandler, (unsigned int) sessions,
                                                   (unsigned int) buffer_size);
        pubsub_tcpHandler_setTimeout(receiver->socketHandler, (unsigned int) timeout);
        pubsub_tcpHandler_addMessageHandler(receiver->socketHandler, receiver, processMsg);
        pubsub_tcpHandler_addReceiverConnectionCallback(receiver->socketHandler, receiver, psa_tcp_connectHandler,
                                                        psa_tcp_disConnectHandler);
        pubsub_tcpHandler_setThreadPriority(receiver->socketHandler, prio, sched);
        pubsub_tcpHandler_setReceiveRetryCnt(receiver->socketHandler, (unsigned int) retryCnt);
        pubsub_tcpHandler_setReceiveTimeOut(receiver->socketHandler, rcvTimeout);
    }
    receiver->metricsEnabled = celix_bundleContext_getPropertyAsBool(ctx, PSA_TCP_METRICS_ENABLED,
                                                                     PSA_TCP_DEFAULT_METRICS_ENABLED);

    celixThreadMutex_create(&receiver->subscribers.mutex, NULL);
    celixThreadMutex_create(&receiver->requestedConnections.mutex, NULL);
    celixThreadMutex_create(&receiver->thread.mutex, NULL);

    receiver->subscribers.map = hashMap_create(NULL, NULL, NULL, NULL);
    receiver->requestedConnections.map = hashMap_create(utils_stringHash, NULL, utils_stringEquals, NULL);

    if ((staticConnectUrls != NULL) && (receiver->socketHandler != NULL) && (staticServerEndPointUrls == NULL)) {
        char *urlsCopy = strndup(staticConnectUrls, 1024 * 1024);
        char *url;
        char *save = urlsCopy;
        while ((url = strtok_r(save, " ", &save))) {
            psa_tcp_requested_connection_entry_t *entry = calloc(1, sizeof(*entry));
            entry->statically = true;
            entry->connected = false;
            entry->url = strndup(url, 1024 * 1024);
            entry->parent = receiver;
            hashMap_put(receiver->requestedConnections.map, entry->url, entry);
            receiver->requestedConnections.allConnected = false;
        }
        free(urlsCopy);
    }

    if (receiver->socketHandler != NULL && (!isServerEndPoint)) {
        // Configure Receiver thread
        receiver->thread.running = true;
        celixThread_create(&receiver->thread.thread, NULL, psa_tcp_recvThread, receiver);
        char name[64];
        snprintf(name, 64, "TCP TR %s/%s", scope == NULL ? "(null)" : scope, topic);
        celixThread_setName(&receiver->thread.thread, name);
    }

    //track subscribers
    if (receiver->socketHandler != NULL) {
        int size = snprintf(NULL, 0, "(%s=%s)", PUBSUB_SUBSCRIBER_TOPIC, topic);
        char buf[size + 1];
        snprintf(buf, (size_t) size + 1, "(%s=%s)", PUBSUB_SUBSCRIBER_TOPIC, topic);
        celix_service_tracking_options_t opts = CELIX_EMPTY_SERVICE_TRACKING_OPTIONS;
        opts.filter.ignoreServiceLanguage = true;
        opts.filter.serviceName = PUBSUB_SUBSCRIBER_SERVICE_NAME;
        opts.filter.filter = buf;
        opts.callbackHandle = receiver;
        opts.addWithOwner = pubsub_tcpTopicReceiver_addSubscriber;
        opts.removeWithOwner = pubsub_tcpTopicReceiver_removeSubscriber;
        receiver->subscriberTrackerId = celix_bundleContext_trackServicesWithOptions(ctx, &opts);
    }

    if (receiver->socketHandler == NULL) {
        if (receiver->scope != NULL) {
            free(receiver->scope);
        }
        free(receiver->topic);
        free(receiver);
        receiver = NULL;
        L_ERROR("[PSA_TCP] Cannot create TopicReceiver for %s/%s", scope == NULL ? "(null)" : scope, topic);
    }
    return receiver;
}

void pubsub_tcpTopicReceiver_destroy(pubsub_tcp_topic_receiver_t *receiver) {
    if (receiver != NULL) {

        celixThreadMutex_lock(&receiver->thread.mutex);
        if (receiver->thread.running) {
            receiver->thread.running = false;
            celixThreadMutex_unlock(&receiver->thread.mutex);
            celixThread_join(receiver->thread.thread, NULL);
        }

        celix_bundleContext_stopTracker(receiver->ctx, receiver->subscriberTrackerId);

        celixThreadMutex_lock(&receiver->subscribers.mutex);
        hash_map_iterator_t iter = hashMapIterator_construct(receiver->subscribers.map);
        while (hashMapIterator_hasNext(&iter)) {
            psa_tcp_subscriber_entry_t *entry = hashMapIterator_nextValue(&iter);
            if (entry != NULL) {
                receiver->serializer->destroySerializerMap(receiver->serializer->handle, entry->msgTypes);
                hashMap_destroy(entry->subscriberServices, false, false);
                free(entry);
            }

            hash_map_iterator_t iter2 = hashMapIterator_construct(entry->metrics);
            while (hashMapIterator_hasNext(&iter2)) {
                hash_map_t *origins = hashMapIterator_nextValue(&iter2);
                hashMap_destroy(origins, true, true);
            }
            hashMap_destroy(entry->metrics, false, false);
        }
        hashMap_destroy(receiver->subscribers.map, false, false);

        celixThreadMutex_unlock(&receiver->subscribers.mutex);

        celixThreadMutex_lock(&receiver->requestedConnections.mutex);
        iter = hashMapIterator_construct(receiver->requestedConnections.map);
        while (hashMapIterator_hasNext(&iter)) {
            psa_tcp_requested_connection_entry_t *entry = hashMapIterator_nextValue(&iter);
            if (entry != NULL) {
                free(entry->url);
                free(entry);
            }
        }
        hashMap_destroy(receiver->requestedConnections.map, false, false);
        celixThreadMutex_unlock(&receiver->requestedConnections.mutex);

        celixThreadMutex_destroy(&receiver->subscribers.mutex);
        celixThreadMutex_destroy(&receiver->requestedConnections.mutex);
        celixThreadMutex_destroy(&receiver->thread.mutex);

        pubsub_tcpHandler_addMessageHandler(receiver->socketHandler, NULL, NULL);
        pubsub_tcpHandler_addReceiverConnectionCallback(receiver->socketHandler, NULL, NULL, NULL);
        if ((receiver->socketHandler) && (receiver->sharedSocketHandler == NULL)) {
            pubsub_tcpHandler_destroy(receiver->socketHandler);
            receiver->socketHandler = NULL;
        }

        if (receiver->scope != NULL) {
            free(receiver->scope);
        }
        free(receiver->topic);
    }
    free(receiver);
}

const char *pubsub_tcpTopicReceiver_scope(pubsub_tcp_topic_receiver_t *receiver) {
    return receiver->scope;
}

const char *pubsub_tcpTopicReceiver_topic(pubsub_tcp_topic_receiver_t *receiver) {
    return receiver->topic;
}

long pubsub_tcpTopicReceiver_serializerSvcId(pubsub_tcp_topic_receiver_t *receiver) {
    return receiver->serializerSvcId;
}

long pubsub_tcpTopicReceiver_protocolSvcId(pubsub_tcp_topic_receiver_t *receiver) {
    return receiver->protocolSvcId;
}

void pubsub_tcpTopicReceiver_listConnections(pubsub_tcp_topic_receiver_t *receiver, celix_array_list_t *connectedUrls,
                                             celix_array_list_t *unconnectedUrls) {
    celixThreadMutex_lock(&receiver->requestedConnections.mutex);
    hash_map_iterator_t iter = hashMapIterator_construct(receiver->requestedConnections.map);
    while (hashMapIterator_hasNext(&iter)) {
        psa_tcp_requested_connection_entry_t *entry = hashMapIterator_nextValue(&iter);
        char *url = NULL;
        asprintf(&url, "%s%s", entry->url, entry->statically ? " (static)" : "");
        if (entry->connected) {
            celix_arrayList_add(connectedUrls, url);
        } else {
            celix_arrayList_add(unconnectedUrls, url);
        }
    }
    celixThreadMutex_unlock(&receiver->requestedConnections.mutex);
}

void pubsub_tcpTopicReceiver_connectTo(
    pubsub_tcp_topic_receiver_t *receiver,
    const char *url) {
    L_DEBUG("[PSA_TCP] TopicReceiver %s/%s connecting to tcp url %s",
            receiver->scope == NULL ? "(null)" : receiver->scope,
            receiver->topic,
            url);

    celixThreadMutex_lock(&receiver->requestedConnections.mutex);
    psa_tcp_requested_connection_entry_t *entry = hashMap_get(receiver->requestedConnections.map, url);
    if (entry == NULL) {
        entry = calloc(1, sizeof(*entry));
        entry->url = strndup(url, 1024 * 1024);
        entry->connected = false;
        entry->statically = false;
        entry->parent = receiver;
        hashMap_put(receiver->requestedConnections.map, (void *) entry->url, entry);
        receiver->requestedConnections.allConnected = false;
    }
    celixThreadMutex_unlock(&receiver->requestedConnections.mutex);

    psa_tcp_connectToAllRequestedConnections(receiver);
}

void pubsub_tcpTopicReceiver_disconnectFrom(pubsub_tcp_topic_receiver_t *receiver, const char *url) {
    L_DEBUG("[PSA TCP] TopicReceiver %s/%s disconnect from tcp url %s",
            receiver->scope == NULL ? "(null)" : receiver->scope,
            receiver->topic,
            url);

    celixThreadMutex_lock(&receiver->requestedConnections.mutex);
    psa_tcp_requested_connection_entry_t *entry = hashMap_remove(receiver->requestedConnections.map, url);
    if (entry != NULL) {
        int rc = pubsub_tcpHandler_disconnect(receiver->socketHandler, entry->url);
        if (rc < 0)
            L_WARN("[PSA_TCP] Error disconnecting from tcp url %s. (%s)", url, strerror(errno));
    }
    if (entry != NULL) {
        free(entry->url);
        free(entry);
    }
    celixThreadMutex_unlock(&receiver->requestedConnections.mutex);
}

static void pubsub_tcpTopicReceiver_addSubscriber(void *handle, void *svc, const celix_properties_t *props,
                                                  const celix_bundle_t *bnd) {
    pubsub_tcp_topic_receiver_t *receiver = handle;

    long bndId = celix_bundle_getId(bnd);
    long svcId = celix_properties_getAsLong(props, OSGI_FRAMEWORK_SERVICE_ID, -1);
    const char *subScope = celix_properties_get(props, PUBSUB_SUBSCRIBER_SCOPE, NULL);
    if (receiver->scope == NULL) {
        if (subScope != NULL) {
            return;
        }
    } else if (subScope != NULL) {
        if (strncmp(subScope, receiver->scope, strlen(receiver->scope)) != 0) {
            //not the same scope. ignore
            return;
        }
    }

    celixThreadMutex_lock(&receiver->subscribers.mutex);
    psa_tcp_subscriber_entry_t *entry = hashMap_get(receiver->subscribers.map, (void *) bndId);
    if (entry != NULL) {
        hashMap_put(entry->subscriberServices, (void*)svcId, svc);
    } else {
        //new create entry
        entry = calloc(1, sizeof(*entry));
        entry->subscriberServices = hashMap_create(NULL, NULL, NULL, NULL);
        entry->initialized = false;
        receiver->subscribers.allInitialized = false;

        hashMap_put(entry->subscriberServices, (void*)svcId, svc);

        int rc = receiver->serializer->createSerializerMap(receiver->serializer->handle, (celix_bundle_t *) bnd,
                                                           &entry->msgTypes);

        if (rc == 0) {
            entry->metrics = hashMap_create(NULL, NULL, NULL, NULL);
            hash_map_iterator_t iter = hashMapIterator_construct(entry->msgTypes);
            while (hashMapIterator_hasNext(&iter)) {
                pubsub_msg_serializer_t *msgSer = hashMapIterator_nextValue(&iter);
                hash_map_t *origins = hashMap_create(utils_stringHash, NULL, utils_stringEquals, NULL);
                hashMap_put(entry->metrics, (void *) (uintptr_t) msgSer->msgId, origins);
            }
        }

        if (rc == 0) {
            hashMap_put(receiver->subscribers.map, (void *) bndId, entry);
        } else {
            L_ERROR("[PSA_TCP] Cannot create msg serializer map for TopicReceiver %s/%s",
                    receiver->scope == NULL ? "(null)" : receiver->scope,
                    receiver->topic);
            free(entry);
        }
    }
    celixThreadMutex_unlock(&receiver->subscribers.mutex);
}

static void pubsub_tcpTopicReceiver_removeSubscriber(void *handle, void *svc, const celix_properties_t *props,
                                                     const celix_bundle_t *bnd) {
    pubsub_tcp_topic_receiver_t *receiver = handle;

    long bndId = celix_bundle_getId(bnd);
    long svcId = celix_properties_getAsLong(props, OSGI_FRAMEWORK_SERVICE_ID, -1);


    celixThreadMutex_lock(&receiver->subscribers.mutex);
    psa_tcp_subscriber_entry_t *entry = hashMap_get(receiver->subscribers.map, (void *) bndId);
    if (entry != NULL) {
        hashMap_remove(entry->subscriberServices, (void*)svcId);
    }
    if (entry != NULL && hashMap_size(entry->subscriberServices) == 0) {
        //remove entry
        hashMap_remove(receiver->subscribers.map, (void *) bndId);
        int rc = receiver->serializer->destroySerializerMap(receiver->serializer->handle, entry->msgTypes);
        if (rc != 0) {
            L_ERROR("[PSA_TCP] Cannot destroy msg serializers map for TopicReceiver %s/%s",
                    receiver->scope == NULL ? "(null)" : receiver->scope,
                    receiver->topic);
        }
        hash_map_iterator_t iter = hashMapIterator_construct(entry->metrics);
        while (hashMapIterator_hasNext(&iter)) {
            hash_map_t *origins = hashMapIterator_nextValue(&iter);
            hashMap_destroy(origins, true, true);
        }
        hashMap_destroy(entry->metrics, false, false);
        hashMap_destroy(entry->subscriberServices, false, false);
        free(entry);
    }
    celixThreadMutex_unlock(&receiver->subscribers.mutex);
}

static inline void
processMsgForSubscriberEntry(pubsub_tcp_topic_receiver_t *receiver, psa_tcp_subscriber_entry_t *entry,
                             const pubsub_protocol_message_t *message, bool *releaseMsg, struct timespec *receiveTime) {
    //NOTE receiver->subscribers.mutex locked
    pubsub_msg_serializer_t *msgSer = hashMap_get(entry->msgTypes, (void *) (uintptr_t) (message->header.msgId));
    bool monitor = receiver->metricsEnabled;

    //monitoring
    struct timespec beginSer;
    struct timespec endSer;
    int updateReceiveCount = 0;
    int updateSerError = 0;

    if (msgSer != NULL) {
        void *deSerializedMsg = NULL;
        bool validVersion = psa_tcp_checkVersion(msgSer->msgVersion, message->header.msgMajorVersion,
                                                 message->header.msgMinorVersion);
        if (validVersion) {
            if (monitor) {
                clock_gettime(CLOCK_REALTIME, &beginSer);
            }
            struct iovec deSerializeBuffer;
            deSerializeBuffer.iov_base = message->payload.payload;
            deSerializeBuffer.iov_len = message->payload.length;
            celix_status_t status = msgSer->deserialize(msgSer->handle, &deSerializeBuffer, 1, &deSerializedMsg);
            if (monitor) {
                clock_gettime(CLOCK_REALTIME, &endSer);
            }
            // When received payload pointer is the same as deserializedMsg, set ownership of pointer to topic receiver
            if (message->payload.payload == deSerializedMsg) {
                *releaseMsg = true;
            }

            if (status == CELIX_SUCCESS) {
                hash_map_iterator_t iter = hashMapIterator_construct(entry->subscriberServices);
                bool release = true;
                while (hashMapIterator_hasNext(&iter)) {
                    pubsub_subscriber_t *svc = hashMapIterator_nextValue(&iter);
                    svc->receive(svc->handle, msgSer->msgName, msgSer->msgId, deSerializedMsg, message->metadata.metadata,
                                 &release);
                    if (!release && hashMapIterator_hasNext(&iter)) {
                        //receive function has taken ownership and still more receive function to come ..
                        //deserialize again for new message
                        status = msgSer->deserialize(msgSer->handle, &deSerializeBuffer, 1, &deSerializedMsg);
                        if (status != CELIX_SUCCESS) {
                            L_WARN("[PSA_TCP_TR] Cannot deserialize msg type %s for scope/topic %s/%s", msgSer->msgName,
                                   receiver->scope == NULL ? "(null)" : receiver->scope, receiver->topic);
                            break;
                        }
                        release = true;
                    }
                }
                if (release) {
                    msgSer->freeDeserializeMsg(msgSer->handle, deSerializedMsg);
                }
                if (message->metadata.metadata) {
                    celix_properties_destroy(message->metadata.metadata);
                }
                updateReceiveCount += 1;
            } else {
                updateSerError += 1;
                L_WARN("[PSA_TCP_TR] Cannot deserialize msg type %s for scope/topic %s/%s", msgSer->msgName,
                       receiver->scope == NULL ? "(null)" : receiver->scope, receiver->topic);
            }
        }
    } else {
        L_WARN("[PSA_TCP_TR] Cannot find serializer for type id 0x%X. Received payload size is %u.", message->header.msgId, message->payload.length);
    }
}

static void
processMsg(void *handle, const pubsub_protocol_message_t *message, bool *release, struct timespec *receiveTime) {
    pubsub_tcp_topic_receiver_t *receiver = handle;
    celixThreadMutex_lock(&receiver->subscribers.mutex);
    hash_map_iterator_t iter = hashMapIterator_construct(receiver->subscribers.map);
    while (hashMapIterator_hasNext(&iter)) {
        psa_tcp_subscriber_entry_t *entry = hashMapIterator_nextValue(&iter);
        if (entry != NULL) {
            processMsgForSubscriberEntry(receiver, entry, message, release, receiveTime);
        }
    }
    celixThreadMutex_unlock(&receiver->subscribers.mutex);
}

static void *psa_tcp_recvThread(void *data) {
    pubsub_tcp_topic_receiver_t *receiver = data;

    celixThreadMutex_lock(&receiver->thread.mutex);
    bool running = receiver->thread.running;
    celixThreadMutex_unlock(&receiver->thread.mutex);

    celixThreadMutex_lock(&receiver->requestedConnections.mutex);
    bool allConnected = receiver->requestedConnections.allConnected;
    celixThreadMutex_unlock(&receiver->requestedConnections.mutex);

    celixThreadMutex_lock(&receiver->subscribers.mutex);
    bool allInitialized = receiver->subscribers.allInitialized;
    celixThreadMutex_unlock(&receiver->subscribers.mutex);

    while (running) {
        if (!allConnected) {
            psa_tcp_connectToAllRequestedConnections(receiver);
        }
        if (!allInitialized) {
            psa_tcp_initializeAllSubscribers(receiver);
        }
        usleep(receiver->timeout);

        celixThreadMutex_lock(&receiver->thread.mutex);
        running = receiver->thread.running;
        celixThreadMutex_unlock(&receiver->thread.mutex);

        celixThreadMutex_lock(&receiver->requestedConnections.mutex);
        allConnected = receiver->requestedConnections.allConnected;
        celixThreadMutex_unlock(&receiver->requestedConnections.mutex);

        celixThreadMutex_lock(&receiver->subscribers.mutex);
        allInitialized = receiver->subscribers.allInitialized;
        celixThreadMutex_unlock(&receiver->subscribers.mutex);
    } // while
    return NULL;
}

pubsub_admin_receiver_metrics_t *pubsub_tcpTopicReceiver_metrics(pubsub_tcp_topic_receiver_t *receiver) {
    pubsub_admin_receiver_metrics_t *result = calloc(1, sizeof(*result));
    snprintf(result->scope,
             PUBSUB_AMDIN_METRICS_NAME_MAX,
             "%s",
             receiver->scope == NULL ? PUBSUB_DEFAULT_ENDPOINT_SCOPE : receiver->scope);
    snprintf(result->topic, PUBSUB_AMDIN_METRICS_NAME_MAX, "%s", receiver->topic);

    int msgTypesCount = 0;
    celixThreadMutex_lock(&receiver->subscribers.mutex);
    hash_map_iterator_t iter = hashMapIterator_construct(receiver->subscribers.map);
    while (hashMapIterator_hasNext(&iter)) {
        psa_tcp_subscriber_entry_t *entry = hashMapIterator_nextValue(&iter);
        hash_map_iterator_t iter2 = hashMapIterator_construct(entry->metrics);
        while (hashMapIterator_hasNext(&iter2)) {
            hashMapIterator_nextValue(&iter2);
            msgTypesCount += 1;
        }
    }

    result->nrOfMsgTypes = (unsigned long) msgTypesCount;
    result->msgTypes = calloc(msgTypesCount, sizeof(*result->msgTypes));
    int i = 0;
    iter = hashMapIterator_construct(receiver->subscribers.map);
    while (hashMapIterator_hasNext(&iter)) {
        psa_tcp_subscriber_entry_t *entry = hashMapIterator_nextValue(&iter);
        hash_map_iterator_t iter2 = hashMapIterator_construct(entry->metrics);
        while (hashMapIterator_hasNext(&iter2)) {
            hash_map_t *origins = hashMapIterator_nextValue(&iter2);
            result->msgTypes[i].origins = calloc((size_t) hashMap_size(origins),
                                                 sizeof(*(result->msgTypes[i].origins)));
            result->msgTypes[i].nrOfOrigins = hashMap_size(origins);
            int k = 0;
            hash_map_iterator_t iter3 = hashMapIterator_construct(origins);
            while (hashMapIterator_hasNext(&iter3)) {
                psa_tcp_subscriber_metrics_entry_t *metrics = hashMapIterator_nextValue(&iter3);
                result->msgTypes[i].typeId = metrics->msgTypeId;
                pubsub_msg_serializer_t *msgSer = hashMap_get(entry->msgTypes, (void *) (uintptr_t) metrics->msgTypeId);
                if (msgSer) {
                    snprintf(result->msgTypes[i].typeFqn, PUBSUB_AMDIN_METRICS_NAME_MAX, "%s", msgSer->msgName);
                    uuid_copy(result->msgTypes[i].origins[k].originUUID, metrics->origin);
                    result->msgTypes[i].origins[k].nrOfMessagesReceived = metrics->nrOfMessagesReceived;
                    result->msgTypes[i].origins[k].nrOfSerializationErrors = metrics->nrOfSerializationErrors;
                    result->msgTypes[i].origins[k].averageDelayInSeconds = metrics->averageDelayInSeconds;
                    result->msgTypes[i].origins[k].maxDelayInSeconds = metrics->maxDelayInSeconds;
                    result->msgTypes[i].origins[k].minDelayInSeconds = metrics->minDelayInSeconds;
                    result->msgTypes[i].origins[k].averageTimeBetweenMessagesInSeconds =
                        metrics->averageTimeBetweenMessagesInSeconds;
                    result->msgTypes[i].origins[k].averageSerializationTimeInSeconds =
                        metrics->averageSerializationTimeInSeconds;
                    result->msgTypes[i].origins[k].lastMessageReceived = metrics->lastMessageReceived;
                    result->msgTypes[i].origins[k].nrOfMissingSeqNumbers = metrics->nrOfMissingSeqNumbers;

                    k += 1;
                } else {
                    L_WARN("[PSA_TCP]: Error cannot find key 0x%X in msg map during metrics collection!\n",
                           metrics->msgTypeId);
                }
            }
            i += 1;
        }
    }
    celixThreadMutex_unlock(&receiver->subscribers.mutex);
    return result;
}

static void psa_tcp_connectToAllRequestedConnections(pubsub_tcp_topic_receiver_t *receiver) {
    celixThreadMutex_lock(&receiver->requestedConnections.mutex);
    if (!receiver->requestedConnections.allConnected) {
        bool allConnected = true;
        hash_map_iterator_t iter = hashMapIterator_construct(receiver->requestedConnections.map);
        while (hashMapIterator_hasNext(&iter)) {
            psa_tcp_requested_connection_entry_t *entry = hashMapIterator_nextValue(&iter);
            if ((entry) && (!entry->connected)) {
                int rc = pubsub_tcpHandler_connect(entry->parent->socketHandler, entry->url);
                if (rc < 0) {
                    allConnected = false;
                }
            }
        }
        receiver->requestedConnections.allConnected = allConnected;
    }
    celixThreadMutex_unlock(&receiver->requestedConnections.mutex);
}

static void psa_tcp_connectHandler(void *handle, const char *url, bool lock) {
    pubsub_tcp_topic_receiver_t *receiver = handle;
    L_DEBUG("[PSA_TCP] TopicReceiver %s/%s connecting to tcp url %s",
            receiver->scope == NULL ? "(null)" : receiver->scope,
            receiver->topic,
            url);
    if (lock)
        celixThreadMutex_lock(&receiver->requestedConnections.mutex);
    psa_tcp_requested_connection_entry_t *entry = hashMap_get(receiver->requestedConnections.map, url);
    if (entry == NULL) {
        entry = calloc(1, sizeof(*entry));
        entry->parent = receiver;
        entry->url = strndup(url, 1024 * 1024);
        entry->statically = true;
        hashMap_put(receiver->requestedConnections.map, (void *) entry->url, entry);
        receiver->requestedConnections.allConnected = false;
    }
    entry->connected = true;
    if (lock)
        celixThreadMutex_unlock(&receiver->requestedConnections.mutex);
}

static void psa_tcp_disConnectHandler(void *handle, const char *url, bool lock) {
    pubsub_tcp_topic_receiver_t *receiver = handle;
    L_DEBUG("[PSA TCP] TopicReceiver %s/%s disconnect from tcp url %s",
            receiver->scope == NULL ? "(null)" : receiver->scope,
            receiver->topic,
            url);
    if (lock)
        celixThreadMutex_lock(&receiver->requestedConnections.mutex);
    psa_tcp_requested_connection_entry_t *entry = hashMap_get(receiver->requestedConnections.map, url);
    if (entry != NULL) {
        entry->connected = false;
        receiver->requestedConnections.allConnected = false;
    }
    if (lock)
        celixThreadMutex_unlock(&receiver->requestedConnections.mutex);
}

static void psa_tcp_initializeAllSubscribers(pubsub_tcp_topic_receiver_t *receiver) {
    celixThreadMutex_lock(&receiver->subscribers.mutex);
    if (!receiver->subscribers.allInitialized) {
        bool allInitialized = true;
        hash_map_iterator_t iter = hashMapIterator_construct(receiver->subscribers.map);
        while (hashMapIterator_hasNext(&iter)) {
            psa_tcp_subscriber_entry_t *entry = hashMapIterator_nextValue(&iter);
            if (!entry->initialized) {
                hash_map_iterator_t iter2 = hashMapIterator_construct(entry->subscriberServices);
                while (hashMapIterator_hasNext(&iter2)) {
                    pubsub_subscriber_t *svc = hashMapIterator_nextValue(&iter2);
                    int rc = 0;
                    if (svc != NULL && svc->init != NULL) {
                        rc = svc->init(svc->handle);
                    }
                    if (rc == 0) {
                        //note now only initialized on first subscriber entries added.
                        entry->initialized = true;
                    } else {
                        L_WARN("Cannot initialize subscriber svc. Got rc %i", rc);
                        allInitialized = false;
                    }
                }
            }
        }
        receiver->subscribers.allInitialized = allInitialized;
    }
    celixThreadMutex_unlock(&receiver->subscribers.mutex);
}

static bool psa_tcp_checkVersion(version_pt msgVersion, uint16_t major, uint16_t minor) {
    bool check = false;

    if (major == 0 && minor == 0) {
        //no check
        return true;
    }

    int versionMajor;
    int versionMinor;
    if (msgVersion != NULL) {
        version_getMajor(msgVersion, &versionMajor);
        version_getMinor(msgVersion, &versionMinor);
        if (major == ((unsigned char) versionMajor)) { /* Different major means incompatible */
            check = (minor >=
                ((unsigned char) versionMinor)); /* Compatible only if the provider has a minor equals or greater (means compatible update) */
        }
    }

    return check;
}<|MERGE_RESOLUTION|>--- conflicted
+++ resolved
@@ -38,10 +38,7 @@
 #include <uuid/uuid.h>
 #include <pubsub_admin_metrics.h>
 #include <pubsub_utils.h>
-<<<<<<< HEAD
 #include <celix_api.h>
-=======
->>>>>>> 7765a88e
 
 #define MAX_EPOLL_EVENTS     16
 #ifndef UUID_STR_LEN
@@ -167,11 +164,7 @@
     const char *staticServerEndPointUrls = NULL;
     const char *staticConnectUrls = NULL;
 
-<<<<<<< HEAD
-    staticConnectUrls = pubsub_getEnvironmentVariableWithScopeTopic(PUBSUB_TCP_STATIC_CONNECT_URLS_ENV_NAME, topic, scope);
-=======
     staticConnectUrls = pubsub_getEnvironmentVariableWithScopeTopic(ctx, PUBSUB_TCP_STATIC_CONNECT_URLS_FOR, topic, scope);
->>>>>>> 7765a88e
 
     if (topicProperties != NULL) {
         if(staticConnectUrls == NULL) {
