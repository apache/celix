--- conflicted
+++ resolved
@@ -83,15 +83,6 @@
 char* pubsub_getMessageDescriptorsDir(celix_bundle_context_t*ctx, const celix_bundle_t *bnd);
 
 /**
-<<<<<<< HEAD
- * Combines the name of envVarName with topic and optionally scope and retrieves the value of that environment variable
- * @param envVarName start of the environment variable name, e.g. PUBSUB_TCP_STATIC_BIND_URL_ENV_NAME
- * @param topic Name of topic. NULL NOT allowed
- * @param scope Name of scope. NULL allowed
- * @return Value of environment variable name, NULL if variable not defined.
- */
-const char* pubsub_getEnvironmentVariableWithScopeTopic(const char *envVarName, const char *topic, const char *scope);
-=======
  * Combines the name of key with topic and optionally scope and retrieves the value of that environment variable or framework property
  * @param ctx The bundle context
  * @param key start of the key name, e.g. PUBSUB_TCP_STATIC_BIND_URL_FOR
@@ -100,7 +91,6 @@
  * @return Value of environment variable name, NULL if variable not defined/found.
  */
 const char* pubsub_getEnvironmentVariableWithScopeTopic(celix_bundle_context_t* ctx, const char *key, const char *topic, const char *scope);
->>>>>>> 7765a88e
 
 #ifdef __cplusplus
 }
