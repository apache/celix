/*
 * Licensed to the Apache Software Foundation (ASF) under one
 * or more contributor license agreements.  See the NOTICE file
 * distributed with this work for additional information
 * regarding copyright ownership.  The ASF licenses this file
 * to you under the Apache License, Version 2.0 (the
 * "License"); you may not use this file except in compliance
 * with the License.  You may obtain a copy of the License at
 *
 *   http://www.apache.org/licenses/LICENSE-2.0
 *
 * Unless required by applicable law or agreed to in writing,
 * software distributed under the License is distributed on an
 * "AS IS" BASIS, WITHOUT WARRANTIES OR CONDITIONS OF ANY
 *  KIND, either express or implied.  See the License for the
 * specific language governing permissions and limitations
 * under the License.
 */

#include <pubsub_serializer.h>
#include <stdlib.h>
#include <pubsub/subscriber.h>
#include <memory.h>
#include <pubsub_constants.h>
#include <assert.h>
#include <pubsub_endpoint.h>
#include <arpa/inet.h>
#include <celix_log_helper.h>
#include <math.h>
#include "pubsub_websocket_topic_receiver.h"
#include "pubsub_psa_websocket_constants.h"
#include "pubsub_websocket_common.h"

#include <uuid/uuid.h>
#include <http_admin/api.h>
#include <jansson.h>
#include <pubsub_utils.h>
<<<<<<< HEAD
#include <celix_api.h>
=======
>>>>>>> 7765a88e

#ifndef UUID_STR_LEN
#define UUID_STR_LEN 37
#endif


#define L_DEBUG(...) \
    celix_logHelper_log(receiver->logHelper, CELIX_LOG_LEVEL_DEBUG, __VA_ARGS__)
#define L_INFO(...) \
    celix_logHelper_log(receiver->logHelper, CELIX_LOG_LEVEL_INFO, __VA_ARGS__)
#define L_WARN(...) \
    celix_logHelper_log(receiver->logHelper, CELIX_LOG_LEVEL_WARNING, __VA_ARGS__)
#define L_ERROR(...) \
    celix_logHelper_log(receiver->logHelper, CELIX_LOG_LEVEL_ERROR, __VA_ARGS__)

typedef struct pubsub_websocket_rcv_buffer {
    celix_thread_mutex_t mutex;
    celix_array_list_t *list;     //List of received websocket messages (type: pubsub_websocket_msg_entry_t *)
} pubsub_websocket_rcv_buffer_t;

typedef struct pubsub_websocket_msg_entry {
    size_t msgSize;
    const char *msgData;
} pubsub_websocket_msg_entry_t;

struct pubsub_websocket_topic_receiver {
    celix_bundle_context_t *ctx;
    celix_log_helper_t *logHelper;
    long serializerSvcId;
    pubsub_serializer_service_t *serializer;
    char *scope;
    char *topic;
    char scopeAndTopicFilter[5];
    char *uri;

    celix_websocket_service_t sockSvc;
    long svcId;

    pubsub_websocket_rcv_buffer_t recvBuffer;

    struct {
        celix_thread_t thread;
        celix_thread_mutex_t mutex;
        bool running;
    } recvThread;

    struct {
        celix_thread_mutex_t mutex;
        hash_map_t *map; //key = url (host:port), value = psa_websocket_requested_connection_entry_t*
        bool allConnected; //true if all requestedConnectection are connected
    } requestedConnections;

    long subscriberTrackerId;
    struct {
        celix_thread_mutex_t mutex;
        hash_map_t *map; //key = bnd id, value = psa_websocket_subscriber_entry_t
        bool allInitialized;
    } subscribers;
};

typedef struct psa_websocket_requested_connection_entry {
    char *key; //host:port
    char *socketAddress;
    long socketPort;
    char *uri;
    struct mg_connection *sockConnection;
    int connectRetryCount;
    bool connected;
    bool statically; //true if the connection is statically configured through the topic properties.
    bool passive; //true if the connection is initiated by another resource (e.g. webpage)
} psa_websocket_requested_connection_entry_t;

typedef struct psa_websocket_subscriber_entry {
    hash_map_t *msgTypes; //key = msg type id, value = pubsub_msg_serializer_t
    hash_map_t *subscriberServices; //key = servide id, value = pubsub_subscriber_t*
    bool initialized; //true if the init function is called through the receive thread
} psa_websocket_subscriber_entry_t;


static void pubsub_websocketTopicReceiver_addSubscriber(void *handle, void *svc, const celix_properties_t *props, const celix_bundle_t *owner);
static void pubsub_websocketTopicReceiver_removeSubscriber(void *handle, void *svc, const celix_properties_t *props, const celix_bundle_t *owner);
static void* psa_websocket_recvThread(void * data);
static void psa_websocket_connectToAllRequestedConnections(pubsub_websocket_topic_receiver_t *receiver);
static void psa_websocket_initializeAllSubscribers(pubsub_websocket_topic_receiver_t *receiver);
static void *psa_websocket_getMsgTypeIdFromFqn(const char *fqn, hash_map_t *msg_type_id_map);

static void psa_websocketTopicReceiver_ready(struct mg_connection *connection, void *handle);
static int psa_websocketTopicReceiver_data(struct mg_connection *connection, int op_code, char *data, size_t length, void *handle);
static void psa_websocketTopicReceiver_close(const struct mg_connection *connection, void *handle);


pubsub_websocket_topic_receiver_t* pubsub_websocketTopicReceiver_create(celix_bundle_context_t *ctx,
                                                              celix_log_helper_t *logHelper,
                                                              const char *scope,
                                                              const char *topic,
                                                              const celix_properties_t *topicProperties,
                                                              long serializerSvcId,
                                                              pubsub_serializer_service_t *serializer) {
    pubsub_websocket_topic_receiver_t *receiver = calloc(1, sizeof(*receiver));
    receiver->ctx = ctx;
    receiver->logHelper = logHelper;
    receiver->serializerSvcId = serializerSvcId;
    receiver->serializer = serializer;
    receiver->scope = scope == NULL ? NULL : strndup(scope, 1024 * 1024);
    receiver->topic = strndup(topic, 1024 * 1024);
    psa_websocket_setScopeAndTopicFilter(scope, topic, receiver->scopeAndTopicFilter);

    receiver->uri = psa_websocket_createURI(scope, topic);

    if (receiver->uri != NULL) {
        celixThreadMutex_create(&receiver->subscribers.mutex, NULL);
        celixThreadMutex_create(&receiver->requestedConnections.mutex, NULL);
        celixThreadMutex_create(&receiver->recvThread.mutex, NULL);
        celixThreadMutex_create(&receiver->recvBuffer.mutex, NULL);

        receiver->subscribers.map = hashMap_create(NULL, NULL, NULL, NULL);
        receiver->requestedConnections.map = hashMap_create(utils_stringHash, NULL, utils_stringEquals, NULL);
        arrayList_create(&receiver->recvBuffer.list);
    }

    //track subscribers
    if (receiver->uri != NULL) {
        int size = snprintf(NULL, 0, "(%s=%s)", PUBSUB_SUBSCRIBER_TOPIC, topic);
        char buf[size+1];
        snprintf(buf, (size_t)size+1, "(%s=%s)", PUBSUB_SUBSCRIBER_TOPIC, topic);
        celix_service_tracking_options_t opts = CELIX_EMPTY_SERVICE_TRACKING_OPTIONS;
        opts.filter.ignoreServiceLanguage = true;
        opts.filter.serviceName = PUBSUB_SUBSCRIBER_SERVICE_NAME;
        opts.filter.filter = buf;
        opts.callbackHandle = receiver;
        opts.addWithOwner = pubsub_websocketTopicReceiver_addSubscriber;
        opts.removeWithOwner = pubsub_websocketTopicReceiver_removeSubscriber;

        receiver->subscriberTrackerId = celix_bundleContext_trackServicesWithOptions(ctx, &opts);
    }

    //Register a websocket endpoint for this topic receiver
    if(receiver->uri != NULL){
        //Register a websocket svc first
        celix_properties_t *props = celix_properties_create();
        celix_properties_set(props, WEBSOCKET_ADMIN_URI, receiver->uri);
        receiver->sockSvc.handle = receiver;
        //Set callbacks to monitor any incoming connections (passive), data events or close events
        receiver->sockSvc.ready = psa_websocketTopicReceiver_ready;
        receiver->sockSvc.data = psa_websocketTopicReceiver_data;
        receiver->sockSvc.close = psa_websocketTopicReceiver_close;
        receiver->svcId = celix_bundleContext_registerService(receiver->ctx, &receiver->sockSvc,
                                                           WEBSOCKET_ADMIN_SERVICE_NAME, props);
    }

<<<<<<< HEAD
    const char *staticConnects = pubsub_getEnvironmentVariableWithScopeTopic(PUBSUB_WEBSOCKET_STATIC_CONNECT_SOCKET_ADDRESSES_ENV_NAME, topic, scope);
=======
    const char *staticConnects = pubsub_getEnvironmentVariableWithScopeTopic(ctx, PUBSUB_WEBSOCKET_STATIC_CONNECT_SOCKET_ADDRESSES_FOR, topic, scope);
>>>>>>> 7765a88e
    if(staticConnects == NULL) {
        staticConnects = celix_properties_get(topicProperties, PUBSUB_WEBSOCKET_STATIC_CONNECT_SOCKET_ADDRESSES, NULL);
    }
    if (staticConnects != NULL) {
        char *copy = strndup(staticConnects, 1024*1024);
        char* addr;
        char* save = copy;

        while ((addr = strtok_r(save, " ", &save))) {
            char *colon = strchr(addr, ':');
            if (colon == NULL) {
                continue;
            }

            char *sockAddr = NULL;
            asprintf(&sockAddr, "%.*s", (int)(colon - addr), addr);

            long sockPort = atol((colon + 1));

            char *key = NULL;
            asprintf(&key, "%s:%li", sockAddr, sockPort);


            if (sockPort > 0) {
                psa_websocket_requested_connection_entry_t *entry = calloc(1, sizeof(*entry));
                entry->key = key;
                entry->uri = strndup(receiver->uri, 1024 * 1024);
                entry->socketAddress = sockAddr;
                entry->socketPort = sockPort;
                entry->connected = false;
                entry->statically = true;
                entry->passive = false;
                hashMap_put(receiver->requestedConnections.map, (void *) entry->key, entry);
            } else {
                L_WARN("[PSA_WEBSOCKET_TR] Invalid static socket address %s", addr);
                free(key);
                free(sockAddr);
            }
        }
        free(copy);
    }


    if (receiver->uri != NULL) {
        receiver->recvThread.running = true;
        celixThread_create(&receiver->recvThread.thread, NULL, psa_websocket_recvThread, receiver);
        char name[64];
        snprintf(name, 64, "WEBSOCKET TR %s/%s", scope == NULL ? "(null)" : scope, topic);
        celixThread_setName(&receiver->recvThread.thread, name);
    }

    if (receiver->uri == NULL) {
        free(receiver->scope);
        free(receiver->topic);
        free(receiver);
        receiver = NULL;
        L_ERROR("[PSA_WEBSOCKET] Cannot create TopicReceiver for %s/%s", scope == NULL ? "(null)" : scope, topic);
    }

    return receiver;
}

void pubsub_websocketTopicReceiver_destroy(pubsub_websocket_topic_receiver_t *receiver) {
    if (receiver != NULL) {

        celixThreadMutex_lock(&receiver->recvThread.mutex);
        receiver->recvThread.running = false;
        celixThreadMutex_unlock(&receiver->recvThread.mutex);
        celixThread_join(receiver->recvThread.thread, NULL);

        celix_bundleContext_stopTracker(receiver->ctx, receiver->subscriberTrackerId);

        celix_bundleContext_unregisterService(receiver->ctx, receiver->svcId);

        celixThreadMutex_lock(&receiver->subscribers.mutex);
        hash_map_iterator_t iter = hashMapIterator_construct(receiver->subscribers.map);
        while (hashMapIterator_hasNext(&iter)) {
            psa_websocket_subscriber_entry_t *entry = hashMapIterator_nextValue(&iter);
            if (entry != NULL)  {
                receiver->serializer->destroySerializerMap(receiver->serializer->handle, entry->msgTypes);
                hashMap_destroy(entry->subscriberServices, false, false);
                free(entry);
            }

        }
        hashMap_destroy(receiver->subscribers.map, false, false);


        celixThreadMutex_unlock(&receiver->subscribers.mutex);

        celixThreadMutex_lock(&receiver->requestedConnections.mutex);
        iter = hashMapIterator_construct(receiver->requestedConnections.map);
        while (hashMapIterator_hasNext(&iter)) {
            psa_websocket_requested_connection_entry_t *entry = hashMapIterator_nextValue(&iter);
            if (entry != NULL) {
                if(entry->connected) {
                    mg_close_connection(entry->sockConnection);
                }
                free(entry->uri);
                free(entry->socketAddress);
                free(entry->key);
                free(entry);
            }
        }
        hashMap_destroy(receiver->requestedConnections.map, false, false);
        celixThreadMutex_unlock(&receiver->requestedConnections.mutex);

        celixThreadMutex_destroy(&receiver->subscribers.mutex);
        celixThreadMutex_destroy(&receiver->requestedConnections.mutex);
        celixThreadMutex_destroy(&receiver->recvThread.mutex);

        celixThreadMutex_destroy(&receiver->recvBuffer.mutex);
        int msgBufSize = celix_arrayList_size(receiver->recvBuffer.list);
        while(msgBufSize > 0) {
            pubsub_websocket_msg_entry_t *msg = celix_arrayList_get(receiver->recvBuffer.list, msgBufSize - 1);
            free((void *) msg->msgData);
            free(msg);
            msgBufSize--;
        }
        celix_arrayList_destroy(receiver->recvBuffer.list);

        free(receiver->uri);
        free(receiver->scope);
        free(receiver->topic);
    }
    free(receiver);
}

const char* pubsub_websocketTopicReceiver_scope(pubsub_websocket_topic_receiver_t *receiver) {
    return receiver->scope;
}
const char* pubsub_websocketTopicReceiver_topic(pubsub_websocket_topic_receiver_t *receiver) {
    return receiver->topic;
}
const char* pubsub_websocketTopicReceiver_url(pubsub_websocket_topic_receiver_t *receiver) {
    return receiver->uri;
}

long pubsub_websocketTopicReceiver_serializerSvcId(pubsub_websocket_topic_receiver_t *receiver) {
    return receiver->serializerSvcId;
}

void pubsub_websocketTopicReceiver_listConnections(pubsub_websocket_topic_receiver_t *receiver, celix_array_list_t *connectedUrls, celix_array_list_t *unconnectedUrls) {
    celixThreadMutex_lock(&receiver->requestedConnections.mutex);
    hash_map_iterator_t iter = hashMapIterator_construct(receiver->requestedConnections.map);
    while (hashMapIterator_hasNext(&iter)) {
        psa_websocket_requested_connection_entry_t *entry = hashMapIterator_nextValue(&iter);
        char *url = NULL;
        asprintf(&url, "%s:%li%s%s", entry->socketAddress, entry->socketPort, entry->statically ? " (static)" : "", entry->passive ? " (passive)" : "");
        if (entry->connected) {
            celix_arrayList_add(connectedUrls, url);
        } else {
            celix_arrayList_add(unconnectedUrls, url);
        }
    }
    celixThreadMutex_unlock(&receiver->requestedConnections.mutex);
}


void pubsub_websocketTopicReceiver_connectTo(pubsub_websocket_topic_receiver_t *receiver, const char *socketAddress, long socketPort) {
    L_DEBUG("[PSA_WEBSOCKET] TopicReceiver %s/%s ('%s') connecting to websocket address %s:li", receiver->scope == NULL ? "(null)" : receiver->scope, receiver->topic, receiver->uri, socketAddress, socketPort);

    char *key = NULL;
    asprintf(&key, "%s:%li", socketAddress, socketPort);

    celixThreadMutex_lock(&receiver->requestedConnections.mutex);
    psa_websocket_requested_connection_entry_t *entry = hashMap_get(receiver->requestedConnections.map, key);
    if (entry == NULL) {
        entry = calloc(1, sizeof(*entry));
        entry->key = key;
        entry->uri = strndup(receiver->uri, 1024 * 1024);
        entry->socketAddress = strndup(socketAddress, 1024 * 1024);
        entry->socketPort = socketPort;
        entry->connected = false;
        entry->statically = false;
        entry->passive = false;
        hashMap_put(receiver->requestedConnections.map, (void*)entry->key, entry);
        receiver->requestedConnections.allConnected = false;
    } else {
        free(key);
    }
    celixThreadMutex_unlock(&receiver->requestedConnections.mutex);

    psa_websocket_connectToAllRequestedConnections(receiver);
}

void pubsub_websocketTopicReceiver_disconnectFrom(pubsub_websocket_topic_receiver_t *receiver, const char *socketAddress, long socketPort) {
    L_DEBUG("[PSA_WEBSOCKET] TopicReceiver %s/%s ('%s') disconnect from websocket address %s:%li", receiver->scope == NULL ? "(null)" : receiver->scope, receiver->topic, receiver->uri, socketAddress, socketPort);

    char *key = NULL;
    asprintf(&key, "%s:%li", socketAddress, socketPort);

    celixThreadMutex_lock(&receiver->requestedConnections.mutex);

    psa_websocket_requested_connection_entry_t *entry = hashMap_remove(receiver->requestedConnections.map, key);
    if (entry != NULL && entry->connected) {
        mg_close_connection(entry->sockConnection);
    }
    if (entry != NULL) {
        free(entry->socketAddress);
        free(entry->uri);
        free(entry->key);
        free(entry);
    }
    celixThreadMutex_unlock(&receiver->requestedConnections.mutex);
    free(key);
}

static void pubsub_websocketTopicReceiver_addSubscriber(void *handle, void *svc, const celix_properties_t *props, const celix_bundle_t *bnd) {
    pubsub_websocket_topic_receiver_t *receiver = handle;

    long bndId = celix_bundle_getId(bnd);
    long svcId = celix_properties_getAsLong(props, OSGI_FRAMEWORK_SERVICE_ID, -1);
    const char *subScope = celix_properties_get(props, PUBSUB_SUBSCRIBER_SCOPE, NULL);
    if (receiver->scope == NULL){
        if (subScope != NULL){
            return;
        }
    } else if (subScope != NULL) {
        if (strncmp(subScope, receiver->scope, strlen(receiver->scope)) != 0) {
            //not the same scope. ignore
            return;
        }
    }

    celixThreadMutex_lock(&receiver->subscribers.mutex);
    psa_websocket_subscriber_entry_t *entry = hashMap_get(receiver->subscribers.map, (void*)bndId);
    if (entry != NULL) {
        hashMap_put(entry->subscriberServices, (void*)svcId, svc);
    } else {
        //new create entry
        entry = calloc(1, sizeof(*entry));
        entry->subscriberServices = hashMap_create(NULL, NULL, NULL, NULL);
        entry->initialized = false;
        hashMap_put(entry->subscriberServices, (void*)svcId, svc);

        int rc = receiver->serializer->createSerializerMap(receiver->serializer->handle, (celix_bundle_t*)bnd, &entry->msgTypes);

        if (rc == 0) {
            hashMap_put(receiver->subscribers.map, (void*)bndId, entry);
        } else {
            L_ERROR("[PSA_WEBSOCKET] Cannot create msg serializer map for TopicReceiver %s/%s", receiver->scope == NULL ? "(null)" : receiver->scope, receiver->topic);
            free(entry);
        }
    }
    celixThreadMutex_unlock(&receiver->subscribers.mutex);
}

static void pubsub_websocketTopicReceiver_removeSubscriber(void *handle, void *svc __attribute__((unused)), const celix_properties_t *props __attribute__((unused)), const celix_bundle_t *bnd) {
    pubsub_websocket_topic_receiver_t *receiver = handle;

    long bndId = celix_bundle_getId(bnd);
    long svcId = celix_properties_getAsLong(props, OSGI_FRAMEWORK_SERVICE_ID, -1);


    celixThreadMutex_lock(&receiver->subscribers.mutex);
    psa_websocket_subscriber_entry_t *entry = hashMap_get(receiver->subscribers.map, (void*)bndId);
    if (entry != NULL) {
        hashMap_remove(entry->subscriberServices, (void*)svcId);
    }
    if (entry != NULL && hashMap_size(entry->subscriberServices) == 0) {
        //remove entry
        hashMap_remove(receiver->subscribers.map, (void*)bndId);
        int rc = receiver->serializer->destroySerializerMap(receiver->serializer->handle, entry->msgTypes);
        if (rc != 0) {
            L_ERROR("[PSA_WEBSOCKET] Cannot destroy msg serializers map for TopicReceiver %s/%s", receiver->scope == NULL ? "(null)" : receiver->scope, receiver->topic);
        }
        hashMap_destroy(entry->subscriberServices, false, false);
        free(entry);
    }
    celixThreadMutex_unlock(&receiver->subscribers.mutex);
}

static void * psa_websocket_getMsgTypeIdFromFqn(const char *fqn, hash_map_t *msg_type_id_map) {
    void *msgTypeId = NULL;
    if(fqn != NULL && msg_type_id_map != NULL) {
        hash_map_iterator_t iter = hashMapIterator_construct(msg_type_id_map);
        while (hashMapIterator_hasNext(&iter)) {
            hash_map_entry_t *entry = hashMapIterator_nextEntry(&iter);
            pubsub_msg_serializer_t *serializer = hashMapEntry_getValue(entry);
            if(strcmp(serializer->msgName, fqn) == 0) {
                msgTypeId =  hashMapEntry_getKey(entry);
                return msgTypeId;
            }
        }
    }

    return msgTypeId;
}

static inline void processMsgForSubscriberEntry(pubsub_websocket_topic_receiver_t *receiver, psa_websocket_subscriber_entry_t* entry, pubsub_websocket_msg_header_t *hdr, const char* payload, size_t payloadSize) {
    //NOTE receiver->subscribers.mutex locked
    void *msgTypeId = psa_websocket_getMsgTypeIdFromFqn(hdr->id, entry->msgTypes);
    pubsub_msg_serializer_t* msgSer = hashMap_get(entry->msgTypes, msgTypeId);

    if (msgSer!= NULL && msgTypeId != 0) {
        void *deSerializedMsg = NULL;
        bool validVersion = psa_websocket_checkVersion(msgSer->msgVersion, hdr);
        if (validVersion) {
            struct iovec deSerializeBuffer;
            deSerializeBuffer.iov_base = (void *)payload;
            deSerializeBuffer.iov_len  = payloadSize;
            celix_status_t status = msgSer->deserialize(msgSer->handle, &deSerializeBuffer, 0, &deSerializedMsg);

            if (status == CELIX_SUCCESS) {
                hash_map_iterator_t iter = hashMapIterator_construct(entry->subscriberServices);
                bool release = true;
                while (hashMapIterator_hasNext(&iter)) {
                    pubsub_subscriber_t *svc = hashMapIterator_nextValue(&iter);
                    svc->receive(svc->handle, msgSer->msgName, msgSer->msgId, deSerializedMsg, NULL, &release);
                    if (!release && hashMapIterator_hasNext(&iter)) {
                        //receive function has taken ownership and still more receive function to come ..
                        //deserialize again for new message
                        status = msgSer->deserialize(msgSer->handle, &deSerializeBuffer, 0, &deSerializedMsg);
                        if (status != CELIX_SUCCESS) {
                            L_WARN("[PSA_WEBSOCKET_TR] Cannot deserialize msg type %s for scope/topic %s/%s", msgSer->msgName, receiver->scope == NULL ? "(null)" : receiver->scope, receiver->topic);
                            break;
                        }
                        release = true;
                    }
                }
                if (release) {
                    msgSer->freeDeserializeMsg(msgSer->handle, deSerializedMsg);
                }
            } else {
                L_WARN("[PSA_WEBSOCKET_TR] Cannot deserialize msg type %s for scope/topic %s/%s", msgSer->msgName, receiver->scope == NULL ? "(null)" : receiver->scope, receiver->topic);
            }
        }
    } else {
        L_WARN("[PSA_WEBSOCKET_TR] Cannot find serializer for type id 0x%X, fqn %s", msgTypeId, hdr->id);
    }
}

static inline void processMsg(pubsub_websocket_topic_receiver_t *receiver, const char *msg, size_t msgSize) {
    json_error_t error;
    json_t *jsMsg = json_loadb(msg, msgSize, 0, &error);
    if(jsMsg != NULL) {
        json_t *jsId = json_object_get(jsMsg, "id");
        json_t *jsMajor = json_object_get(jsMsg, "major");
        json_t *jsMinor = json_object_get(jsMsg, "minor");
        json_t *jsSeqNr = json_object_get(jsMsg, "seqNr");
        json_t *jsData = json_object_get(jsMsg, "data");

        if (jsId && jsMajor && jsMinor && jsSeqNr && jsData) {
            pubsub_websocket_msg_header_t hdr;
            hdr.id = json_string_value(jsId);
            hdr.major = (uint8_t) json_integer_value(jsMajor);
            hdr.minor = (uint8_t) json_integer_value(jsMinor);
            hdr.seqNr = (uint32_t) json_integer_value(jsSeqNr);
            const char *payload = json_dumps(jsData, 0);
            size_t payloadSize = strlen(payload);
            printf("Received msg: id %s\tmajor %u\tminor %u\tseqNr %u\tdata %s\n", hdr.id, hdr.major, hdr.minor, hdr.seqNr, payload);

            celixThreadMutex_lock(&receiver->subscribers.mutex);
            hash_map_iterator_t iter = hashMapIterator_construct(receiver->subscribers.map);
            while (hashMapIterator_hasNext(&iter)) {
                psa_websocket_subscriber_entry_t *entry = hashMapIterator_nextValue(&iter);
                if (entry != NULL) {
                    processMsgForSubscriberEntry(receiver, entry, &hdr, payload, payloadSize);
                }
            }
            celixThreadMutex_unlock(&receiver->subscribers.mutex);
            free((void *) payload);
        } else {
            L_WARN("[PSA_WEBSOCKET_TR] Received unsupported message: "
                   "ID = %s, major = %d, minor = %d, seqNr = %d, data valid? %s",
                   (jsId ? json_string_value(jsId) : "ERROR"),
                   json_integer_value(jsMajor), json_integer_value(jsMinor),
                   json_integer_value(jsSeqNr), (jsData ? "TRUE" : "FALSE"));
        }
        json_decref(jsMsg);
    } else {
        L_WARN("[PSA_WEBSOCKET_TR] Failed to load websocket JSON message, error line: %d, error message: %s", error.line, error.text);
        return;
    }

}

static void* psa_websocket_recvThread(void * data) {
    pubsub_websocket_topic_receiver_t *receiver = data;

    celixThreadMutex_lock(&receiver->recvThread.mutex);
    bool running = receiver->recvThread.running;
    celixThreadMutex_unlock(&receiver->recvThread.mutex);

    celixThreadMutex_lock(&receiver->requestedConnections.mutex);
    bool allConnected = receiver->requestedConnections.allConnected;
    celixThreadMutex_unlock(&receiver->requestedConnections.mutex);

    celixThreadMutex_lock(&receiver->subscribers.mutex);
    bool allInitialized = receiver->subscribers.allInitialized;
    celixThreadMutex_unlock(&receiver->subscribers.mutex);


    while (running) {
        if (!allConnected) {
            psa_websocket_connectToAllRequestedConnections(receiver);
        }
        if (!allInitialized) {
            psa_websocket_initializeAllSubscribers(receiver);
        }

        while(celix_arrayList_size(receiver->recvBuffer.list) > 0) {
            celixThreadMutex_lock(&receiver->recvBuffer.mutex);
            pubsub_websocket_msg_entry_t *msg = (pubsub_websocket_msg_entry_t *) celix_arrayList_get(receiver->recvBuffer.list, 0);
            celix_arrayList_removeAt(receiver->recvBuffer.list, 0);
            celixThreadMutex_unlock(&receiver->recvBuffer.mutex);

            processMsg(receiver, msg->msgData, msg->msgSize);
            free((void *)msg->msgData);
            free(msg);
        }

        celixThreadMutex_lock(&receiver->recvThread.mutex);
        running = receiver->recvThread.running;
        celixThreadMutex_unlock(&receiver->recvThread.mutex);

        celixThreadMutex_lock(&receiver->requestedConnections.mutex);
        allConnected = receiver->requestedConnections.allConnected;
        celixThreadMutex_unlock(&receiver->requestedConnections.mutex);

        celixThreadMutex_lock(&receiver->subscribers.mutex);
        allInitialized = receiver->subscribers.allInitialized;
        celixThreadMutex_unlock(&receiver->subscribers.mutex);
    } // while

    return NULL;
}

static void psa_websocketTopicReceiver_ready(struct mg_connection *connection, void *handle) {
    if (handle != NULL) {
        pubsub_websocket_topic_receiver_t *receiver = (pubsub_websocket_topic_receiver_t *) handle;

        //Get request info with host, port and uri information
        const struct mg_request_info *ri = mg_get_request_info(connection);
        if (ri != NULL && strcmp(receiver->uri, ri->request_uri) == 0) {
            char *key = NULL;
            asprintf(&key, "%s:%i", ri->remote_addr, ri->remote_port);

            celixThreadMutex_lock(&receiver->requestedConnections.mutex);
            psa_websocket_requested_connection_entry_t *entry = hashMap_get(receiver->requestedConnections.map, key);
            if (entry == NULL) {
                entry = calloc(1, sizeof(*entry));
                entry->key = key;
                entry->uri = strndup(ri->request_uri, 1024 * 1024);
                entry->socketAddress = strndup(ri->remote_addr, 1024 * 1024);
                entry->socketPort = ri->remote_port;
                entry->connected = true;
                entry->statically = false;
                entry->passive = true;
                hashMap_put(receiver->requestedConnections.map, (void *) entry->key, entry);
                receiver->requestedConnections.allConnected = false;
            } else {
                free(key);
            }

            celixThreadMutex_unlock(&receiver->requestedConnections.mutex);
        }
    }
}


static int psa_websocketTopicReceiver_data(struct mg_connection *connection __attribute__((unused)),
                                            int op_code __attribute__((unused)),
                                            char *data,
                                            size_t length,
                                            void *handle) {
    //Received a websocket message, append this message to the buffer of the receiver.
    if (handle != NULL) {
        pubsub_websocket_topic_receiver_t *receiver = (pubsub_websocket_topic_receiver_t *) handle;

        celixThreadMutex_lock(&receiver->recvBuffer.mutex);
        pubsub_websocket_msg_entry_t *msg = malloc(sizeof(*msg));
        const char *rcvdMsgData = malloc(length);
        memcpy((void *) rcvdMsgData, data, length);
        msg->msgData = rcvdMsgData;
        msg->msgSize = length;
        celix_arrayList_add(receiver->recvBuffer.list, msg);
        celixThreadMutex_unlock(&receiver->recvBuffer.mutex);
    }

    return 1; //keep open (non-zero), 0 to close the socket
}

static void psa_websocketTopicReceiver_close(const struct mg_connection *connection, void *handle) {
    //Reset connection for this receiver entry
    if (handle != NULL) {
        pubsub_websocket_topic_receiver_t *receiver = (pubsub_websocket_topic_receiver_t *) handle;

        //Get request info with host, port and uri information
        const struct mg_request_info *ri = mg_get_request_info(connection);
        if (ri != NULL && strcmp(receiver->uri, ri->request_uri) == 0) {
            char *key = NULL;
            asprintf(&key, "%s:%i", ri->remote_addr, ri->remote_port);

            celixThreadMutex_lock(&receiver->requestedConnections.mutex);
            psa_websocket_requested_connection_entry_t *entry = hashMap_get(receiver->requestedConnections.map, key);
            if (entry != NULL) {
                entry->connected = false;
                entry->sockConnection = NULL;
                if(entry->passive) {
                    hashMap_remove(receiver->requestedConnections.map, key);
                    free(entry->key);
                    free(entry->uri);
                    free(entry->socketAddress);
                    free(entry);
                }
            }
            celixThreadMutex_unlock(&receiver->requestedConnections.mutex);
            free(key);
        }
    }
}


static void psa_websocket_connectToAllRequestedConnections(pubsub_websocket_topic_receiver_t *receiver) {
    celixThreadMutex_lock(&receiver->requestedConnections.mutex);
    if (!receiver->requestedConnections.allConnected) {
        bool allConnected = true;
        hash_map_iterator_t iter = hashMapIterator_construct(receiver->requestedConnections.map);
        while (hashMapIterator_hasNext(&iter)) {
            psa_websocket_requested_connection_entry_t *entry = hashMapIterator_nextValue(&iter);
            if (!entry->connected && !entry->passive) {
                char errBuf[100] = {0};
                entry->sockConnection = mg_connect_websocket_client(entry->socketAddress,
                                                                    (int) entry->socketPort,
                                                                    0, // No ssl
                                                                    errBuf,
                                                                    (size_t) sizeof(errBuf),
                                                                    entry->uri,
                                                                    NULL,
                                                                    psa_websocketTopicReceiver_data,
                                                                    psa_websocketTopicReceiver_close,
                                                                    receiver);
                if(entry->sockConnection != NULL) {
                    entry->connected = true;
                    entry->connectRetryCount = 0;
                } else {
                    entry->connectRetryCount += 1;
                    allConnected = false;
                    if((entry->connectRetryCount % 10) == 0) {
                        L_WARN("[PSA_WEBSOCKET] Error connecting to websocket %s:%li/%s. Error: %s",
                               entry->socketAddress,
                               entry->socketPort,
                               entry->uri, errBuf);
                    }
                }
            }
        }
        receiver->requestedConnections.allConnected = allConnected;
    }
    celixThreadMutex_unlock(&receiver->requestedConnections.mutex);
}

static void psa_websocket_initializeAllSubscribers(pubsub_websocket_topic_receiver_t *receiver) {
    celixThreadMutex_lock(&receiver->subscribers.mutex);
    if (!receiver->subscribers.allInitialized) {
        bool allInitialized = true;
        hash_map_iterator_t iter = hashMapIterator_construct(receiver->subscribers.map);
        while (hashMapIterator_hasNext(&iter)) {
            psa_websocket_subscriber_entry_t *entry = hashMapIterator_nextValue(&iter);
            if (!entry->initialized) {
                hash_map_iterator_t iter2 = hashMapIterator_construct(entry->subscriberServices);
                while (hashMapIterator_hasNext(&iter2)) {
                    pubsub_subscriber_t *svc = hashMapIterator_nextValue(&iter2);
                    int rc = 0;
                    if (svc != NULL && svc->init != NULL) {
                        rc = svc->init(svc->handle);
                    }
                    if (rc == 0) {
                        //note now only initialized on first subscriber entries added.
                        entry->initialized = true;
                    } else {
                        L_WARN("Cannot initialize subscriber svc. Got rc %i", rc);
                        allInitialized = false;
                    }
                }
            }
        }
        receiver->subscribers.allInitialized = allInitialized;
    }
    celixThreadMutex_unlock(&receiver->subscribers.mutex);
}<|MERGE_RESOLUTION|>--- conflicted
+++ resolved
@@ -35,10 +35,7 @@
 #include <http_admin/api.h>
 #include <jansson.h>
 #include <pubsub_utils.h>
-<<<<<<< HEAD
 #include <celix_api.h>
-=======
->>>>>>> 7765a88e
 
 #ifndef UUID_STR_LEN
 #define UUID_STR_LEN 37
@@ -189,11 +186,7 @@
                                                            WEBSOCKET_ADMIN_SERVICE_NAME, props);
     }
 
-<<<<<<< HEAD
-    const char *staticConnects = pubsub_getEnvironmentVariableWithScopeTopic(PUBSUB_WEBSOCKET_STATIC_CONNECT_SOCKET_ADDRESSES_ENV_NAME, topic, scope);
-=======
     const char *staticConnects = pubsub_getEnvironmentVariableWithScopeTopic(ctx, PUBSUB_WEBSOCKET_STATIC_CONNECT_SOCKET_ADDRESSES_FOR, topic, scope);
->>>>>>> 7765a88e
     if(staticConnects == NULL) {
         staticConnects = celix_properties_get(topicProperties, PUBSUB_WEBSOCKET_STATIC_CONNECT_SOCKET_ADDRESSES, NULL);
     }
