--- conflicted
+++ resolved
@@ -109,11 +109,7 @@
                 Celix::pubsub_discovery_etcd
                 Celix::pubsub_topology_manager
                 Celix::pubsub_admin_tcp
-<<<<<<< HEAD
                 Celix::pubsub_protocol_wire_v2
-=======
-                Celix::pubsub_protocol_wire_v1
->>>>>>> a3deb6b5
                 celix_pubsub_poi_publisher
                 celix_pubsub_poi_publisher2
             PROPERTIES
@@ -133,11 +129,6 @@
                 Celix::pubsub_discovery_etcd
                 Celix::pubsub_topology_manager
                 Celix::pubsub_admin_tcp
-<<<<<<< HEAD
-                Celix::pubsub_protocol_wire_v2
-=======
-                Celix::pubsub_protocol_wire_v1
->>>>>>> a3deb6b5
                 celix_pubsub_poi_subscriber
             PROPERTIES
                 PSA_TCP_VERBOSE=true
@@ -156,11 +147,6 @@
                 Celix::pubsub_discovery_etcd
                 Celix::pubsub_topology_manager
                 Celix::pubsub_admin_tcp
-<<<<<<< HEAD
-                Celix::pubsub_protocol_wire_v2
-=======
-                Celix::pubsub_protocol_wire_v1
->>>>>>> a3deb6b5
                 celix_pubsub_poi_subscriber
             PROPERTIES
                 PSA_TCP_VERBOSE=true
@@ -204,7 +190,6 @@
                 Celix::pubsub_admin_zmq
                 Celix::pubsub_admin_udp_multicast
                 Celix::pubsub_admin_tcp
-                Celix::pubsub_protocol_wire_v1
                 celix_pubsub_poi_publisher
                 celix_pubsub_poi_publisher2
         )
@@ -221,7 +206,6 @@
                 Celix::pubsub_admin_zmq
                 Celix::pubsub_admin_udp_multicast
                 Celix::pubsub_admin_tcp
-                Celix::pubsub_protocol_wire_v1
                 celix_pubsub_poi_subscriber
         )
         target_link_libraries(pubsub_subscriber PRIVATE ${PUBSUB_CONTAINER_LIBS})
@@ -320,7 +304,7 @@
             NAME zmq
             GROUP pubsub
             CONTAINERS
-                pubsub_publisher_zmq
+                pubsub_publisher
                 pubsub_subscriber_zmq
                 pubsub_subscriber2_zmq
             COMMANDS
