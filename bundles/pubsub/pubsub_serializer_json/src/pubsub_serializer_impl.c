--- conflicted
+++ resolved
@@ -71,13 +71,8 @@
 static void pubsubSerializer_addMsgSerializerFromBundle(const char *root, celix_bundle_t *bundle, hash_map_pt msgSerializers);
 static void pubsubSerializer_fillMsgSerializerMap(hash_map_pt msgSerializers,celix_bundle_t *bundle);
 
-<<<<<<< HEAD
-static int pubsubMsgSerializer_convert_descriptor(FILE* file_ptr, pubsub_msg_serializer_t* serializer);
-static int pubsubMsgSerializer_convert_avpr(FILE* file_ptr, pubsub_msg_serializer_t* serializer, const char* fqn);
-=======
 static int pubsubMsgSerializer_convertDescriptor(FILE* file_ptr, pubsub_msg_serializer_t* serializer);
 static int pubsubMsgSerializer_convertAvpr(FILE* file_ptr, pubsub_msg_serializer_t* serializer, const char* fqn);
->>>>>>> 87c9681c
 
 static void dfi_log(void *handle, int level, const char *file, int line, const char *msg, ...) {
     va_list ap;
@@ -255,13 +250,7 @@
     return root;
 }
 
-<<<<<<< HEAD
-
-static void pubsubSerializer_addMsgSerializerFromBundle(const char *root, bundle_pt bundle, hash_map_pt msgSerializers)
-{
-=======
 static void pubsubSerializer_addMsgSerializerFromBundle(const char *root, celix_bundle_t *bundle, hash_map_pt msgSerializers) {
->>>>>>> 87c9681c
     char fqn[MAX_PATH_LEN];
     char path[MAX_PATH_LEN];
     const char* entry_name = NULL;
@@ -283,7 +272,6 @@
             printf("DMU: Cannot open descriptor file: '%s'.\n", path);
             continue; // Go to next entry in directory
         }
-<<<<<<< HEAD
 
         pubsub_json_msg_serializer_impl_t *impl = calloc(1, sizeof(*impl));
         pubsub_msg_serializer_t *msgSerializer = calloc(1,sizeof(*msgSerializer));
@@ -291,10 +279,10 @@
 
         int translation_result = -1;
         if (fileInputType == FIT_DESCRIPTOR) {
-            translation_result = pubsubMsgSerializer_convert_descriptor(stream, msgSerializer);
+            translation_result = pubsubMsgSerializer_convertDescriptor(stream, msgSerializer);
         }
         else if (fileInputType == FIT_AVPR) {
-            translation_result = pubsubMsgSerializer_convert_avpr(stream, msgSerializer, fqn);
+            translation_result = pubsubMsgSerializer_convertAvpr(stream, msgSerializer, fqn);
         }
         fclose(stream);
 
@@ -320,43 +308,6 @@
         else {
             hashMap_put(msgSerializers, (void *) (uintptr_t) msgSerializer->msgId, msgSerializer);
         }
-=======
-
-        pubsub_json_msg_serializer_impl_t *impl = calloc(1, sizeof(*impl));
-        pubsub_msg_serializer_t *msgSerializer = calloc(1,sizeof(*msgSerializer));
-        msgSerializer->handle = impl;
-
-        int translation_result = -1;
-        if (fileInputType == FIT_DESCRIPTOR) {
-            translation_result = pubsubMsgSerializer_convertDescriptor(stream, msgSerializer);
-        }
-        else if (fileInputType == FIT_AVPR) {
-            translation_result = pubsubMsgSerializer_convertAvpr(stream, msgSerializer, fqn);
-        }
-        fclose(stream);
-
-        if (translation_result != 0) {
-            printf("DMU: could not create serializer for '%s'\n", entry_name);
-            free(impl);
-            free(msgSerializer);
-            continue;
-        }
-
-        // serializer has been constructed, try to put in the map
-        if (hashMap_containsKey(msgSerializers, (void *) (uintptr_t) msgSerializer->msgId)) {
-            printf("Cannot add msg %s. clash in msg id %d!!\n", msgSerializer->msgName, msgSerializer->msgId);
-            dynType_destroy(impl->type);
-            free(msgSerializer);
-            free(impl);
-        } else if (msgSerializer->msgId == 0) {
-            printf("Cannot add msg %s. clash in msg id %d!!\n", msgSerializer->msgName, msgSerializer->msgId);
-            dynType_destroy(impl->type);
-            free(msgSerializer);
-            free(impl);
-        }
-        else {
-            hashMap_put(msgSerializers, (void *) (uintptr_t) msgSerializer->msgId, msgSerializer);
-        }
     }
 
     if (dir) {
@@ -515,7 +466,6 @@
             version_destroy(msgVersion);
         }
         return -1;
->>>>>>> 87c9681c
     }
 
     unsigned int msgId = 0;
@@ -530,109 +480,8 @@
     if (msgId == 0) {
         msgId = utils_stringHash(msgName);
     }
-<<<<<<< HEAD
-}
-static FILE* openFileStream(FILE_INPUT_TYPE file_input_type, const char* filename, const char* root, char* avpr_fqn, char* path) {
-    FILE* result = NULL;
-    memset(path, 0, MAX_PATH_LEN);
-    switch (file_input_type) {
-        case FIT_INVALID:
-            snprintf(path, MAX_PATH_LEN, "Because %s is not a valid file", filename);
-            break;
-
-        case FIT_DESCRIPTOR:
-            snprintf(path, MAX_PATH_LEN, "%s/%s", root, filename);
-            result = fopen(path, "r");
-            break;
-
-        case FIT_AVPR:
-            if (readPropertiesFile(filename, root, avpr_fqn, path)) {
-                result = fopen(path, "r");
-            }
-            break;
-
-        default:
-            printf("DMU: Unknown file input type, returning NULL!\n");
-            break;
-    }
-
-    return result;
-}
-
-static FILE_INPUT_TYPE getFileInputType(const char* filename) {
-    if (strstr(filename, ".descriptor")) {
-        return FIT_DESCRIPTOR;
-    }
-    else if (strstr(filename, ".properties")) {
-        return FIT_AVPR;
-    }
-    else {
-        return FIT_INVALID;
-    }
-}
-
-static bool readPropertiesFile(const char* properties_file_name, const char* root, char* avpr_fqn, char* path) {
-    snprintf(path, MAX_PATH_LEN, "%s/%s", root, properties_file_name); // use path to create path to properties file
-    FILE *properties = fopen(path, "r");
-    if (!properties) {
-        printf("DMU: Could not find or open %s as a properties file in %s\n", properties_file_name, root);
-        return false;
-    }
-
-    *avpr_fqn = '\0';
-    *path = '\0'; //re-use path to create path to avpr file
-    char *p_line = malloc(MAX_PATH_LEN);
-    size_t line_len = MAX_PATH_LEN;
-    while (getline(&p_line, &line_len, properties) >= 0) {
-        if (strncmp(p_line, "fqn=", strlen("fqn=")) == 0) {
-            snprintf(avpr_fqn, MAX_PATH_LEN, "%s", (p_line + strlen("fqn=")));
-            avpr_fqn[strcspn(avpr_fqn, "\n")] = 0;
-        }
-        else if (strncmp(p_line, "avpr=", strlen("avpr=")) == 0) {
-            snprintf(path, MAX_PATH_LEN, "%s/%s", root, (p_line + strlen("avpr=")));
-            path[strcspn(path, "\n")] = 0;
-        }
-    }
-    free(p_line);
-    fclose(properties);
-
-    if (*avpr_fqn == '\0') {
-        printf("CMU: File %s does not contain a fully qualified name for the parser\n", properties_file_name);
-        return false;
-    }
-
-    if (*path == '\0') {
-        printf("CMU: File %s does not contain a location for the avpr file\n", properties_file_name);
-        return false;
-    }
-
-    return true;
-}
-
-static int pubsubMsgSerializer_convert_descriptor(FILE* file_ptr, pubsub_msg_serializer_t* serializer) {
-    dyn_message_type* msgType = NULL;
-    int rc = dynMessage_parse(file_ptr, &msgType);
-    if (rc != 0 || msgType == NULL) {
-        printf("DMU: cannot parse message from descriptor.\n");
-        return -1;
-    }
-
-    char* msgName = NULL;
-    rc += dynMessage_getName(msgType, &msgName);
-
-    version_pt msgVersion = NULL;
-    rc += dynMessage_getVersion(msgType, &msgVersion);
-
-    if (rc != 0 || msgName == NULL || msgVersion == NULL) {
-        printf("DMU: cannot retrieve name and/or version from msg\n");
-        return -1;
-    }
-
-    dyn_type * type = NULL;
-    dynMessage_getMessageType(msgType, &type);
-
-    unsigned int msgId = utils_stringHash(msgName);
-    pubsub_json_msg_serializer_impl_t * handle = (pubsub_json_msg_serializer_impl_t*)serializer->handle;
+
+    pubsub_json_msg_serializer_impl_t *handle = (pubsub_json_msg_serializer_impl_t*) serializer->handle;
     handle->type = type;
     handle->msgId = msgId;
     handle->msgName = msgName;
@@ -647,48 +496,4 @@
     serializer->freeMsg = (void*) pubsubMsgSerializer_freeMsg;
 
     return 0;
-}
-
-static int pubsubMsgSerializer_convert_avpr(FILE* file_ptr, pubsub_msg_serializer_t* serializer, const char* fqn) {
-    if (!file_ptr || !fqn || !serializer) return -2;
-    dyn_type* type = dynType_parseAvpr(file_ptr, fqn);
-
-    if (!type) {
-        printf("DMU: cannot parse avpr file for '%s'\n", fqn);
-        return -1;
-    }
-
-    const char* msgName = dynType_getName(type);
-
-    version_pt msgVersion = NULL;
-    celix_status_t s = version_createVersionFromString(dynType_getMetaInfo(type, "version"), &msgVersion);
-
-    if (s != CELIX_SUCCESS || !msgName) {
-        printf("DMU: cannot retrieve name and/or version from msg\n");
-        if (s == CELIX_SUCCESS) {
-            version_destroy(msgVersion);
-        }
-        return -1;
-    }
-
-    unsigned int msgId = utils_stringHash(msgName);
-    pubsub_json_msg_serializer_impl_t * handle = (pubsub_json_msg_serializer_impl_t*) serializer->handle;
-=======
-
-    pubsub_json_msg_serializer_impl_t *handle = (pubsub_json_msg_serializer_impl_t*) serializer->handle;
->>>>>>> 87c9681c
-    handle->type = type;
-    handle->msgId = msgId;
-    handle->msgName = msgName;
-    handle->msgVersion = msgVersion;
-
-    serializer->msgId = handle->msgId;
-    serializer->msgName = handle->msgName;
-    serializer->msgVersion = handle->msgVersion;
-
-    serializer->serialize = (void*) pubsubMsgSerializer_serialize;
-    serializer->deserialize = (void*) pubsubMsgSerializer_deserialize;
-    serializer->freeMsg = (void*) pubsubMsgSerializer_freeMsg;
-
-    return 0;
 }