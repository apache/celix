--- conflicted
+++ resolved
@@ -26,10 +26,6 @@
 target_include_directories(async_rsa PRIVATE include)
 target_link_libraries(async_rsa PRIVATE
         Celix::async_rsa_common
-<<<<<<< HEAD
-        Celix::async_rsa_discovery_configured
-=======
->>>>>>> 40024533
         Celix::pubsub_api
         Celix::pubsub_spi
         Celix::framework
