--- conflicted
+++ resolved
@@ -80,15 +80,8 @@
 celix_status_t shellMediator_destroy(shell_mediator_pt instance) {
     celix_status_t status = CELIX_SUCCESS;
 
-<<<<<<< HEAD
-    celixThreadMutex_lock(&instance->mutex);
-
     instance->shellService = NULL;
     serviceTracker_destroy(instance->tracker);
-=======
-	instance->shellService = NULL;
-	serviceTracker_destroy(instance->tracker);
->>>>>>> 81d3b6b3
     celix_logHelper_destroy(instance->loghelper);
     celixThreadMutex_destroy(&instance->mutex);
 
