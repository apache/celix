--- conflicted
+++ resolved
@@ -231,17 +231,9 @@
 
     /*The property keys of a service are case-insensitive,while the property keys of the specified additional properties map are case sensitive.
      * A property key in the additional properties map must therefore override any case variant property key in the properties of the specified Service Reference.*/
-<<<<<<< HEAD
     CELIX_PROPERTIES_ITERATE(additionalProperties, additionalPropIter) {
-        if (strcmp(additionalPropIter.key,(char*) OSGI_FRAMEWORK_OBJECTCLASS) != 0
-                && strcmp(additionalPropIter.key,(char*) OSGI_FRAMEWORK_SERVICE_ID) != 0) {
-=======
-    const char *additionalPropKey = NULL;
-    const char *servicePropKey = NULL;
-    CELIX_PROPERTIES_FOR_EACH(additionalProperties, additionalPropKey) {
-        if (strcmp(additionalPropKey,(char*) CELIX_FRAMEWORK_SERVICE_NAME) != 0
-                && strcmp(additionalPropKey,(char*) CELIX_FRAMEWORK_SERVICE_ID) != 0) {
->>>>>>> 25463cf8
+        if (strcmp(additionalPropIter.key,(char*) CELIX_FRAMEWORK_SERVICE_NAME) != 0
+                && strcmp(additionalPropIter.key,(char*) CELIX_FRAMEWORK_SERVICE_ID) != 0) {
             bool propKeyCaseEqual = false;
 
             CELIX_PROPERTIES_ITERATE(serviceProperties, servicePropIter) {
