--- conflicted
+++ resolved
@@ -33,15 +33,12 @@
  */
 #define RSA_RPC_TYPE_KEY "celix.remote.admin.rpc_type"
 
-<<<<<<< HEAD
-=======
 /**
  * @brief The prefix for RPC type value, and the RPC type value belongs to `service.exported.configs`.
- * A whole RPC type value as follows: celix.remote.admin.rpc_type.json.
+ * A whole RPC type value as follows: celix.remote.admin.rpc_type.json,celix.remote.admin.rpc_type.avpr.
  */
 #define RSA_RPC_TYPE_PREFIX "celix.remote.admin.rpc_type."
 
->>>>>>> ab7b7aff
 #define RSA_RPC_FACTORY_NAME "rsa_rpc_factory"
 #define RSA_RPC_FACTORY_VERSION "1.0.0"
 #define RSA_RPC_FACTORY_USE_RANGE "[1.0.0,2.0.0)"
