# Licensed to the Apache Software Foundation (ASF) under one
# or more contributor license agreements.  See the NOTICE file
# distributed with this work for additional information
# regarding copyright ownership.  The ASF licenses this file
# to you under the Apache License, Version 2.0 (the
# "License"); you may not use this file except in compliance
# with the License.  You may obtain a copy of the License at
#
#   http://www.apache.org/licenses/LICENSE-2.0
#
# Unless required by applicable law or agreed to in writing,
# software distributed under the License is distributed on an
# "AS IS" BASIS, WITHOUT WARRANTIES OR CONDITIONS OF ANY
# KIND, either express or implied.  See the License for the
# specific language governing permissions and limitations
# under the License.

cmake_minimum_required (VERSION 3.14)
cmake_policy(SET CMP0012 NEW)
cmake_policy(SET CMP0042 NEW)
if(CMAKE_VERSION VERSION_GREATER_EQUAL "3.9.0")
   cmake_policy(SET CMP0068 NEW)
endif()

project (Celix C CXX)

include(cmake/celix_project/CelixProject.cmake)
include(cmake/cmake_celix/UseCelix.cmake)

# see https://public.kitware.com/Bug/view.php?id=15696
IF (${CMAKE_MAJOR_VERSION}.${CMAKE_MINOR_VERSION} EQUAL 3.3 AND ${CMAKE_GENERATOR} STREQUAL "Unix Makefiles")
    message( FATAL_ERROR "Building Celix using CMake 3.3 and makefiles is not supported due to a bug in the Makefile Generator (see Bug 15696). Please change the used CMake version - both, CMake 3.2 and CMake 3.4 are working fine. Or use a different generator (e.g. Ninja)." )
ENDIF()

<<<<<<< HEAD
=======
if (ENABLE_TESTING)
    find_package(GTest CONFIG QUIET)
    if (NOT GTest_FOUND)
        include(${CMAKE_CURRENT_SOURCE_DIR}/cmake/AddGTest.cmake)
    endif()
endif ()

set(ENABLE_W_ERROR ON)
>>>>>>> 1d02e160
set(ENABLE_MORE_WARNINGS OFF)

# Set C specific flags
set(CMAKE_C_FLAGS "-D_GNU_SOURCE -std=gnu99 -fPIC ${CMAKE_C_FLAGS}")
set(CMAKE_C_FLAGS "-Wall -Werror ${CMAKE_C_FLAGS}")

# Set C++ specific flags
set(CMAKE_CXX_FLAGS "-std=c++11 -fno-rtti ${CMAKE_CXX_FLAGS}")
set(CMAKE_CXX_FLAGS "-Wall -Werror -Wextra -Weffc++ ${CMAKE_CXX_FLAGS}")

if(APPLE)
    set(CMAKE_MACOSX_RPATH 1)
endif()

if(NOT APPLE)
    set(CMAKE_C_FLAGS "-pthread ${CMAKE_C_FLAGS}")
    set(CMAKE_CXX_FLAGS "-pthread ${CMAKE_CXX_FLAGS}")
    set(CMAKE_EXE_LINKER_FLAGS "-pthread ${CMAKE_EXE_LINKER_FLAGS}")
endif()

# Set compiler specific options
if("${CMAKE_CXX_COMPILER_ID}" STREQUAL "Clang")
    set(CMAKE_C_FLAGS "-Wno-nullability-completeness -Wno-expansion-to-defined ${CMAKE_C_FLAGS}")
endif()

if("${CMAKE_CXX_COMPILER_ID}" STREQUAL "GNU")
    set(CMAKE_C_FLAGS "-Wno-unused-result -Wno-format-truncation -Wno-stringop-truncation -Wno-stringop-overflow ${CMAKE_C_FLAGS}")
    set(CMAKE_CXX_FLAGS "-Wno-unused-result -Wno-format-truncation -Wno-stringop-truncation -Wno-stringop-overflow ${CMAKE_CXX_FLAGS}")
endif()

if (ENABLE_MORE_WARNINGS)
    if("${CMAKE_CXX_COMPILER_ID}" STREQUAL "GNU")
        if (CMAKE_CXX_COMPILER_VERSION VERSION_GREATER 4)
            set(CMAKE_CXX_EXTRA_FLAGS "-Wlogical-op -Wold-style-cast -Wuseless-cast -Wdouble-promotion -Wshadow -Wformat=2")
        endif()
        if (CMAKE_CXX_COMPILER_VERSION VERSION_GREATER 6)
            set(CMAKE_CXX_EXTRA_FLAGS "-Wduplicated-cond -Wnull-dereference ${CMAKE_CXX_EXTRA_FLAGS}")
        endif()
        if (CMAKE_CXX_COMPILER_VERSION VERSION_GREATER 7)
            set(CMAKE_CXX_EXTRA_FLAGS "-Wrestrict -Wduplicated-branches ${CMAKE_CXX_EXTRA_FLAGS}")
        endif()
    endif()

    if("${CMAKE_CXX_COMPILER_ID}" STREQUAL "Clang")
        if (CMAKE_CXX_COMPILER_VERSION VERSION_GREATER 3.5)
            set(CMAKE_CXX_EXTRA_FLAGS "-Wlogical-op -Wold-style-cast -Wshadow -Wformat=2 -Wnull-dereference")
        endif()
        if (CMAKE_CXX_COMPILER_VERSION VERSION_GREATER 4)
            set(CMAKE_CXX_EXTRA_FLAGS "-Wold-style-cast -Wuseless-cast ${CMAKE_CXX_EXTRA_FLAGS}")
        endif()
    endif()

    set(CMAKE_CXX_FLAGS "${CMAKE_CXX_EXTRA_FLAGS} ${CMAKE_CXX_FLAGS}")
endif()

# Set build type specific flags
# Debug Address + Undefined
set(CMAKE_C_FLAGS_DEBUG "-g -DDEBUG ${CMAKE_C_FLAGS}")
set(CMAKE_CXX_FLAGS_DEBUG "-g -DDEBUG ${CMAKE_CXX_FLAGS}")
set(CMAKE_DEBUG_POSTFIX "d")

# Release with debug info
set(CMAKE_C_FLAGS_RELWITHDEBINFO "-O0 -g -DNDEBUG ${CMAKE_C_FLAGS}")
set(CMAKE_CXX_FLAGS_RELWITHDEBINFO "-O0 -g -DNDEBUG ${CMAKE_CXX_FLAGS}")

# Release
set(CMAKE_C_FLAGS_RELEASE "-O0 -DNDEBUG ${CMAKE_C_FLAGS}")
set(CMAKE_CXX_FLAGS_RELEASE "-O0 -DNDEBUG ${CMAKE_CXX_FLAGS}")

# Set version for the framework package/release
set(CELIX_MAJOR "2")
set(CELIX_MINOR "2")
set(CELIX_MICRO "0")

# Default bundle version
set(DEFAULT_VERSION 1.0.0)

# Options
option(ENABLE_TESTING "Enables unit/bundle testing" FALSE)
if (ENABLE_TESTING)
    enable_testing()
endif()

option(CELIX_INSTALL_DEPRECATED_API "whether to install (and use) deprecated apis (i.e. header without a celix_ prefix." ON)

option(CELIX_ADD_DEPRECATED_ATTRIBUTES "If enabled add deprecated attributes to deprecated services/functions." ON)
if (CELIX_ADD_DEPRECATED_ATTRIBUTES)
    set(CMAKE_C_FLAGS "-DCELIX_ADD_DEPRECATED_ATTRIBUTES ${CMAKE_C_FLAGS}")
    set(CMAKE_CXX_FLAGS "-DCELIX_ADD_DEPRECATED_ATTRIBUTES ${CMAKE_CXX_FLAGS}")
endif ()

option(CELIX_ADD_OPENSSL_DEP "Enabled building Celix framework & etcdlib with OpenSSL library dependency. This can help in some libcurl resolving issues" OFF)
set(CELIX_OPTIONAL_EXTRA_LIBS "")
if (CELIX_ADD_OPENSSL_DEP)
    find_package(OpenSSL REQUIRED)
    set(CELIX_OPTIONAL_EXTRA_LIBS "OpenSSL::lib")
endif ()

option(CELIX_USE_ZIP_INSTEAD_OF_JAR "Default Celix cmake command will use jar to package bundle (if found). This option enforces Celix to use zip instead." OFF)

#Libraries and Launcher
add_subdirectory(libs)

#Bundles
add_subdirectory(bundles)

#Experimental Bundles/Libraries
add_subdirectory(misc/experimental)

#Example as last, because some example will check if underlining options are enabled
add_subdirectory(examples/celix-examples examples)

#export targets
install(EXPORT celix NAMESPACE Celix:: DESTINATION share/celix/cmake FILE Targets.cmake COMPONENT cmake)
install_celix_targets(celix NAMESPACE Celix:: DESTINATION share/celix/cmake FILE CelixTargets COMPONENT cmake)

#install celix cmake modules
install(DIRECTORY ${CMAKE_CURRENT_SOURCE_DIR}/cmake/Modules/ DESTINATION share/celix/cmake/Modules)
install(DIRECTORY ${CMAKE_CURRENT_SOURCE_DIR}/cmake/cmake_celix/ DESTINATION share/celix/cmake/cmake_celix)

#configure and install CelixConfig and CelixConfigVersion files
configure_file(cmake/CelixConfigVersion.cmake.in
        "${PROJECT_BINARY_DIR}/celix/gen/cmake/CelixConfigVersion.cmake" @ONLY)

install(FILES
        "cmake/CelixConfig.cmake"
        "${PROJECT_BINARY_DIR}/celix/gen/cmake/CelixConfigVersion.cmake"
        DESTINATION "${CMAKE_INSTALL_LIBDIR}/cmake/Celix" COMPONENT cmake)<|MERGE_RESOLUTION|>--- conflicted
+++ resolved
@@ -32,8 +32,6 @@
     message( FATAL_ERROR "Building Celix using CMake 3.3 and makefiles is not supported due to a bug in the Makefile Generator (see Bug 15696). Please change the used CMake version - both, CMake 3.2 and CMake 3.4 are working fine. Or use a different generator (e.g. Ninja)." )
 ENDIF()
 
-<<<<<<< HEAD
-=======
 if (ENABLE_TESTING)
     find_package(GTest CONFIG QUIET)
     if (NOT GTest_FOUND)
@@ -41,8 +39,6 @@
     endif()
 endif ()
 
-set(ENABLE_W_ERROR ON)
->>>>>>> 1d02e160
 set(ENABLE_MORE_WARNINGS OFF)
 
 # Set C specific flags
