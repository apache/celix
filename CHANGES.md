---
title: Changes
---

<!--
Licensed to the Apache Software Foundation (ASF) under one or more
contributor license agreements.  See the NOTICE file distributed with
this work for additional information regarding copyright ownership.
The ASF licenses this file to You under the Apache License, Version 2.0
(the "License"); you may not use this file except in compliance with
the License.  You may obtain a copy of the License at
   
    http://www.apache.org/licenses/LICENSE-2.0

Unless required by applicable law or agreed to in writing, software
distributed under the License is distributed on an "AS IS" BASIS,
WITHOUT WARRANTIES OR CONDITIONS OF ANY KIND, either express or implied.
See the License for the specific language governing permissions and
limitations under the License.
-->

# Noteworthy Changes for 3.0.0 (TBD)

## Backwards incompatible changes

<<<<<<< HEAD
- Celix C API without a `celix_` is removed from the utils and framework lib and no longer supported.
- Shell v2 api is removed and no longer supported.
- Logging v2 api is removed and no longer supported.
- Bonjour Shell bundle is removed and no longer supported.
- pubsub_serializer.h is removed and no longer supported. Use pubsub_message_serialization_service.h instead. 
=======
- Deployment Admin bundle has been removed and is no longer supported.
- The libs `dependency_manager_static`, `shell_dm` and `dependency_manager_cxx_static` are removed. These libraries are
  not needed anymore. The dependency manager is an integral part of the framework lib and the `dm` command is part 
  of the standard shell commands.
>>>>>>> d61be605

# Noteworthy Changes for 2.4.0 (2023-09-27)

## New Features

- V2 Shared memory for remote service admin.
- Zeroconf discovery of remote services.
- Symbol visibility support: Bundle symbols are now hidden by default, except for the bundle activator.
- Error injection library (for testing).
- Coding convention documentation.
- Celix error library for printing errors when no framework is available.
- Scope-based Resource Management (RAII-light for C).
- Support for uncompressed bundle deployment, which enables multiple frameworks to share the bundle resources by
  using unzipped bundle dirs instead of a zip files as BUNDLES arguments in `add_celix_container`.
- Scheduled event support, so that (low-frequency / non IO blocking) events can be scheduled on the Apache Celix event
  thread. 

## Improvements

- Support for Conan 2.
- Support for uclibc (not tested in CI yet).
- Support for C++14 in addition to C++17.
- Deprecated `sprintf` usage; transitioned to `snprintf` or `aprintf`.
- Refactored the bundle cache to support retention of unchanged bundles on disk.
- Automatic scan for project build options using CMake.
- Use of upstream `civetweb` dependency instead of embedded sources.
- Applied attribute format for printf-like functions.
- Removed the busy loop mechanism from the pubsub admin websocket.
- Improved cleanup procedures during bundle uninstallation to conform to the OSGi specification.
- Improved `INSTALL_RPATH` to use `$ORIGIN` during installation.
- Corrected bundle update behavior when updating bundles from different sources.
- Enhanced `libcurl` initialization procedures and made `libcurl` optional.

## Fixes

- Numerous minor fixes, especially concerning multi-threading issues and error handling.

# Noteworthy changes for 2.3.0 (2022-07-10)

## New Features

 - Support for Conan package manager
 - Async api to (un0)register services, track services, track bundles and create/remove components.
 - C++17 API.
 - Celix Promises (experimental)
 - Celix PushStreams (experimental)
 - C++ Remote Service Admin (experimental)
 - Refactored LogAdmin

## Improvements

 - Build
   - multi build type support 
 - Added celix_ api for
   - long and string hash map
   - shell command
   - logging
 - Added C++17 api for
   - BundleContext (service registration, service trackers, use services, bundle trackers)
   - BundleActivator
   - Framework
   - LogHelper
   - IShellCommand
   - Filter
   - Properties
   - Utils
 - Remote Services 
   - Interceptors support
 - PubSub
   - Interceptors
   - Wire protocol service support
   - Refactored message serialization

## Fixes

 - Too many to mention

# Changes for 2.2.1 (2020-05-10)

## Fixes

- Fixes etcdlib CMake setup to that etcdlib can be built as a separate project

# Noteworthy changes for 2.2.0 (2020-01-06)

## New features:
- PubSub TCP (donation)
- PubSub Avro bin serializer
- PubSub Websocket (donation)
- HTTP Admin (donation)
- Shell Web UI (using HTTP Admin)
 
## Improvements
- CELIX-438: Refactored celix api so that include files and symbols have a _celix "namespace"
- CELIX-459: Adds PubSub health/usage monitoring
- CELIX-467: Adds doxygen generation
- Refactored etcdlib to supported multiple instances

## Bugs
- CELIX-410: Fixes issue with property loader duplicating spaces and tabs
- CELIX-454: Fixed race condition in the etcd pubsub discovery
- CELIX-460: Fixed issue with msg not found in pub/sub serializer map due to signed/unsigned difference
- CELIX-466: Fixed race condition Race condition in adding/removing service listener hooks

# Noteworthy changes for 2.1.0 (2018-01-24)

## New Features:
-  CELIX-408: Adds support for generating runtime shell scripts so that multiple Celix containers and other executable can be run with a single command.
-  CELIX-418: Adds support for generating properties in the Celix container launcher.
-  CELIX-407: Adds support for serializers as a service for PubSub. This way PubSubAdmin are purely focused on transport techniques.
-  CELIX-401: Adds support for creating Celix docker images using a CMake function.
-  CELIX-397: Adds support for PubSub selection based on a match function. This way multiple PubSubAdmin can be active.
-  CELIX-389: Adds the PubSub implementation. A set of bundles which together operates as a service based publish subscribe technology agnostic abstraction.
-  CELIX-385: Adds etcdlib as library. This libray can be used to communicate with etcd using a C abstraction.
-  CELIX-370: Adds C++11 support by adding a C++ Dependency Manager library. This is moslty a header based library.

## Improvements:
- CELIX-415: Improves handling of ANSI control sequences to better support running in IDE's.
- CELIX-414: Improves support for running Celix container inside IDE's by basicly handling Celix containers as add_executable CMake target.
- CELIX-406: Improves handling of descriptor files, by allowing different directories for Remote Services and PubSub.
- CELIX-399: Improves PubSub to use etcdlib instead of local copy of etcd.c file.
- CELIX-396: Improves the ZMQ PubSub security so that enabling/disable of security can be done per topic.
- CELIX-395: Improves Remote Service to use the etcdlib instead of a local etcd.c file.
- CELIX-392: Removes the use of the deprecated readdir_r function. 

## Bugs:
-  CELIX-416: Fixes an issue for the Android build.
-  CELIX-410: Fixes an issue where spaces and tabs are duplicated when loading properties.
-  CELIX-405: Fixes an issue with crashes because of invalid DFI descriptors.
-  CELIX-404: Fixes an issue with crashes using the inspect shell command.
-  CELIX-403: Fixes an memory leak in the service tracker.
-  CELIX-400: Fixes an issue with private libraries being loaded twice.
-  CELIX-398: Fixes an issue with PubSub and multiple UDP connections.
-  CELIX-393: Fixes an issue with the add_bundle CMake function and using existing libaries.
-  CELIX-391: Fixes an issue with the utils_stringHash not genering unique (enough) hashes.
-  CELIX-390: Fixes an issue with cycle dependency between the Celix framework and Celix utils libraries.
-  CELIX-387: Fixes an issue with the travis build and OSX
-  CELIX-386: Fixes an issue with the C++ dependency manager and register multiple C++ services.

# Changes for 2.0.0 (2016-10-26)

## New Features
- CELIX-77 Configuration Admin Implementation
- CELIX-116 Event admin
- CELIX-119 Remove apr usage from framework
- CELIX-172 Bonjour Shell
- CELIX-237 RSA with libffi
- CELIX-269 New Dependency Manager
- CELIX-370 Add C++ support

## Improvements
- CELIX-63 make cmake directory useable for custom bundle projects
- CELIX-66 Refactor shell service struct
- CELIX-90 add additional build options for RSA components
- CELIX-111 Support multiple libraries
- CELIX-115 logservice bundle entries list grows indefinitely
- CELIX-118 Deployment Admin - Support auditlog of Apache ACE
- CELIX-123 enable code coverage for utils_test
- CELIX-125 CMakeCelix module
- CELIX-134 Update source from incubator structure to TLP
- CELIX-138 Parameterise launcher
- CELIX-144 Document Developing Celix with Eclipse
- CELIX-146 Replace printfs wit fw_log calls
- CELIX-149 Add log_writer_syslog
- CELIX-152 Added Discovery/ETCD support
- CELIX-153 add cmake configuration options for rsa_bundles
- CELIX-156 Enable all warnings
- CELIX-158 RSA is unable to re-use already started proxy factory
- CELIX-165 Add port collision auto-correction to RSA
- CELIX-169 Add port collision auto-correction to discovery
- CELIX-182 loghelper eases log_service tracking
- CELIX-187 discovery_etcd: add watchindex, handle expire action
- CELIX-193 support portable celix_thread_t initalization
- CELIX-199 Code Coverage should be optional rather than required by cmake
- CELIX-200 SEGFAULT occurs when remote services are closed
- CELIX-216 Replace strtok with strtok_r
- CELIX-230 Refactoring of the shell command service
- CELIX-242 Fix Warnings
- CELIX-245 Update civetweb to latest version
- CELIX-246 enable Travis CI for Apache Celix
- CELIX-247 Enable ANDROID support
- CELIX-249 Refactor most char * usage to const char *
- CELIX-251 missing includes in device access example
- CELIX-255 Update default BUILD option
- CELIX-258 framework uses  dlopen/dlsym to set the bundleActivator
- CELIX-259 dispatcherThread does not perform a graceful shutdown
- CELIX-275 Can't do mkstemp on root system (deploymentAdmin_download)
- CELIX-278 Adding tags to ACE target through deployment admin
- CELIX-284 Restrict export and imports based on properties
- CELIX-285 Discovery SHM: remove obsolete jansson dependency
- CELIX-295 Many compiling warnings in unit tests
- CELIX-296 Framework unit tests improvement
- CELIX-309 Make DFI available for common use
- CELIX-317 Dependency Manager suspend state
- CELIX-320 outdated utils tests (threads, hashmap)
- CELIX-323 Version and version_range moved from framework to utils
- CELIX-326 Add service version support to dependency manager
- CELIX-327 Filter does not support greater than and lesser than operators
- CELIX-328 Service version support for RSA DFI
- CELIX-330 document using markdown
- CELIX-333 integrate coverity scans
- CELIX-335 Refactor deploying bundles with cmake
- CELIX-339 celix_log_mock doesnt show logs to the user
- CELIX-341 Fix coverity issues in Shell / Shell TUI
- CELIX-348 The utils_stringHash does not generate unique hashes.
- CELIX-352 RSA_DFI and embedded celix
- CELIX-353 Make bundle context retrievable form dm component
- CELIX-365 Refactor some usage of void* to const void*

## Bugs
- CELIX-104 deployment_admin bundle won't start when missing properties
- CELIX-105 Fixed array_list_test
- CELIX-114 Potential deadlock in log_service bundle during stop
- CELIX-122 missing dependency uuid
- CELIX-124 Celix memory leaks fixing
- CELIX-127 Makefiles not generated using CMake 3.0
- CELIX-128 remote_shell port cannot be changed
- CELIX-129 Update RSA to be compatible with the Amdatu RSA implementation
- CELIX-130 Implement Configured Endpoint discovery compatible with Amdatu RSA
- CELIX-136 contrib Configured endpoint discovery
- CELIX-137 Possible concurrency issues in topology manager
- CELIX-139 Update tests and mocks to latest CppUTest
- CELIX-147 RSA_SHM: concurrency issue when client segfaults
- CELIX-150 Topology Manager segfaults when RSA/bundle w/ exp. service stops in wrong order
- CELIX-154 echo exampe not working
- CELIX-155 Fix CMake warnings during configuration
- CELIX-157 service_reference misses functions to get property keys and values
- CELIX-159 PThread usage not correct for Linux
- CELIX-161 newly added RSA cannot manage already exported/imported services
- CELIX-162 Update encoding/decoding of replies.
- CELIX-167 Update command to be able to pass a pointer (handle)
- CELIX-168 discovery_etcd:Make root-path configurable
- CELIX-170 Remote services can fail to restart when felix restarts
- CELIX-173 stopping rsa_http bundle does not stop rsa webserver
- CELIX-174  invalid bundle_context during fw shutdown
- CELIX-175 segfault during shutdown when calculator is already stopped
- CELIX-177 not all endpoints are unistalled when rsa_http bundle is stopped
- CELIX-178 Shell_Tui bundle hangs on stop
- CELIX-179 memory leak in rsa_http callback
- CELIX-180 framework_tests do not compile
- CELIX-181 Incorrect reply status when no data is returned on a remote call.
- CELIX-185 Memory leaks in Discovery Endpoint Descriptor Reader
- CELIX-186 deployment_admin segfaults while downloading bundle
- CELIX-188 Add missing log_service headers to installations
- CELIX-189 LogService segfaults when log message pointer is overwritten
- CELIX-190 remote services memory leaks
- CELIX-192 rsa_http: add locking
- CELIX-194 Refactor RemoteService proxy factory
- CELIX-195 SEGFAULT occurs when running a log command.
- CELIX-197 insufficient memory allocated
- CELIX-198 Logging can segfault for strings 512 characters or longer
- CELIX-201 SEGFAULT occurs when restarting apache_celix_rs_topology_manager
- CELIX-202 Not all components are disabled with a clean build
- CELIX-205 RSA Discovery (Configured) bundle gets stuck
- CELIX-213 SEGFAULT occurs due to memory access after memory is free'd
- CELIX-215 curl_global_init() not called directly
- CELIX-218 Memory leaks in service_registry.c
- CELIX-219 Memory Leaks
- CELIX-221 Deployment admin segfaults when deploying a bundle
- CELIX-223 Celix crashes because of wrong bundle versions
- CELIX-224 Wrong use of errno in launcher.c
- CELIX-226 __unused atttibute does not work with  Linux
- CELIX-227 compile error under linux due to missing header include
- CELIX-229 Make APR optional
- CELIX-231 Missing log_helper creation in discovery_etcd
- CELIX-238 Contributing page links incorrect
- CELIX-239 TopologyManager does not maintain exportedServices
- CELIX-240 RSA: deadlock when stopping
- CELIX-241 remote_interface incorrect
- CELIX-248 too many arguments for format
- CELIX-250 config.h is not exported
- CELIX-252 discovery_etcd cannot handle celix restarts
- CELIX-253 Deployment admin does not always download the latest version from ACE
- CELIX-254 Memory leakage in deployment_admin
- CELIX-260 missing include in deployment admin
- CELIX-262 Fix minor issues in hashMap/linkedList
- CELIX-263 replace utils cunit tests w/ cpputest tests
- CELIX-264 Missing strdup leads to invalid free
- CELIX-270 Fix Code Coverage
- CELIX-271 setup coveralls.io
- CELIX-272 framework: improve locking / synchronization
- CELIX-274 waitForShutdown issue when starting two embedded celix frameworks.
- CELIX-279 Celix fails to compile w/ CMake 3.3
- CELIX-280 deployment_admin misses proper shutdown functionality
- CELIX-287 racecondition for framework event listener
- CELIX-288 Archive directory not properly read
- CELIX-289 Fix celix mocks
- CELIX-290 Mock fixes, CMakelist fix, build warning fix
- CELIX-292 Memory leak in refactored shell
- CELIX-294 changed dfi library from static to shared
- CELIX-298 Memory leaks in rsa_dfi
- CELIX-300 Invalid read in serviceRegistry during framework_shutdown
- CELIX-301 Memory leaks in rsa_shm
- CELIX-302 Service Tracker Test error breaks the build
- CELIX-304 Memory leaks in manifest parser, requirement, capability; out-of-date tests
- CELIX-305 Memory leaks in RSA_SHM, RSA_DFI, RSA_HTTP
- CELIX-306 Memory leaks in remote_proxy_factory, unit tests issues
- CELIX-307 "service registration set properties" deadlocks
- CELIX-308 Dependency Manager memory leaks
- CELIX-310 "serviceRegistry_getRegisteredServices" deadlocks
- CELIX-311 Framework Tests Build broken
- CELIX-312 ServiceReference usage counter inconsistent state
- CELIX-313 out of date/defunct tests
- CELIX-316 Wrong conversion for 'N' type in json_serializer
- CELIX-322 Memory leaks in resolver and framework tests
- CELIX-324 Version support in dfi library
- CELIX-325 Bundle test sporadicly fails
- CELIX-329 framework "service_" tests are outdates, some small bugs in the sources
- CELIX-331 test configuraiton needs update for newer CMake
- CELIX-332 filter tests absent, small bugs in the source
- CELIX-334 Race Condition in Topology Manager causes spurious segfaults
- CELIX-336 resolver_test doesn't compile
- CELIX-343 configuration_unbind never called
- CELIX-344 service tracker removes wrong service
- CELIX-345 Typo in Dependency Manager interface
- CELIX-346 celix-bootstrap problems
- CELIX-347 Memory leaks in dm_service_dependency
- CELIX-349 ServiceTracker update references list after invoking added callback
- CELIX-350 shell_tui wrong handling service reference
- CELIX-354 Coverity High Impact issues
- CELIX-356 Import libraries not supported in revamped cmake commands
- CELIX-357 Coverity Medium Impact issues
- CELIX-358 Coverity Low+New High Impact issues
- CELIX-359 Android build stopped working
- CELIX-360 Coverity leftover issues
- CELIX-361 etcd_watcher notifications loss when ETCD transaction rate is high
- CELIX-363 Memory leak in DFI exportRegistration_create
- CELIX-364 Incorrect destroy of dependency manager info struct
- CELIX-366 eclipse launch file not correctly generated
- CELIX-367 Memory leak in properties
- CELIX-369 Tests fail with sanitizer
- CELIX-371 Due to a fixed maximum length of lines in property file not all bundles are started
- CELIX-372 serviceRegistry_clearReferencesFor warning info unclear
- CELIX-373 Endpoint Server number is fixed and too low
- CELIX-374 RTLD_NODELETE flag
- CELIX-375 Topology manager deadlocks when interacts with dependency manager
- CELIX-377 wrong rpath setup in CMake files
- CELIX-378 Travis build errors on Max OSX
- CELIX-379 Extend cmake fucntion add_deploy with an option to specify the launcher
- CELIX-376 serviceRegistration sometimes paired to invalidated serviceReference
- CELIX-380 PROPERTIES_FOR_EACH macro does not iterate over all keys
- CELIX-381 Invoke set for dependency manager called before suspending the component<|MERGE_RESOLUTION|>--- conflicted
+++ resolved
@@ -23,18 +23,14 @@
 
 ## Backwards incompatible changes
 
-<<<<<<< HEAD
-- Celix C API without a `celix_` is removed from the utils and framework lib and no longer supported.
+- Deployment Admin bundle has been removed and is no longer supported.
+- The libs `dependency_manager_static`, `shell_dm` and `dependency_manager_cxx_static` are removed. These libraries are
+  not needed anymore. The dependency manager is an integral part of the framework lib and the `dm` command is part 
+  of the standard shell commands.
 - Shell v2 api is removed and no longer supported.
 - Logging v2 api is removed and no longer supported.
 - Bonjour Shell bundle is removed and no longer supported.
 - pubsub_serializer.h is removed and no longer supported. Use pubsub_message_serialization_service.h instead. 
-=======
-- Deployment Admin bundle has been removed and is no longer supported.
-- The libs `dependency_manager_static`, `shell_dm` and `dependency_manager_cxx_static` are removed. These libraries are
-  not needed anymore. The dependency manager is an integral part of the framework lib and the `dm` command is part 
-  of the standard shell commands.
->>>>>>> d61be605
 
 # Noteworthy Changes for 2.4.0 (2023-09-27)
 
