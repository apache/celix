---
title: Changes
---

<!--
Licensed to the Apache Software Foundation (ASF) under one or more
contributor license agreements.  See the NOTICE file distributed with
this work for additional information regarding copyright ownership.
The ASF licenses this file to You under the Apache License, Version 2.0
(the "License"); you may not use this file except in compliance with
the License.  You may obtain a copy of the License at
   
    http://www.apache.org/licenses/LICENSE-2.0

Unless required by applicable law or agreed to in writing, software
distributed under the License is distributed on an "AS IS" BASIS,
WITHOUT WARRANTIES OR CONDITIONS OF ANY KIND, either express or implied.
See the License for the specific language governing permissions and
limitations under the License.
-->

# Noteworthy Changes for 3.0.0 (TBD)

## Backwards incompatible changes

- Deployment Admin bundle has been removed and is no longer supported.
- The libs `dependency_manager_static`, `shell_dm` and `dependency_manager_cxx_static` are removed. These libraries are
  not needed anymore. The dependency manager is an integral part of the framework lib and the `dm` command is part 
  of the standard shell commands.
- Shell v2 api is removed and no longer supported.
- Logging v2 api is removed and no longer supported.
- Bonjour Shell bundle is removed and no longer supported.
- pubsub_serializer.h is removed and no longer supported. Use pubsub_message_serialization_service.h instead.
<<<<<<< HEAD
- C Properties are no longer a direct typedef o `hashmap`. 

## New Features

- Basic type support for value in celix Properties.
=======
- C++11 support for dm is removed. C++14 is now the minimum required version.
- C++17 string_view support is removed from the utils and framework lib.
>>>>>>> d7a40676

# Noteworthy Changes for 2.4.0 (2023-09-27)

## New Features

- V2 Shared memory for remote service admin.
- Zeroconf discovery of remote services.
- Symbol visibility support: Bundle symbols are now hidden by default, except for the bundle activator.
- Error injection library (for testing).
- Coding convention documentation.
- Celix error library for printing errors when no framework is available.
- Scope-based Resource Management (RAII-light for C).
- Support for uncompressed bundle deployment, which enables multiple frameworks to share the bundle resources by
  using unzipped bundle dirs instead of a zip files as BUNDLES arguments in `add_celix_container`.
- Scheduled event support, so that (low-frequency / non IO blocking) events can be scheduled on the Apache Celix event
  thread. 

## Improvements

- Support for Conan 2.
- Support for uclibc (not tested in CI yet).
- Support for C++14 in addition to C++17.
- Deprecated `sprintf` usage; transitioned to `snprintf` or `aprintf`.
- Refactored the bundle cache to support retention of unchanged bundles on disk.
- Automatic scan for project build options using CMake.
- Use of upstream `civetweb` dependency instead of embedded sources.
- Applied attribute format for printf-like functions.
- Removed the busy loop mechanism from the pubsub admin websocket.
- Improved cleanup procedures during bundle uninstallation to conform to the OSGi specification.
- Improved `INSTALL_RPATH` to use `$ORIGIN` during installation.
- Corrected bundle update behavior when updating bundles from different sources.
- Enhanced `libcurl` initialization procedures and made `libcurl` optional.

## Fixes

- Numerous minor fixes, especially concerning multi-threading issues and error handling.

# Noteworthy changes for 2.3.0 (2022-07-10)

## New Features

 - Support for Conan package manager
 - Async api to (un0)register services, track services, track bundles and create/remove components.
 - C++17 API.
 - Celix Promises (experimental)
 - Celix PushStreams (experimental)
 - C++ Remote Service Admin (experimental)
 - Refactored LogAdmin

## Improvements

 - Build
   - multi build type support 
 - Added celix_ api for
   - long and string hash map
   - shell command
   - logging
 - Added C++17 api for
   - BundleContext (service registration, service trackers, use services, bundle trackers)
   - BundleActivator
   - Framework
   - LogHelper
   - IShellCommand
   - Filter
   - Properties
   - Utils
 - Remote Services 
   - Interceptors support
 - PubSub
   - Interceptors
   - Wire protocol service support
   - Refactored message serialization

## Fixes

 - Too many to mention

# Changes for 2.2.1 (2020-05-10)

## Fixes

- Fixes etcdlib CMake setup to that etcdlib can be built as a separate project

# Noteworthy changes for 2.2.0 (2020-01-06)

## New features:
- PubSub TCP (donation)
- PubSub Avro bin serializer
- PubSub Websocket (donation)
- HTTP Admin (donation)
- Shell Web UI (using HTTP Admin)
 
## Improvements
- CELIX-438: Refactored celix api so that include files and symbols have a _celix "namespace"
- CELIX-459: Adds PubSub health/usage monitoring
- CELIX-467: Adds doxygen generation
- Refactored etcdlib to supported multiple instances

## Bugs
- CELIX-410: Fixes issue with property loader duplicating spaces and tabs
- CELIX-454: Fixed race condition in the etcd pubsub discovery
- CELIX-460: Fixed issue with msg not found in pub/sub serializer map due to signed/unsigned difference
- CELIX-466: Fixed race condition Race condition in adding/removing service listener hooks

# Noteworthy changes for 2.1.0 (2018-01-24)

## New Features:
-  CELIX-408: Adds support for generating runtime shell scripts so that multiple Celix containers and other executable can be run with a single command.
-  CELIX-418: Adds support for generating properties in the Celix container launcher.
-  CELIX-407: Adds support for serializers as a service for PubSub. This way PubSubAdmin are purely focused on transport techniques.
-  CELIX-401: Adds support for creating Celix docker images using a CMake function.
-  CELIX-397: Adds support for PubSub selection based on a match function. This way multiple PubSubAdmin can be active.
-  CELIX-389: Adds the PubSub implementation. A set of bundles which together operates as a service based publish subscribe technology agnostic abstraction.
-  CELIX-385: Adds etcdlib as library. This libray can be used to communicate with etcd using a C abstraction.
-  CELIX-370: Adds C++11 support by adding a C++ Dependency Manager library. This is moslty a header based library.

## Improvements:
- CELIX-415: Improves handling of ANSI control sequences to better support running in IDE's.
- CELIX-414: Improves support for running Celix container inside IDE's by basicly handling Celix containers as add_executable CMake target.
- CELIX-406: Improves handling of descriptor files, by allowing different directories for Remote Services and PubSub.
- CELIX-399: Improves PubSub to use etcdlib instead of local copy of etcd.c file.
- CELIX-396: Improves the ZMQ PubSub security so that enabling/disable of security can be done per topic.
- CELIX-395: Improves Remote Service to use the etcdlib instead of a local etcd.c file.
- CELIX-392: Removes the use of the deprecated readdir_r function. 

## Bugs:
-  CELIX-416: Fixes an issue for the Android build.
-  CELIX-410: Fixes an issue where spaces and tabs are duplicated when loading properties.
-  CELIX-405: Fixes an issue with crashes because of invalid DFI descriptors.
-  CELIX-404: Fixes an issue with crashes using the inspect shell command.
-  CELIX-403: Fixes an memory leak in the service tracker.
-  CELIX-400: Fixes an issue with private libraries being loaded twice.
-  CELIX-398: Fixes an issue with PubSub and multiple UDP connections.
-  CELIX-393: Fixes an issue with the add_bundle CMake function and using existing libaries.
-  CELIX-391: Fixes an issue with the utils_stringHash not genering unique (enough) hashes.
-  CELIX-390: Fixes an issue with cycle dependency between the Celix framework and Celix utils libraries.
-  CELIX-387: Fixes an issue with the travis build and OSX
-  CELIX-386: Fixes an issue with the C++ dependency manager and register multiple C++ services.

# Changes for 2.0.0 (2016-10-26)

## New Features
- CELIX-77 Configuration Admin Implementation
- CELIX-116 Event admin
- CELIX-119 Remove apr usage from framework
- CELIX-172 Bonjour Shell
- CELIX-237 RSA with libffi
- CELIX-269 New Dependency Manager
- CELIX-370 Add C++ support

## Improvements
- CELIX-63 make cmake directory useable for custom bundle projects
- CELIX-66 Refactor shell service struct
- CELIX-90 add additional build options for RSA components
- CELIX-111 Support multiple libraries
- CELIX-115 logservice bundle entries list grows indefinitely
- CELIX-118 Deployment Admin - Support auditlog of Apache ACE
- CELIX-123 enable code coverage for utils_test
- CELIX-125 CMakeCelix module
- CELIX-134 Update source from incubator structure to TLP
- CELIX-138 Parameterise launcher
- CELIX-144 Document Developing Celix with Eclipse
- CELIX-146 Replace printfs wit fw_log calls
- CELIX-149 Add log_writer_syslog
- CELIX-152 Added Discovery/ETCD support
- CELIX-153 add cmake configuration options for rsa_bundles
- CELIX-156 Enable all warnings
- CELIX-158 RSA is unable to re-use already started proxy factory
- CELIX-165 Add port collision auto-correction to RSA
- CELIX-169 Add port collision auto-correction to discovery
- CELIX-182 loghelper eases log_service tracking
- CELIX-187 discovery_etcd: add watchindex, handle expire action
- CELIX-193 support portable celix_thread_t initalization
- CELIX-199 Code Coverage should be optional rather than required by cmake
- CELIX-200 SEGFAULT occurs when remote services are closed
- CELIX-216 Replace strtok with strtok_r
- CELIX-230 Refactoring of the shell command service
- CELIX-242 Fix Warnings
- CELIX-245 Update civetweb to latest version
- CELIX-246 enable Travis CI for Apache Celix
- CELIX-247 Enable ANDROID support
- CELIX-249 Refactor most char * usage to const char *
- CELIX-251 missing includes in device access example
- CELIX-255 Update default BUILD option
- CELIX-258 framework uses  dlopen/dlsym to set the bundleActivator
- CELIX-259 dispatcherThread does not perform a graceful shutdown
- CELIX-275 Can't do mkstemp on root system (deploymentAdmin_download)
- CELIX-278 Adding tags to ACE target through deployment admin
- CELIX-284 Restrict export and imports based on properties
- CELIX-285 Discovery SHM: remove obsolete jansson dependency
- CELIX-295 Many compiling warnings in unit tests
- CELIX-296 Framework unit tests improvement
- CELIX-309 Make DFI available for common use
- CELIX-317 Dependency Manager suspend state
- CELIX-320 outdated utils tests (threads, hashmap)
- CELIX-323 Version and version_range moved from framework to utils
- CELIX-326 Add service version support to dependency manager
- CELIX-327 Filter does not support greater than and lesser than operators
- CELIX-328 Service version support for RSA DFI
- CELIX-330 document using markdown
- CELIX-333 integrate coverity scans
- CELIX-335 Refactor deploying bundles with cmake
- CELIX-339 celix_log_mock doesnt show logs to the user
- CELIX-341 Fix coverity issues in Shell / Shell TUI
- CELIX-348 The utils_stringHash does not generate unique hashes.
- CELIX-352 RSA_DFI and embedded celix
- CELIX-353 Make bundle context retrievable form dm component
- CELIX-365 Refactor some usage of void* to const void*

## Bugs
- CELIX-104 deployment_admin bundle won't start when missing properties
- CELIX-105 Fixed array_list_test
- CELIX-114 Potential deadlock in log_service bundle during stop
- CELIX-122 missing dependency uuid
- CELIX-124 Celix memory leaks fixing
- CELIX-127 Makefiles not generated using CMake 3.0
- CELIX-128 remote_shell port cannot be changed
- CELIX-129 Update RSA to be compatible with the Amdatu RSA implementation
- CELIX-130 Implement Configured Endpoint discovery compatible with Amdatu RSA
- CELIX-136 contrib Configured endpoint discovery
- CELIX-137 Possible concurrency issues in topology manager
- CELIX-139 Update tests and mocks to latest CppUTest
- CELIX-147 RSA_SHM: concurrency issue when client segfaults
- CELIX-150 Topology Manager segfaults when RSA/bundle w/ exp. service stops in wrong order
- CELIX-154 echo exampe not working
- CELIX-155 Fix CMake warnings during configuration
- CELIX-157 service_reference misses functions to get property keys and values
- CELIX-159 PThread usage not correct for Linux
- CELIX-161 newly added RSA cannot manage already exported/imported services
- CELIX-162 Update encoding/decoding of replies.
- CELIX-167 Update command to be able to pass a pointer (handle)
- CELIX-168 discovery_etcd:Make root-path configurable
- CELIX-170 Remote services can fail to restart when felix restarts
- CELIX-173 stopping rsa_http bundle does not stop rsa webserver
- CELIX-174  invalid bundle_context during fw shutdown
- CELIX-175 segfault during shutdown when calculator is already stopped
- CELIX-177 not all endpoints are unistalled when rsa_http bundle is stopped
- CELIX-178 Shell_Tui bundle hangs on stop
- CELIX-179 memory leak in rsa_http callback
- CELIX-180 framework_tests do not compile
- CELIX-181 Incorrect reply status when no data is returned on a remote call.
- CELIX-185 Memory leaks in Discovery Endpoint Descriptor Reader
- CELIX-186 deployment_admin segfaults while downloading bundle
- CELIX-188 Add missing log_service headers to installations
- CELIX-189 LogService segfaults when log message pointer is overwritten
- CELIX-190 remote services memory leaks
- CELIX-192 rsa_http: add locking
- CELIX-194 Refactor RemoteService proxy factory
- CELIX-195 SEGFAULT occurs when running a log command.
- CELIX-197 insufficient memory allocated
- CELIX-198 Logging can segfault for strings 512 characters or longer
- CELIX-201 SEGFAULT occurs when restarting apache_celix_rs_topology_manager
- CELIX-202 Not all components are disabled with a clean build
- CELIX-205 RSA Discovery (Configured) bundle gets stuck
- CELIX-213 SEGFAULT occurs due to memory access after memory is free'd
- CELIX-215 curl_global_init() not called directly
- CELIX-218 Memory leaks in service_registry.c
- CELIX-219 Memory Leaks
- CELIX-221 Deployment admin segfaults when deploying a bundle
- CELIX-223 Celix crashes because of wrong bundle versions
- CELIX-224 Wrong use of errno in launcher.c
- CELIX-226 __unused atttibute does not work with  Linux
- CELIX-227 compile error under linux due to missing header include
- CELIX-229 Make APR optional
- CELIX-231 Missing log_helper creation in discovery_etcd
- CELIX-238 Contributing page links incorrect
- CELIX-239 TopologyManager does not maintain exportedServices
- CELIX-240 RSA: deadlock when stopping
- CELIX-241 remote_interface incorrect
- CELIX-248 too many arguments for format
- CELIX-250 config.h is not exported
- CELIX-252 discovery_etcd cannot handle celix restarts
- CELIX-253 Deployment admin does not always download the latest version from ACE
- CELIX-254 Memory leakage in deployment_admin
- CELIX-260 missing include in deployment admin
- CELIX-262 Fix minor issues in hashMap/linkedList
- CELIX-263 replace utils cunit tests w/ cpputest tests
- CELIX-264 Missing strdup leads to invalid free
- CELIX-270 Fix Code Coverage
- CELIX-271 setup coveralls.io
- CELIX-272 framework: improve locking / synchronization
- CELIX-274 waitForShutdown issue when starting two embedded celix frameworks.
- CELIX-279 Celix fails to compile w/ CMake 3.3
- CELIX-280 deployment_admin misses proper shutdown functionality
- CELIX-287 racecondition for framework event listener
- CELIX-288 Archive directory not properly read
- CELIX-289 Fix celix mocks
- CELIX-290 Mock fixes, CMakelist fix, build warning fix
- CELIX-292 Memory leak in refactored shell
- CELIX-294 changed dfi library from static to shared
- CELIX-298 Memory leaks in rsa_dfi
- CELIX-300 Invalid read in serviceRegistry during framework_shutdown
- CELIX-301 Memory leaks in rsa_shm
- CELIX-302 Service Tracker Test error breaks the build
- CELIX-304 Memory leaks in manifest parser, requirement, capability; out-of-date tests
- CELIX-305 Memory leaks in RSA_SHM, RSA_DFI, RSA_HTTP
- CELIX-306 Memory leaks in remote_proxy_factory, unit tests issues
- CELIX-307 "service registration set properties" deadlocks
- CELIX-308 Dependency Manager memory leaks
- CELIX-310 "serviceRegistry_getRegisteredServices" deadlocks
- CELIX-311 Framework Tests Build broken
- CELIX-312 ServiceReference usage counter inconsistent state
- CELIX-313 out of date/defunct tests
- CELIX-316 Wrong conversion for 'N' type in json_serializer
- CELIX-322 Memory leaks in resolver and framework tests
- CELIX-324 Version support in dfi library
- CELIX-325 Bundle test sporadicly fails
- CELIX-329 framework "service_" tests are outdates, some small bugs in the sources
- CELIX-331 test configuraiton needs update for newer CMake
- CELIX-332 filter tests absent, small bugs in the source
- CELIX-334 Race Condition in Topology Manager causes spurious segfaults
- CELIX-336 resolver_test doesn't compile
- CELIX-343 configuration_unbind never called
- CELIX-344 service tracker removes wrong service
- CELIX-345 Typo in Dependency Manager interface
- CELIX-346 celix-bootstrap problems
- CELIX-347 Memory leaks in dm_service_dependency
- CELIX-349 ServiceTracker update references list after invoking added callback
- CELIX-350 shell_tui wrong handling service reference
- CELIX-354 Coverity High Impact issues
- CELIX-356 Import libraries not supported in revamped cmake commands
- CELIX-357 Coverity Medium Impact issues
- CELIX-358 Coverity Low+New High Impact issues
- CELIX-359 Android build stopped working
- CELIX-360 Coverity leftover issues
- CELIX-361 etcd_watcher notifications loss when ETCD transaction rate is high
- CELIX-363 Memory leak in DFI exportRegistration_create
- CELIX-364 Incorrect destroy of dependency manager info struct
- CELIX-366 eclipse launch file not correctly generated
- CELIX-367 Memory leak in properties
- CELIX-369 Tests fail with sanitizer
- CELIX-371 Due to a fixed maximum length of lines in property file not all bundles are started
- CELIX-372 serviceRegistry_clearReferencesFor warning info unclear
- CELIX-373 Endpoint Server number is fixed and too low
- CELIX-374 RTLD_NODELETE flag
- CELIX-375 Topology manager deadlocks when interacts with dependency manager
- CELIX-377 wrong rpath setup in CMake files
- CELIX-378 Travis build errors on Max OSX
- CELIX-379 Extend cmake fucntion add_deploy with an option to specify the launcher
- CELIX-376 serviceRegistration sometimes paired to invalidated serviceReference
- CELIX-380 PROPERTIES_FOR_EACH macro does not iterate over all keys
- CELIX-381 Invoke set for dependency manager called before suspending the component<|MERGE_RESOLUTION|>--- conflicted
+++ resolved
@@ -31,16 +31,14 @@
 - Logging v2 api is removed and no longer supported.
 - Bonjour Shell bundle is removed and no longer supported.
 - pubsub_serializer.h is removed and no longer supported. Use pubsub_message_serialization_service.h instead.
-<<<<<<< HEAD
-- C Properties are no longer a direct typedef o `hashmap`. 
-
-## New Features
-
-- Basic type support for value in celix Properties.
-=======
 - C++11 support for dm is removed. C++14 is now the minimum required version.
 - C++17 string_view support is removed from the utils and framework lib.
->>>>>>> d7a40676
+- pubsub_serializer.h is removed and no longer supported. Use pubsub_message_serialization_service.h instead.
+- C Properties are no longer a direct typedef o `hashmap`. 
+
+## New Features
+
+- Basic type support for value in celix Properties.
 
 # Noteworthy Changes for 2.4.0 (2023-09-27)
 
