---
title: Changes
---

<!--
Licensed to the Apache Software Foundation (ASF) under one or more
contributor license agreements.  See the NOTICE file distributed with
this work for additional information regarding copyright ownership.
The ASF licenses this file to You under the Apache License, Version 2.0
(the "License"); you may not use this file except in compliance with
the License.  You may obtain a copy of the License at
   
    http://www.apache.org/licenses/LICENSE-2.0

Unless required by applicable law or agreed to in writing, software
distributed under the License is distributed on an "AS IS" BASIS,
WITHOUT WARRANTIES OR CONDITIONS OF ANY KIND, either express or implied.
See the License for the specific language governing permissions and
limitations under the License.
-->

# Noteworthy Changes for 3.0.0 (TBD)

## Backwards incompatible changes

- Deployment Admin bundle has been removed and is no longer supported.
- The libs `dependency_manager_static`, `shell_dm` and `dependency_manager_cxx_static` are removed. These libraries are
  not needed anymore. The dependency manager is an integral part of the framework lib and the `dm` command is part 
  of the standard shell commands.
- Shell v2 api is removed and no longer supported.
- Logging v2 api is removed and no longer supported.
- Bonjour Shell bundle is removed and no longer supported.
- pubsub_serializer.h is removed and no longer supported. Use pubsub_message_serialization_service.h instead.
- C++11 support for dm is removed. C++14 is now the minimum required version.
- C++17 string_view support is removed from the utils and framework lib.
- Apache Celix CMake bundle functions without a celix_ prefix or infix are removed.
- Apache Celix CMake support for creating docker images and creating runtimes dirs is removed.
- Support and usage of "service.lang" service property is removed.
- Rename of `CELIX_FRAMEWORK_FRAMEWORK_CACHE_DIR` config property to `CELIX_FRAMEWORK_CACHE_DIR`.
- Rename of `OSGI_FRAMEWORK_FRAMEWORK_UUID` config property to `CELIX_FRAMEWORK_UUID`.
- Support for OSGI_FRAMEWORK_* config properties are dropped. Use CELIX_FRAMEWORK_* instead. This includes: 
  Note this includes the `OSGI_FRAMEWORK_FRAMEWORK_STORAGE` ("org.osgi.framework.storage") config property, 
  which has been replaced with the `CELIX_FRAMEWORK_CACHE_DIR` config property. 
  - The `OSGI_FRAMEWORK_OBJECTCLASS` ("objectClass") service property, replacement is `CELIX_FRAMEWORK_SERVICE_NAME`. 
  - The `OSGI_FRAMEWORK_FRAMEWORK_STORAGE` ("org.osgi.framework.storage") config property, replacement is `CELIX_FRAMEWORK_CACHE_DIR`.
  - The `CELIX_FRAMEWORK_FRAMEWORK_STORAGE_CLEAN_NAME` ("org.osgi.framework.storage.clean") config property, replacement 
    is `CELIX_FRAMEWORK_CLEAN_CACHE_DIR_ON_CREATE`.
  - The `OSGI_FRAMEWORK_UUID` ("org.osgi.framework.uuid") config property, replacement is `CELIX_FRAMEWORK_UUID`.
- Removed support for bundle activator symbols without a `celix_` prefix.
- Removed service property constant `CELIX_FRAMEWORK_SERVICE_PID`.
- Support and usage of "service.lang" service property is removed. 
- pubsub_serializer.h is removed and no longer supported. Use pubsub_message_serialization_service.h instead.
- C Properties are no longer a direct typedef of `hashmap`. 
- celix_string/long_hashmap put functions now return a celix_status_t instead of bool (value replaced). 
  THe celix_status_t is used to indicate an ENOMEM error.
<<<<<<< HEAD
- linked_list.h is removed and no longer supported. Use celix_array_list.h instead.
- IP utils is refactored and the API is changed and all IP utils functions are now prefixed with `celix_utils_`.
- array_list.h is removed and no longer supported. Use celix_array_list.h instead.
=======
- Embedded bundles are no longer supported.
>>>>>>> 8f5a4e64

## New Features

- Basic type support for value in celix Properties.

# Noteworthy Changes for 2.4.0 (2023-09-27)

## New Features

- V2 Shared memory for remote service admin.
- Zeroconf discovery of remote services.
- Symbol visibility support: Bundle symbols are now hidden by default, except for the bundle activator.
- Error injection library (for testing).
- Coding convention documentation.
- Celix error library for printing errors when no framework is available.
- Scope-based Resource Management (RAII-light for C).
- Support for uncompressed bundle deployment, which enables multiple frameworks to share the bundle resources by
  using unzipped bundle dirs instead of a zip files as BUNDLES arguments in `add_celix_container`.
- Scheduled event support, so that (low-frequency / non IO blocking) events can be scheduled on the Apache Celix event
  thread. 

## Improvements

- Support for Conan 2.
- Support for uclibc (not tested in CI yet).
- Support for C++14 in addition to C++17.
- Deprecated `sprintf` usage; transitioned to `snprintf` or `aprintf`.
- Refactored the bundle cache to support retention of unchanged bundles on disk.
- Automatic scan for project build options using CMake.
- Use of upstream `civetweb` dependency instead of embedded sources.
- Applied attribute format for printf-like functions.
- Removed the busy loop mechanism from the pubsub admin websocket.
- Improved cleanup procedures during bundle uninstallation to conform to the OSGi specification.
- Improved `INSTALL_RPATH` to use `$ORIGIN` during installation.
- Corrected bundle update behavior when updating bundles from different sources.
- Enhanced `libcurl` initialization procedures and made `libcurl` optional.

## Fixes

- Numerous minor fixes, especially concerning multi-threading issues and error handling.

# Noteworthy changes for 2.3.0 (2022-07-10)

## New Features

 - Support for Conan package manager
 - Async api to (un0)register services, track services, track bundles and create/remove components.
 - C++17 API.
 - Celix Promises (experimental)
 - Celix PushStreams (experimental)
 - C++ Remote Service Admin (experimental)
 - Refactored LogAdmin

## Improvements

 - Build
   - multi build type support 
 - Added celix_ api for
   - long and string hash map
   - shell command
   - logging
 - Added C++17 api for
   - BundleContext (service registration, service trackers, use services, bundle trackers)
   - BundleActivator
   - Framework
   - LogHelper
   - IShellCommand
   - Filter
   - Properties
   - Utils
 - Remote Services 
   - Interceptors support
 - PubSub
   - Interceptors
   - Wire protocol service support
   - Refactored message serialization

## Fixes

 - Too many to mention

# Changes for 2.2.1 (2020-05-10)

## Fixes

- Fixes etcdlib CMake setup to that etcdlib can be built as a separate project

# Noteworthy changes for 2.2.0 (2020-01-06)

## New features:
- PubSub TCP (donation)
- PubSub Avro bin serializer
- PubSub Websocket (donation)
- HTTP Admin (donation)
- Shell Web UI (using HTTP Admin)
 
## Improvements
- CELIX-438: Refactored celix api so that include files and symbols have a _celix "namespace"
- CELIX-459: Adds PubSub health/usage monitoring
- CELIX-467: Adds doxygen generation
- Refactored etcdlib to supported multiple instances

## Bugs
- CELIX-410: Fixes issue with property loader duplicating spaces and tabs
- CELIX-454: Fixed race condition in the etcd pubsub discovery
- CELIX-460: Fixed issue with msg not found in pub/sub serializer map due to signed/unsigned difference
- CELIX-466: Fixed race condition Race condition in adding/removing service listener hooks

# Noteworthy changes for 2.1.0 (2018-01-24)

## New Features:
-  CELIX-408: Adds support for generating runtime shell scripts so that multiple Celix containers and other executable can be run with a single command.
-  CELIX-418: Adds support for generating properties in the Celix container launcher.
-  CELIX-407: Adds support for serializers as a service for PubSub. This way PubSubAdmin are purely focused on transport techniques.
-  CELIX-401: Adds support for creating Celix docker images using a CMake function.
-  CELIX-397: Adds support for PubSub selection based on a match function. This way multiple PubSubAdmin can be active.
-  CELIX-389: Adds the PubSub implementation. A set of bundles which together operates as a service based publish subscribe technology agnostic abstraction.
-  CELIX-385: Adds etcdlib as library. This libray can be used to communicate with etcd using a C abstraction.
-  CELIX-370: Adds C++11 support by adding a C++ Dependency Manager library. This is moslty a header based library.

## Improvements:
- CELIX-415: Improves handling of ANSI control sequences to better support running in IDE's.
- CELIX-414: Improves support for running Celix container inside IDE's by basicly handling Celix containers as add_executable CMake target.
- CELIX-406: Improves handling of descriptor files, by allowing different directories for Remote Services and PubSub.
- CELIX-399: Improves PubSub to use etcdlib instead of local copy of etcd.c file.
- CELIX-396: Improves the ZMQ PubSub security so that enabling/disable of security can be done per topic.
- CELIX-395: Improves Remote Service to use the etcdlib instead of a local etcd.c file.
- CELIX-392: Removes the use of the deprecated readdir_r function. 

## Bugs:
-  CELIX-416: Fixes an issue for the Android build.
-  CELIX-410: Fixes an issue where spaces and tabs are duplicated when loading properties.
-  CELIX-405: Fixes an issue with crashes because of invalid DFI descriptors.
-  CELIX-404: Fixes an issue with crashes using the inspect shell command.
-  CELIX-403: Fixes an memory leak in the service tracker.
-  CELIX-400: Fixes an issue with private libraries being loaded twice.
-  CELIX-398: Fixes an issue with PubSub and multiple UDP connections.
-  CELIX-393: Fixes an issue with the add_bundle CMake function and using existing libaries.
-  CELIX-391: Fixes an issue with the utils_stringHash not genering unique (enough) hashes.
-  CELIX-390: Fixes an issue with cycle dependency between the Celix framework and Celix utils libraries.
-  CELIX-387: Fixes an issue with the travis build and OSX
-  CELIX-386: Fixes an issue with the C++ dependency manager and register multiple C++ services.

# Changes for 2.0.0 (2016-10-26)

## New Features
- CELIX-77 Configuration Admin Implementation
- CELIX-116 Event admin
- CELIX-119 Remove apr usage from framework
- CELIX-172 Bonjour Shell
- CELIX-237 RSA with libffi
- CELIX-269 New Dependency Manager
- CELIX-370 Add C++ support

## Improvements
- CELIX-63 make cmake directory useable for custom bundle projects
- CELIX-66 Refactor shell service struct
- CELIX-90 add additional build options for RSA components
- CELIX-111 Support multiple libraries
- CELIX-115 logservice bundle entries list grows indefinitely
- CELIX-118 Deployment Admin - Support auditlog of Apache ACE
- CELIX-123 enable code coverage for utils_test
- CELIX-125 CMakeCelix module
- CELIX-134 Update source from incubator structure to TLP
- CELIX-138 Parameterise launcher
- CELIX-144 Document Developing Celix with Eclipse
- CELIX-146 Replace printfs wit fw_log calls
- CELIX-149 Add log_writer_syslog
- CELIX-152 Added Discovery/ETCD support
- CELIX-153 add cmake configuration options for rsa_bundles
- CELIX-156 Enable all warnings
- CELIX-158 RSA is unable to re-use already started proxy factory
- CELIX-165 Add port collision auto-correction to RSA
- CELIX-169 Add port collision auto-correction to discovery
- CELIX-182 loghelper eases log_service tracking
- CELIX-187 discovery_etcd: add watchindex, handle expire action
- CELIX-193 support portable celix_thread_t initalization
- CELIX-199 Code Coverage should be optional rather than required by cmake
- CELIX-200 SEGFAULT occurs when remote services are closed
- CELIX-216 Replace strtok with strtok_r
- CELIX-230 Refactoring of the shell command service
- CELIX-242 Fix Warnings
- CELIX-245 Update civetweb to latest version
- CELIX-246 enable Travis CI for Apache Celix
- CELIX-247 Enable ANDROID support
- CELIX-249 Refactor most char * usage to const char *
- CELIX-251 missing includes in device access example
- CELIX-255 Update default BUILD option
- CELIX-258 framework uses  dlopen/dlsym to set the bundleActivator
- CELIX-259 dispatcherThread does not perform a graceful shutdown
- CELIX-275 Can't do mkstemp on root system (deploymentAdmin_download)
- CELIX-278 Adding tags to ACE target through deployment admin
- CELIX-284 Restrict export and imports based on properties
- CELIX-285 Discovery SHM: remove obsolete jansson dependency
- CELIX-295 Many compiling warnings in unit tests
- CELIX-296 Framework unit tests improvement
- CELIX-309 Make DFI available for common use
- CELIX-317 Dependency Manager suspend state
- CELIX-320 outdated utils tests (threads, hashmap)
- CELIX-323 Version and version_range moved from framework to utils
- CELIX-326 Add service version support to dependency manager
- CELIX-327 Filter does not support greater than and lesser than operators
- CELIX-328 Service version support for RSA DFI
- CELIX-330 document using markdown
- CELIX-333 integrate coverity scans
- CELIX-335 Refactor deploying bundles with cmake
- CELIX-339 celix_log_mock doesnt show logs to the user
- CELIX-341 Fix coverity issues in Shell / Shell TUI
- CELIX-348 The utils_stringHash does not generate unique hashes.
- CELIX-352 RSA_DFI and embedded celix
- CELIX-353 Make bundle context retrievable form dm component
- CELIX-365 Refactor some usage of void* to const void*

## Bugs
- CELIX-104 deployment_admin bundle won't start when missing properties
- CELIX-105 Fixed array_list_test
- CELIX-114 Potential deadlock in log_service bundle during stop
- CELIX-122 missing dependency uuid
- CELIX-124 Celix memory leaks fixing
- CELIX-127 Makefiles not generated using CMake 3.0
- CELIX-128 remote_shell port cannot be changed
- CELIX-129 Update RSA to be compatible with the Amdatu RSA implementation
- CELIX-130 Implement Configured Endpoint discovery compatible with Amdatu RSA
- CELIX-136 contrib Configured endpoint discovery
- CELIX-137 Possible concurrency issues in topology manager
- CELIX-139 Update tests and mocks to latest CppUTest
- CELIX-147 RSA_SHM: concurrency issue when client segfaults
- CELIX-150 Topology Manager segfaults when RSA/bundle w/ exp. service stops in wrong order
- CELIX-154 echo exampe not working
- CELIX-155 Fix CMake warnings during configuration
- CELIX-157 service_reference misses functions to get property keys and values
- CELIX-159 PThread usage not correct for Linux
- CELIX-161 newly added RSA cannot manage already exported/imported services
- CELIX-162 Update encoding/decoding of replies.
- CELIX-167 Update command to be able to pass a pointer (handle)
- CELIX-168 discovery_etcd:Make root-path configurable
- CELIX-170 Remote services can fail to restart when felix restarts
- CELIX-173 stopping rsa_http bundle does not stop rsa webserver
- CELIX-174  invalid bundle_context during fw shutdown
- CELIX-175 segfault during shutdown when calculator is already stopped
- CELIX-177 not all endpoints are unistalled when rsa_http bundle is stopped
- CELIX-178 Shell_Tui bundle hangs on stop
- CELIX-179 memory leak in rsa_http callback
- CELIX-180 framework_tests do not compile
- CELIX-181 Incorrect reply status when no data is returned on a remote call.
- CELIX-185 Memory leaks in Discovery Endpoint Descriptor Reader
- CELIX-186 deployment_admin segfaults while downloading bundle
- CELIX-188 Add missing log_service headers to installations
- CELIX-189 LogService segfaults when log message pointer is overwritten
- CELIX-190 remote services memory leaks
- CELIX-192 rsa_http: add locking
- CELIX-194 Refactor RemoteService proxy factory
- CELIX-195 SEGFAULT occurs when running a log command.
- CELIX-197 insufficient memory allocated
- CELIX-198 Logging can segfault for strings 512 characters or longer
- CELIX-201 SEGFAULT occurs when restarting apache_celix_rs_topology_manager
- CELIX-202 Not all components are disabled with a clean build
- CELIX-205 RSA Discovery (Configured) bundle gets stuck
- CELIX-213 SEGFAULT occurs due to memory access after memory is free'd
- CELIX-215 curl_global_init() not called directly
- CELIX-218 Memory leaks in service_registry.c
- CELIX-219 Memory Leaks
- CELIX-221 Deployment admin segfaults when deploying a bundle
- CELIX-223 Celix crashes because of wrong bundle versions
- CELIX-224 Wrong use of errno in launcher.c
- CELIX-226 __unused atttibute does not work with  Linux
- CELIX-227 compile error under linux due to missing header include
- CELIX-229 Make APR optional
- CELIX-231 Missing log_helper creation in discovery_etcd
- CELIX-238 Contributing page links incorrect
- CELIX-239 TopologyManager does not maintain exportedServices
- CELIX-240 RSA: deadlock when stopping
- CELIX-241 remote_interface incorrect
- CELIX-248 too many arguments for format
- CELIX-250 config.h is not exported
- CELIX-252 discovery_etcd cannot handle celix restarts
- CELIX-253 Deployment admin does not always download the latest version from ACE
- CELIX-254 Memory leakage in deployment_admin
- CELIX-260 missing include in deployment admin
- CELIX-262 Fix minor issues in hashMap/linkedList
- CELIX-263 replace utils cunit tests w/ cpputest tests
- CELIX-264 Missing strdup leads to invalid free
- CELIX-270 Fix Code Coverage
- CELIX-271 setup coveralls.io
- CELIX-272 framework: improve locking / synchronization
- CELIX-274 waitForShutdown issue when starting two embedded celix frameworks.
- CELIX-279 Celix fails to compile w/ CMake 3.3
- CELIX-280 deployment_admin misses proper shutdown functionality
- CELIX-287 racecondition for framework event listener
- CELIX-288 Archive directory not properly read
- CELIX-289 Fix celix mocks
- CELIX-290 Mock fixes, CMakelist fix, build warning fix
- CELIX-292 Memory leak in refactored shell
- CELIX-294 changed dfi library from static to shared
- CELIX-298 Memory leaks in rsa_dfi
- CELIX-300 Invalid read in serviceRegistry during framework_shutdown
- CELIX-301 Memory leaks in rsa_shm
- CELIX-302 Service Tracker Test error breaks the build
- CELIX-304 Memory leaks in manifest parser, requirement, capability; out-of-date tests
- CELIX-305 Memory leaks in RSA_SHM, RSA_DFI, RSA_HTTP
- CELIX-306 Memory leaks in remote_proxy_factory, unit tests issues
- CELIX-307 "service registration set properties" deadlocks
- CELIX-308 Dependency Manager memory leaks
- CELIX-310 "serviceRegistry_getRegisteredServices" deadlocks
- CELIX-311 Framework Tests Build broken
- CELIX-312 ServiceReference usage counter inconsistent state
- CELIX-313 out of date/defunct tests
- CELIX-316 Wrong conversion for 'N' type in json_serializer
- CELIX-322 Memory leaks in resolver and framework tests
- CELIX-324 Version support in dfi library
- CELIX-325 Bundle test sporadicly fails
- CELIX-329 framework "service_" tests are outdates, some small bugs in the sources
- CELIX-331 test configuraiton needs update for newer CMake
- CELIX-332 filter tests absent, small bugs in the source
- CELIX-334 Race Condition in Topology Manager causes spurious segfaults
- CELIX-336 resolver_test doesn't compile
- CELIX-343 configuration_unbind never called
- CELIX-344 service tracker removes wrong service
- CELIX-345 Typo in Dependency Manager interface
- CELIX-346 celix-bootstrap problems
- CELIX-347 Memory leaks in dm_service_dependency
- CELIX-349 ServiceTracker update references list after invoking added callback
- CELIX-350 shell_tui wrong handling service reference
- CELIX-354 Coverity High Impact issues
- CELIX-356 Import libraries not supported in revamped cmake commands
- CELIX-357 Coverity Medium Impact issues
- CELIX-358 Coverity Low+New High Impact issues
- CELIX-359 Android build stopped working
- CELIX-360 Coverity leftover issues
- CELIX-361 etcd_watcher notifications loss when ETCD transaction rate is high
- CELIX-363 Memory leak in DFI exportRegistration_create
- CELIX-364 Incorrect destroy of dependency manager info struct
- CELIX-366 eclipse launch file not correctly generated
- CELIX-367 Memory leak in properties
- CELIX-369 Tests fail with sanitizer
- CELIX-371 Due to a fixed maximum length of lines in property file not all bundles are started
- CELIX-372 serviceRegistry_clearReferencesFor warning info unclear
- CELIX-373 Endpoint Server number is fixed and too low
- CELIX-374 RTLD_NODELETE flag
- CELIX-375 Topology manager deadlocks when interacts with dependency manager
- CELIX-377 wrong rpath setup in CMake files
- CELIX-378 Travis build errors on Max OSX
- CELIX-379 Extend cmake fucntion add_deploy with an option to specify the launcher
- CELIX-376 serviceRegistration sometimes paired to invalidated serviceReference
- CELIX-380 PROPERTIES_FOR_EACH macro does not iterate over all keys
- CELIX-381 Invoke set for dependency manager called before suspending the component<|MERGE_RESOLUTION|>--- conflicted
+++ resolved
@@ -53,13 +53,10 @@
 - C Properties are no longer a direct typedef of `hashmap`. 
 - celix_string/long_hashmap put functions now return a celix_status_t instead of bool (value replaced). 
   THe celix_status_t is used to indicate an ENOMEM error.
-<<<<<<< HEAD
+- Embedded bundles are no longer supported.
 - linked_list.h is removed and no longer supported. Use celix_array_list.h instead.
 - IP utils is refactored and the API is changed and all IP utils functions are now prefixed with `celix_utils_`.
 - array_list.h is removed and no longer supported. Use celix_array_list.h instead.
-=======
-- Embedded bundles are no longer supported.
->>>>>>> 8f5a4e64
 
 ## New Features
 
