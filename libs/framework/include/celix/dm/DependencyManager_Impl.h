/*
 * Licensed to the Apache Software Foundation (ASF) under one
 * or more contributor license agreements.  See the NOTICE file
 * distributed with this work for additional information
 * regarding copyright ownership.  The ASF licenses this file
 * to you under the Apache License, Version 2.0 (the
 * "License"); you may not use this file except in compliance
 * with the License.  You may obtain a copy of the License at
 *
 *   http://www.apache.org/licenses/LICENSE-2.0
 *
 * Unless required by applicable law or agreed to in writing,
 * software distributed under the License is distributed on an
 * "AS IS" BASIS, WITHOUT WARRANTIES OR CONDITIONS OF ANY
 *  KIND, either express or implied.  See the License for the
 * specific language governing permissions and limitations
 * under the License.
 */

<<<<<<< HEAD
=======
#include <cassert>
#include "DependencyManager.h"
>>>>>>> 71ab9d63

using namespace celix::dm;

inline DependencyManager::DependencyManager(celix_bundle_context_t *ctx) :
    context{ctx, [](celix_bundle_context_t*){/*nop*/}},
    cDepMan{celix_bundleContext_getDependencyManager(ctx), [](celix_dependency_manager_t*){/*nop*/}} {}

inline DependencyManager::~DependencyManager() {
    clear();
}

template<class T>
Component<T>& DependencyManager::createComponentInternal(std::string name, std::string uuid) {
    auto cmp = Component<T>::create(this->context.get(), this->cDepMan.get(), std::move(name), std::move(uuid));
    if (cmp->isValid()) {
        auto baseCmp = std::static_pointer_cast<BaseComponent>(cmp);
        std::lock_guard<std::mutex> lck{mutex};
        this->components.push_back(baseCmp);
    }

    return *cmp;
}

template<class T>
inline
typename std::enable_if<std::is_default_constructible<T>::value, Component<T>&>::type
DependencyManager::createComponent(std::string name, std::string uuid) {
    return createComponentInternal<T>(std::move(name), std::move(uuid));
}

template<class T>
Component<T>& DependencyManager::createComponent(std::unique_ptr<T>&& rhs, std::string name, std::string uuid) {
    return createComponentInternal<T>(std::move(name), std::move(uuid)).setInstance(std::move(rhs));
}

template<class T>
Component<T>& DependencyManager::createComponent(std::shared_ptr<T> rhs, std::string name, std::string uuid) {
    return createComponentInternal<T>(std::move(name), std::move(uuid)).setInstance(rhs);
}

template<class T>
Component<T>& DependencyManager::createComponent(T rhs, std::string name, std::string uuid) {
    return createComponentInternal<T>(std::move(name), std::move(uuid)).setInstance(std::forward<T>(rhs));
}

inline void DependencyManager::start() {
    build();
}

inline void DependencyManager::build() {
    buildAsync();
    wait();
}

inline void DependencyManager::buildAsync() {
    std::lock_guard<std::mutex> lck{mutex};
    for (auto& cmp : components) {
        cmp->runBuild();
    }
}

template<typename T>
void DependencyManager::destroyComponent(Component<T> &component) {
    removeComponent(component.getUUID());
}

inline bool DependencyManager::removeComponent(const std::string& uuid) {
    std::shared_ptr<BaseComponent> tmpStore{};
    {
        std::lock_guard<std::mutex> lck{mutex};
        for (auto it = components.begin(); it != components.end(); ++it) {
            if ( (*it)->getUUID() == uuid) {
                //found
                tmpStore = *it; //prevents destruction in lock
                components.erase(it);
                break;
            }
        }
    }
    return tmpStore != nullptr;
}

inline void DependencyManager::clear() {
    std::vector<std::shared_ptr<BaseComponent>> swappedComponents{};
    {
        std::lock_guard<std::mutex> lck{mutex};
        std::swap(swappedComponents, components);
    }
    swappedComponents.clear();
}

inline void DependencyManager::wait() const {
    celix_dependencyManager_wait(cDepMan.get());
}

inline void DependencyManager::stop() {
    clear();
}

inline std::size_t DependencyManager::getNrOfComponents() const {
    return celix_dependencyManager_nrOfComponents(cDepMan.get());
}

template<typename T>
inline std::shared_ptr<Component<T>> DependencyManager::findComponent(const std::string& uuid) const {
    std::lock_guard<std::mutex> lck{mutex};
    std::shared_ptr<BaseComponent> found{nullptr};
    for (const auto& cmp : components) {
        if (cmp->getUUID() == uuid) {
            found = cmp;
        }
    }
    if (found) {
        return std::static_pointer_cast<Component<T>>(found);
    } else {
        return nullptr;
    }
}

static celix::dm::DependencyManagerInfo createDepManInfoFromC(celix_dependency_manager_info_t* cInfo) {
    celix::dm::DependencyManagerInfo info{};
    info.bndId = cInfo->bndId;
    info.bndSymbolicName = std::string{cInfo->bndSymbolicName};

    for (int i = 0; i < celix_arrayList_size(cInfo->components); ++i) {
        auto* cCmpInfo = static_cast<dm_component_info_t*>(celix_arrayList_get(cInfo->components, i));
        celix::dm::ComponentInfo cmpInfo{};
        cmpInfo.uuid = std::string{cCmpInfo->id};
        cmpInfo.name = std::string{cCmpInfo->name};
        cmpInfo.isActive = cCmpInfo->active;
        cmpInfo.state = std::string{cCmpInfo->state};
        cmpInfo.nrOfTimesStarted = cCmpInfo->nrOfTimesStarted;
        cmpInfo.nrOfTimesResumed = cCmpInfo->nrOfTimesResumed;

        for (int k = 0; k < celix_arrayList_size(cCmpInfo->interfaces); ++k) {
            auto* cIntInfo = static_cast<dm_interface_info_t*>(celix_arrayList_get(cCmpInfo->interfaces, k));
            celix::dm::InterfaceInfo intInfo{};
            intInfo.serviceName = std::string{cIntInfo->name};
            const char* key;
            CELIX_PROPERTIES_FOR_EACH(cIntInfo->properties, key) {
                const char* val =celix_properties_get(cIntInfo->properties, key, nullptr);
                intInfo.properties[std::string{key}] = std::string{val};
            }
            cmpInfo.interfacesInfo.emplace_back(std::move(intInfo));
        }

        for (int k = 0; k < celix_arrayList_size(cCmpInfo->dependency_list); ++k) {
            auto *cDepInfo = static_cast<dm_service_dependency_info_t *>(celix_arrayList_get(cCmpInfo->dependency_list, k));
            celix::dm::ServiceDependencyInfo depInfo{};
            depInfo.serviceName = std::string{cDepInfo->serviceName == nullptr ? "" : cDepInfo->serviceName};
            depInfo.filter = std::string{cDepInfo->filter == nullptr ? "" : cDepInfo->filter};
            depInfo.versionRange = std::string{cDepInfo->versionRange == nullptr ? "" : cDepInfo->versionRange};
            depInfo.isAvailable = cDepInfo->available;
            depInfo.isRequired = cDepInfo->required;
            depInfo.nrOfTrackedServices = cDepInfo->count;
            cmpInfo.dependenciesInfo.emplace_back(std::move(depInfo));
        }

        info.components.emplace_back(std::move(cmpInfo));
    }
    return info;
}

inline celix::dm::DependencyManagerInfo DependencyManager::getInfo() const {
    auto* cInfo = celix_dependencyManager_createInfo(cDependencyManager(), celix_bundleContext_getBundleId(context.get()));
    auto result = createDepManInfoFromC(cInfo);
    celix_dependencyManager_destroyInfo(cDependencyManager(), cInfo);
    return result;
}


inline std::vector<celix::dm::DependencyManagerInfo> DependencyManager::getInfos() const {
    std::vector<celix::dm::DependencyManagerInfo> result{};
    auto* cInfos = celix_dependencyManager_createInfos(cDependencyManager());
    for (int i = 0; i < celix_arrayList_size(cInfos); ++i) {
        auto* cInfo = static_cast<celix_dependency_manager_info_t*>(celix_arrayList_get(cInfos, i));
        result.emplace_back(createDepManInfoFromC(cInfo));
    }
    celix_dependencyManager_destroyInfos(cDependencyManager(), cInfos);
    return result;
}<|MERGE_RESOLUTION|>--- conflicted
+++ resolved
@@ -17,11 +17,8 @@
  * under the License.
  */
 
-<<<<<<< HEAD
-=======
 #include <cassert>
 #include "DependencyManager.h"
->>>>>>> 71ab9d63
 
 using namespace celix::dm;
 
