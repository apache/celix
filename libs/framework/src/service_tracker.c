--- conflicted
+++ resolved
@@ -255,11 +255,10 @@
 
     if (instance != NULL) {
         celixThreadRwlock_writeLock(&instance->lock);
-<<<<<<< HEAD
         int size = celix_arrayList_size(instance->trackedServices);
         if(size > 0) {
             celix_tracked_entry_t *trackedEntries[size];
-            for (int i = 0; i < arrayList_size(instance->trackedServices); i++) {
+            for (int i = 0; i < size; i++) {
                 trackedEntries[i] = (celix_tracked_entry_t *) arrayList_get(instance->trackedServices, i);
             }
             arrayList_clear(instance->trackedServices);
@@ -269,19 +268,6 @@
             for (int i = 0; i < size; i++) {
                 serviceTracker_untrackTracked(instance, trackedEntries[i]);
             }
-=======
-        unsigned int size = celix_arrayList_size(instance->trackedServices);
-        celix_tracked_entry_t *trackedEntries[size];
-        for (unsigned int i = 0u; i < arrayList_size(instance->trackedServices); i++) {
-            trackedEntries[i] = (celix_tracked_entry_t *) arrayList_get(instance->trackedServices, i);
-        }
-        arrayList_clear(instance->trackedServices);
-        celixThreadRwlock_unlock(&instance->lock);
-
-        //loop trough tracked entries an untrack
-        for (unsigned int i = 0u; i < size; i++) {
-            serviceTracker_untrackTracked(instance, trackedEntries[i]);
->>>>>>> a3deb6b5
         }
 
         celixThreadMutex_lock(&instance->closingLock);
