--- conflicted
+++ resolved
@@ -40,13 +40,10 @@
 #include "celix_log.h"
 #include "celix_threads.h"
 #include "service_registry.h"
-<<<<<<< HEAD
 
 #ifdef __cplusplus
 extern "C" {
 #endif
-=======
->>>>>>> ab2cc5e6
 
 #ifndef CELIX_FRAMEWORK_DEFAULT_STATIC_EVENT_QUEUE_SIZE
 #define CELIX_FRAMEWORK_DEFAULT_STATIC_EVENT_QUEUE_SIZE 1024
@@ -476,7 +473,7 @@
                                     void (*callback)(void*),
                                     void* removeCallbackData,
                                     void (*removeCallback)(void*));
-                                       
+
 /**
  * @brief Wakeup a scheduled event.
  *
@@ -485,12 +482,12 @@
  *
  * @param[in] ctx The bundle context.
  * @param[in] scheduledEventId The scheduled event id to wakeup.
- * @param[in] waitTimeInSeconds If not 0, this function will block until the scheduled event callback 
+ * @param[in] waitTimeInSeconds If not 0, this function will block until the scheduled event callback
  *                              is called or the provided timeout is reached.
- * @return CELIX_SUCCESS if the scheduled event is woken up, CELIX_ILLEGAL_ARGUMENT if the scheduled event id is not 
- */  
-celix_status_t celix_framework_wakeupScheduledEvent(celix_framework_t* fw, 
-                                                    long scheduledEventId, 
+ * @return CELIX_SUCCESS if the scheduled event is woken up, CELIX_ILLEGAL_ARGUMENT if the scheduled event id is not
+ */
+celix_status_t celix_framework_wakeupScheduledEvent(celix_framework_t* fw,
+                                                    long scheduledEventId,
                                                     double waitTimeInSeconds);
 
 /**
