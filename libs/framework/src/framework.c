/*
 * Licensed to the Apache Software Foundation (ASF) under one
 * or more contributor license agreements.  See the NOTICE file
 * distributed with this work for additional information
 * regarding copyright ownership.  The ASF licenses this file
 * to you under the Apache License, Version 2.0 (the
 * "License"); you may not use this file except in compliance
 * with the License.  You may obtain a copy of the License at
 *
 *   http://www.apache.org/licenses/LICENSE-2.0
 *
 * Unless required by applicable law or agreed to in writing,
 * software distributed under the License is distributed on an
 * "AS IS" BASIS, WITHOUT WARRANTIES OR CONDITIONS OF ANY
 *  KIND, either express or implied.  See the License for the
 * specific language governing permissions and limitations
 * under the License.
 */

#include <stdlib.h>
#include <stdio.h>
#include <string.h>
#include <unistd.h>
#include "celixbool.h"
#include <uuid/uuid.h>
#include <assert.h>
#include <celix_log_utils.h>

#include "celix_dependency_manager.h"
#include "framework_private.h"
#include "celix_constants.h"
#include "resolver.h"
#include "utils.h"
#include "linked_list_iterator.h"
#include "service_reference_private.h"
#include "service_registration_private.h"
#include "bundle_private.h"
#include "celix_bundle_context.h"
#include "bundle_context_private.h"
#include "service_tracker.h"
#include "celix_library_loader.h"
#include "celix_log_constants.h"

typedef celix_status_t (*create_function_fp)(bundle_context_t *context, void **userData);
typedef celix_status_t (*start_function_fp)(void *userData, bundle_context_t *context);
typedef celix_status_t (*stop_function_fp)(void *userData, bundle_context_t *context);
typedef celix_status_t (*destroy_function_fp)(void *userData, bundle_context_t *context);

struct celix_bundle_activator {
    void * userData;

    create_function_fp create;
    start_function_fp start;
    stop_function_fp stop;
    destroy_function_fp destroy;
};

typedef struct celix_framework_bundle_entry {
    celix_bundle_t *bnd;
    long bndId;

    celix_thread_mutex_t useMutex; //protects useCount
    celix_thread_cond_t useCond;
    size_t useCount;
} celix_framework_bundle_entry_t;


static inline celix_framework_bundle_entry_t* fw_bundleEntry_create(celix_bundle_t *bnd) {
    celix_framework_bundle_entry_t *entry = calloc(1, sizeof(*entry));
    entry->bnd = bnd;

    entry->bndId = celix_bundle_getId(bnd);
    entry->useCount = 0;
    celixThreadMutex_create(&entry->useMutex, NULL);
    celixThreadCondition_init(&entry->useCond, NULL);
    return entry;
}


static inline void fw_bundleEntry_waitTillNotUsed(celix_framework_bundle_entry_t *entry) {
    celixThreadMutex_lock(&entry->useMutex);
    while (entry->useCount != 0) {
        celixThreadCondition_wait(&entry->useCond, &entry->useMutex);
    }
    celixThreadMutex_unlock(&entry->useMutex);
}

static inline void fw_bundleEntry_destroy(celix_framework_bundle_entry_t *entry, bool wait) {
    celixThreadMutex_lock(&entry->useMutex);
    while (wait && entry->useCount != 0) {
        celixThreadCondition_wait(&entry->useCond, &entry->useMutex);
    }
    celixThreadMutex_unlock(&entry->useMutex);

    //destroy
    celixThreadMutex_destroy(&entry->useMutex);
    celixThreadCondition_destroy(&entry->useCond);
    free(entry);
}

static inline void fw_bundleEntry_increaseUseCount(celix_framework_bundle_entry_t *entry) {
    //pre condition mutex is taken on  fw->installedBundles.mutex
    assert(entry != NULL);
    celixThreadMutex_lock(&entry->useMutex);
    ++entry->useCount;
    celixThreadMutex_unlock(&entry->useMutex);
}

static inline void fw_bundleEntry_decreaseUseCount(celix_framework_bundle_entry_t *entry) {
    //pre condition mutex is taken on  fw->installedBundles.mutex
    celixThreadMutex_lock(&entry->useMutex);
    assert(entry->useCount > 0);
    --entry->useCount;
    celixThreadCondition_broadcast(&entry->useCond);
    celixThreadMutex_unlock(&entry->useMutex);
}

static inline celix_framework_bundle_entry_t* fw_bundleEntry_getBundleEntryAndIncreaseUseCount(celix_framework_t *fw, long bndId) {
    celix_framework_bundle_entry_t* found = NULL;
    celixThreadMutex_lock(&fw->installedBundles.mutex);
    for (int i = 0; i < celix_arrayList_size(fw->installedBundles.entries); ++i) {
        celix_framework_bundle_entry_t *entry = celix_arrayList_get(fw->installedBundles.entries, i);
        if (entry->bndId == bndId) {
            fw_bundleEntry_increaseUseCount(entry);
            found = entry;
            break;
        }
    }
    celixThreadMutex_unlock(&fw->installedBundles.mutex);
    return found;
}

static inline celix_framework_bundle_entry_t* fw_bundleEntry_removeBundleEntryAndIncreaseUseCount(celix_framework_t *fw, long bndId) {
    celix_framework_bundle_entry_t* found = NULL;
    celixThreadMutex_lock(&fw->installedBundles.mutex);
    for (int i = 0; i < celix_arrayList_size(fw->installedBundles.entries); ++i) {
        celix_framework_bundle_entry_t *entry = celix_arrayList_get(fw->installedBundles.entries, i);
        if (entry->bndId == bndId) {
            found = entry;
            fw_bundleEntry_increaseUseCount(entry);
            celix_arrayList_removeAt(fw->installedBundles.entries, i);
            break;
        }
    }
    celixThreadMutex_unlock(&fw->installedBundles.mutex);
    return found;
}

celix_status_t framework_setBundleStateAndNotify(framework_pt framework, bundle_pt bundle, int state);
celix_status_t framework_markBundleResolved(framework_pt framework, module_pt module);

long framework_getNextBundleId(framework_pt framework);

celix_status_t fw_installBundle2(framework_pt framework, bundle_pt * bundle, long id, const char * location, const char *inputFile, bundle_archive_pt archive);

celix_status_t fw_refreshBundles(framework_pt framework, long bundleIds[], int size);
celix_status_t fw_refreshBundle(framework_pt framework, long bndId);

celix_status_t fw_populateDependentGraph(framework_pt framework, bundle_pt exporter, hash_map_pt *map);

celix_status_t fw_fireBundleEvent(framework_pt framework, bundle_event_type_e, celix_framework_bundle_entry_t* entry);
celix_status_t fw_fireFrameworkEvent(framework_pt framework, framework_event_type_e eventType, celix_status_t errorCode);
static void *fw_eventDispatcher(void *fw);

celix_status_t fw_invokeBundleListener(framework_pt framework, bundle_listener_pt listener, bundle_event_pt event, bundle_pt bundle);
celix_status_t fw_invokeFrameworkListener(framework_pt framework, framework_listener_pt listener, framework_event_pt event, bundle_pt bundle);

static celix_status_t framework_loadBundleLibraries(framework_pt framework, bundle_pt bundle);
static celix_status_t framework_loadLibraries(framework_pt framework, const char* libraries, const char* activator, bundle_archive_pt archive, void **activatorHandle);
static celix_status_t framework_loadLibrary(framework_pt framework, const char* library, bundle_archive_pt archive, void **handle);

static celix_status_t frameworkActivator_start(void * userData, bundle_context_t *context);
static celix_status_t frameworkActivator_stop(void * userData, bundle_context_t *context);
static celix_status_t frameworkActivator_destroy(void * userData, bundle_context_t *context);

static void framework_autoStartConfiguredBundles(bundle_context_t *fwCtx);
static void framework_autoInstallConfiguredBundlesForList(bundle_context_t *fwCtx, const char *autoStart, celix_array_list_t *installedBundles);
static void framework_autoStartConfiguredBundlesForList(bundle_context_t *fwCtx, const celix_array_list_t *installedBundles);

struct fw_refreshHelper {
    framework_pt framework;
    bundle_pt bundle;
    bundle_state_e oldState;
};

celix_status_t fw_refreshHelper_refreshOrRemove(struct fw_refreshHelper * refreshHelper);
celix_status_t fw_refreshHelper_restart(struct fw_refreshHelper * refreshHelper);
celix_status_t fw_refreshHelper_stop(struct fw_refreshHelper * refreshHelper);

struct fw_bundleListener {
	bundle_pt bundle;
	bundle_listener_pt listener;

    celix_thread_mutex_t useMutex; //protects useCount
    celix_thread_cond_t useCond;
    size_t useCount;
};

typedef struct fw_bundleListener * fw_bundle_listener_pt;

static inline void fw_bundleListener_destroy(fw_bundle_listener_pt listener, bool wait) {
    celixThreadMutex_lock(&listener->useMutex);
    while (wait && listener->useCount != 0) {
        celixThreadCondition_wait(&listener->useCond, &listener->useMutex);
    }
    celixThreadMutex_unlock(&listener->useMutex);

    //destroy
    celixThreadMutex_destroy(&listener->useMutex);
    celixThreadCondition_destroy(&listener->useCond);
    free(listener);
}

static inline void fw_bundleListener_increaseUseCount(fw_bundle_listener_pt listener) {
    //pre condition mutex is taken on  fw->installedBundles.mutex
    assert(listener != NULL);
    celixThreadMutex_lock(&listener->useMutex);
    ++listener->useCount;
    celixThreadMutex_unlock(&listener->useMutex);
}

static inline void fw_bundleListener_decreaseUseCount(fw_bundle_listener_pt listener) {
    //pre condition mutex is taken on  fw->installedBundles.mutex
    celixThreadMutex_lock(&listener->useMutex);
    assert(listener->useCount > 0);
    --listener->useCount;
    celixThreadCondition_broadcast(&listener->useCond);
    celixThreadMutex_unlock(&listener->useMutex);
}

struct fw_frameworkListener {
	bundle_pt bundle;
	framework_listener_pt listener;
};

typedef struct fw_frameworkListener * fw_framework_listener_pt;

enum event_type {
	FRAMEWORK_EVENT_TYPE,
	BUNDLE_EVENT_TYPE,
	EVENT_TYPE_SERVICE,
};

typedef enum event_type event_type_e;

struct request {
	event_type_e type;

	int eventType;
	celix_status_t errorCode;
	const char *error;

	char *filter;
	celix_framework_bundle_entry_t* bndEntry;
};

typedef struct request request_t;


celix_status_t framework_create(framework_pt *framework, properties_pt config) {
    celix_status_t status = CELIX_SUCCESS;

    *framework = (framework_pt) malloc(sizeof(**framework));
    if (*framework != NULL) {
        celix_thread_mutexattr_t attr;
        celixThreadMutexAttr_create(&attr);
        celixThreadMutexAttr_settype(&attr, CELIX_THREAD_MUTEX_RECURSIVE);

        status = CELIX_DO_IF(status, celixThreadCondition_init(&(*framework)->shutdown.cond, NULL));
        status = CELIX_DO_IF(status, celixThreadMutex_create(&(*framework)->shutdown.mutex, NULL));
        status = CELIX_DO_IF(status, celixThreadMutex_create(&(*framework)->dispatcher.mutex, NULL));
        status = CELIX_DO_IF(status, celixThreadMutex_create(&(*framework)->frameworkListenersLock, &attr));
        status = CELIX_DO_IF(status, celixThreadMutex_create(&(*framework)->bundleListenerLock, NULL));
        status = CELIX_DO_IF(status, celixThreadMutex_create(&(*framework)->installedBundles.mutex, NULL));
        status = CELIX_DO_IF(status, celixThreadCondition_init(&(*framework)->dispatcher.cond, NULL));
        if (status == CELIX_SUCCESS) {
            (*framework)->bundle = NULL;
            (*framework)->registry = NULL;
            (*framework)->shutdown.done = false;
            (*framework)->shutdown.initialized = false;
            (*framework)->dispatcher.active = true;
            (*framework)->nextBundleId = 1L; //system bundle is 0
            (*framework)->cache = NULL;
            (*framework)->installRequestMap = hashMap_create(utils_stringHash, utils_stringHash, utils_stringEquals, utils_stringEquals);
            (*framework)->installedBundles.entries = celix_arrayList_create();
            (*framework)->bundleListeners = NULL;
            (*framework)->frameworkListeners = NULL;
            (*framework)->dispatcher.requests = NULL;
            (*framework)->dispatcher.nrOfLocalRequest = 0;
            (*framework)->configurationMap = config;

            const char* logStr = getenv(CELIX_LOGGING_DEFAULT_ACTIVE_LOG_LEVEL_CONFIG_NAME);
            if (logStr == NULL) {
                logStr = celix_properties_get(config, CELIX_LOGGING_DEFAULT_ACTIVE_LOG_LEVEL_CONFIG_NAME, CELIX_LOGGING_DEFAULT_ACTIVE_LOG_LEVEL_DEFAULT_VALUE);
            }
            (*framework)->logger = celix_frameworkLogger_create(celix_logUtils_logLevelFromString(logStr, CELIX_LOG_LEVEL_INFO));

            status = CELIX_DO_IF(status, bundle_create(&(*framework)->bundle));
            status = CELIX_DO_IF(status, bundle_getBundleId((*framework)->bundle, &(*framework)->bundleId));
            status = CELIX_DO_IF(status, bundle_setFramework((*framework)->bundle, (*framework)));
            if (status == CELIX_SUCCESS) {
                //nop
            } else {
                status = CELIX_FRAMEWORK_EXCEPTION;
                fw_logCode((*framework)->logger, CELIX_LOG_LEVEL_ERROR, status, "Could not create framework");
            }
        } else {
            status = CELIX_FRAMEWORK_EXCEPTION;
            fw_logCode((*framework)->logger, CELIX_LOG_LEVEL_ERROR, status, "Could not create framework");
        }
    } else {
        status = CELIX_FRAMEWORK_EXCEPTION;
        fw_logCode((*framework)->logger, CELIX_LOG_LEVEL_ERROR, CELIX_ENOMEM, "Could not create framework");
    }

    return status;
}

celix_status_t framework_destroy(framework_pt framework) {
    celix_status_t status = CELIX_SUCCESS;

    //Note the shutdown thread can not be joined on the framework_shutdown (which is normally more logical),
    //because a shutdown can be initiated from a bundle.
    //A bundle cannot be stopped when it is waiting for a framework shutdown -> hence a shutdown thread which
    //has not been joined yet.
    celixThread_join(framework->shutdown.thread, NULL);

    serviceRegistry_destroy(framework->registry);

    celixThreadMutex_lock(&framework->installedBundles.mutex);
    for (int i = 0; i < celix_arrayList_size(framework->installedBundles.entries); ++i) {
        celix_framework_bundle_entry_t *entry = celix_arrayList_get(framework->installedBundles.entries, i);
        celixThreadMutex_lock(&entry->useMutex);
        size_t count = entry->useCount;
        celixThreadMutex_unlock(&entry->useMutex);
        bundle_t *bnd = entry->bnd;
        if (count > 0) {
            const char *bndName = celix_bundle_getSymbolicName(bnd);
            fw_log(framework->logger, CELIX_LOG_LEVEL_WARNING, "Cannot destroy framework (yet). The use count of bundle %s (bnd id %li) is not 0, but %u", bndName, entry->bndId, count);
        }
        fw_bundleEntry_destroy(entry, true);

        bool systemBundle = false;
        bundle_isSystemBundle(bnd, &systemBundle);
        if (systemBundle) {
            bundle_context_t *context = NULL;
            bundle_getContext(framework->bundle, &context);
            bundleContext_destroy(context);
        }

        bundle_archive_t *archive = NULL;
        if (bundle_getArchive(bnd, &archive) == CELIX_SUCCESS) {
            if (!systemBundle) {
                bundle_revision_pt revision = NULL;
                array_list_pt handles = NULL;
                status = CELIX_DO_IF(status, bundleArchive_getCurrentRevision(archive, &revision));
                status = CELIX_DO_IF(status, bundleRevision_getHandles(revision, &handles));
                if (handles != NULL) {
                    for (int h = arrayList_size(handles) - 1; h >= 0; h--) {
                        celix_library_handle_t *handle = arrayList_get(handles, h);
                        celix_libloader_close(handle);
                    }
                }
            }

            bundleArchive_destroy(archive);
        }
        bundle_destroy(bnd);

    }
    celix_arrayList_destroy(framework->installedBundles.entries);
    celixThreadMutex_destroy(&framework->installedBundles.mutex);

	hashMap_destroy(framework->installRequestMap, false, false);

    if (framework->bundleListeners) {
        arrayList_destroy(framework->bundleListeners);
    }
    if (framework->frameworkListeners) {
        arrayList_destroy(framework->frameworkListeners);
    }

	if(framework->dispatcher.requests){
	    int i;
	    for (i = 0; i < arrayList_size(framework->dispatcher.requests); i++) {
	        request_t* request = arrayList_get(framework->dispatcher.requests, i);
            if (request->bndEntry != NULL) {
                fw_bundleEntry_decreaseUseCount(request->bndEntry);
            }
	        free(request);
	    }
	    arrayList_destroy(framework->dispatcher.requests);
	}

	bundleCache_destroy(&framework->cache);

	celixThreadCondition_destroy(&framework->dispatcher.cond);
    celixThreadMutex_destroy(&framework->frameworkListenersLock);
	celixThreadMutex_destroy(&framework->bundleListenerLock);
	celixThreadMutex_destroy(&framework->dispatcher.mutex);
	celixThreadMutex_destroy(&framework->shutdown.mutex);
	celixThreadCondition_destroy(&framework->shutdown.cond);

    celix_frameworkLogger_destroy(framework->logger);

    properties_destroy(framework->configurationMap);

    free(framework);

	return status;
}

celix_status_t fw_init(framework_pt framework) {
	bundle_state_e state = OSGI_FRAMEWORK_BUNDLE_UNKNOWN;
	const char *location = NULL;
	module_pt module = NULL;
	linked_list_pt wires = NULL;
	array_list_pt archives = NULL;
	bundle_archive_pt archive = NULL;

    /*create and store framework uuid*/
    char uuid[37];

    uuid_t uid;
    uuid_generate(uid);
    uuid_unparse(uid, uuid);

    properties_set(framework->configurationMap, (char*) OSGI_FRAMEWORK_FRAMEWORK_UUID, uuid);

	celix_status_t status = CELIX_SUCCESS;
	status = CELIX_DO_IF(status, arrayList_create(&framework->bundleListeners));
	status = CELIX_DO_IF(status, arrayList_create(&framework->frameworkListeners));
	status = CELIX_DO_IF(status, arrayList_create(&framework->dispatcher.requests));
	status = CELIX_DO_IF(status, celixThread_create(&framework->dispatcher.thread, NULL, fw_eventDispatcher, framework));
	status = CELIX_DO_IF(status, bundle_getState(framework->bundle, &state));
	if (status == CELIX_SUCCESS) {
	    if ((state == OSGI_FRAMEWORK_BUNDLE_INSTALLED) || (state == OSGI_FRAMEWORK_BUNDLE_RESOLVED)) {
	        status = CELIX_DO_IF(status, bundleCache_create(uuid, framework->configurationMap,&framework->cache));
	        status = CELIX_DO_IF(status, bundle_getState(framework->bundle, &state));
	        if (status == CELIX_SUCCESS) {
	            if (state == OSGI_FRAMEWORK_BUNDLE_INSTALLED) {
	                const char *clean = properties_get(framework->configurationMap, OSGI_FRAMEWORK_FRAMEWORK_STORAGE_CLEAN_NAME);
	                bool cleanCache = clean == NULL ? true : strcmp(clean, "false") != 0;
	                if (cleanCache) {
	                    bundleCache_delete(framework->cache);
	                }
	            }
            }
        }
	}

    status = CELIX_DO_IF(status, bundle_getArchive(framework->bundle, &archive));
    status = CELIX_DO_IF(status, bundleArchive_getLocation(archive, &location));
    if (status == CELIX_SUCCESS) {
        long bndId = -1L;
        bundle_getBundleId(framework->bundle, &bndId);
        celix_framework_bundle_entry_t *entry = fw_bundleEntry_create(framework->bundle);
        celixThreadMutex_lock(&framework->installedBundles.mutex);
        celix_arrayList_add(framework->installedBundles.entries, entry);
        celixThreadMutex_unlock(&framework->installedBundles.mutex);
    }
    status = CELIX_DO_IF(status, bundle_getCurrentModule(framework->bundle, &module));
    if (status == CELIX_SUCCESS) {
        wires = resolver_resolve(module);
        if (wires != NULL) {
            framework_markResolvedModules(framework, wires);
        } else {
            status = CELIX_BUNDLE_EXCEPTION;
            fw_logCode(framework->logger, CELIX_LOG_LEVEL_ERROR, status, "Unresolved constraints in System Bundle");
        }
    }

    status = CELIX_DO_IF(status, bundleCache_getArchives(framework->cache, &archives));
    if (status == CELIX_SUCCESS) {
        unsigned int arcIdx;
        for (arcIdx = 0; arcIdx < arrayList_size(archives); arcIdx++) {
            bundle_archive_pt archive1 = (bundle_archive_pt) arrayList_get(archives, arcIdx);
            long id;
            bundle_state_e bundleState;
            bundleArchive_getId(archive1, &id);
            framework->nextBundleId = framework->nextBundleId > id + 1 ? framework->nextBundleId : id + 1;

            bundleArchive_getPersistentState(archive1, &bundleState);
            if (bundleState == OSGI_FRAMEWORK_BUNDLE_UNINSTALLED) {
                bundleArchive_closeAndDelete(archive1);
            } else {
                bundle_pt bundle = NULL;
                const char *location1 = NULL;
                status = bundleArchive_getLocation(archive1, &location1);
                fw_installBundle2(framework, &bundle, id, location1, NULL, archive1);
            }
        }
        arrayList_destroy(archives);
    }

    status = CELIX_DO_IF(status, serviceRegistry_create(framework, &framework->registry));
    status = CELIX_DO_IF(status, framework_setBundleStateAndNotify(framework, framework->bundle, OSGI_FRAMEWORK_BUNDLE_STARTING));

    bundle_context_t *context = NULL;
    status = CELIX_DO_IF(status, bundleContext_create(framework, framework->logger, framework->bundle, &context));
    status = CELIX_DO_IF(status, bundle_setContext(framework->bundle, context));
    if (status == CELIX_SUCCESS) {
        celix_bundle_activator_t *activator = calloc(1,(sizeof(*activator)));
        if (activator != NULL) {
            bundle_context_t *validateContext = NULL;
            void * userData = NULL;

			//create_function_pt create = NULL;
			start_function_fp start = (start_function_fp) frameworkActivator_start;
			stop_function_fp stop = (stop_function_fp) frameworkActivator_stop;
			destroy_function_fp destroy = (destroy_function_fp) frameworkActivator_destroy;

            activator->start = start;
            activator->stop = stop;
            activator->destroy = destroy;
            status = CELIX_DO_IF(status, bundle_setActivator(framework->bundle, activator));
            status = CELIX_DO_IF(status, bundle_getContext(framework->bundle, &validateContext));

            if (status == CELIX_SUCCESS) {
                /* This code part is in principle dead, but in future it may do something.
                 * That's why it's outcommented and not deleted
		        if (create != NULL) {
                    create(context, &userData);
                }
                */
                activator->userData = userData;

                if (start != NULL) {
                    start(userData, validateContext);
                }
            }
            else{
            	free(activator);
            }
        } else {
            status = CELIX_ENOMEM;
        }
    }

    if (status != CELIX_SUCCESS) {
       fw_logCode(framework->logger, CELIX_LOG_LEVEL_ERROR, status, "Could not init framework");
    }

	return status;
}

celix_status_t framework_start(framework_pt framework) {
	celix_status_t status = CELIX_SUCCESS;
	bundle_state_e state = OSGI_FRAMEWORK_BUNDLE_UNKNOWN;

	status = CELIX_DO_IF(status, bundle_getState(framework->bundle, &state));
	if (status == CELIX_SUCCESS) {
	    if ((state == OSGI_FRAMEWORK_BUNDLE_INSTALLED) || (state == OSGI_FRAMEWORK_BUNDLE_RESOLVED)) {
	        status = CELIX_DO_IF(status, fw_init(framework));
        }
	}

	status = CELIX_DO_IF(status, bundle_getState(framework->bundle, &state));
	if (status == CELIX_SUCCESS) {
	    if (state == OSGI_FRAMEWORK_BUNDLE_STARTING) {
	        status = CELIX_DO_IF(status, framework_setBundleStateAndNotify(framework, framework->bundle, OSGI_FRAMEWORK_BUNDLE_ACTIVE));
	    }
	}

	celix_framework_bundle_entry_t* entry = fw_bundleEntry_getBundleEntryAndIncreaseUseCount(framework, framework->bundleId);
	status = CELIX_DO_IF(status, fw_fireBundleEvent(framework, OSGI_FRAMEWORK_BUNDLE_EVENT_STARTED, entry));
    fw_bundleEntry_decreaseUseCount(entry);

	status = CELIX_DO_IF(status, fw_fireFrameworkEvent(framework, OSGI_FRAMEWORK_EVENT_STARTED, framework->bundleId));

	if (status != CELIX_SUCCESS) {
       status = CELIX_BUNDLE_EXCEPTION;
       fw_logCode(framework->logger, CELIX_LOG_LEVEL_ERROR, status, "Could not start framework");
       fw_fireFrameworkEvent(framework, OSGI_FRAMEWORK_EVENT_ERROR, status);
    }

    bundle_context_t *fwCtx = framework_getContext(framework);
	if (fwCtx != NULL) {
        framework_autoStartConfiguredBundles(fwCtx);
    }

	if (status == CELIX_SUCCESS) {
        fw_log(framework->logger, CELIX_LOG_LEVEL_INFO, "Celix framework started");
	}

	return status;
}

static void framework_autoStartConfiguredBundles(bundle_context_t *fwCtx) {
    const char* cosgiKeys[] = {"cosgi.auto.start.0","cosgi.auto.start.1","cosgi.auto.start.2","cosgi.auto.start.3","cosgi.auto.start.4","cosgi.auto.start.5","cosgi.auto.start.6"};
    const char* celixKeys[] = {CELIX_AUTO_START_0, CELIX_AUTO_START_1, CELIX_AUTO_START_2, CELIX_AUTO_START_3, CELIX_AUTO_START_4, CELIX_AUTO_START_5, CELIX_AUTO_START_6};
    celix_array_list_t *installedBundles = celix_arrayList_create();
    size_t len = 7;
    for (int i = 0; i < len; ++i) {
        const char *autoStart = celix_bundleContext_getProperty(fwCtx, celixKeys[i], NULL);
        if (autoStart == NULL) {
            autoStart = celix_bundleContext_getProperty(fwCtx, cosgiKeys[i], NULL);
        }
        if (autoStart != NULL) {
            framework_autoInstallConfiguredBundlesForList(fwCtx, autoStart, installedBundles);
        }
    }
    for (int i = 0; i < len; ++i) {
        framework_autoStartConfiguredBundlesForList(fwCtx, installedBundles);
    }
    celix_arrayList_destroy(installedBundles);
}


static void framework_autoInstallConfiguredBundlesForList(bundle_context_t *fwCtx, const char *autoStartIn, celix_array_list_t *installedBundles) {
    char delims[] = " ";
    char *save_ptr = NULL;
    char *autoStart = celix_utils_strdup(autoStartIn);

    if (autoStart != NULL) {
        char *location = strtok_r(autoStart, delims, &save_ptr);
        while (location != NULL) {
            //first install
            bundle_t *bnd = NULL;
            celix_status_t  rc = bundleContext_installBundle(fwCtx, location, &bnd);
            if (rc == CELIX_SUCCESS) {
                celix_arrayList_add(installedBundles, bnd);
            } else {
                printf("Could not install bundle '%s'\n", location);
            }
            location = strtok_r(NULL, delims, &save_ptr);
        }
    }
    free(autoStart);
}

static void framework_autoStartConfiguredBundlesForList(bundle_context_t *fwCtx, const celix_array_list_t *installedBundles) {
    for (int i = 0; i < celix_arrayList_size(installedBundles); ++i) {
        long bndId = -1;
        bundle_t *bnd = celix_arrayList_get(installedBundles, i);
        bundle_getBundleId(bnd, &bndId);
        celix_status_t rc = bundle_startWithOptions(bnd, 0);
        if (rc != CELIX_SUCCESS) {
            printf("Could not start bundle %li\n", bndId);
        }
    }
}

celix_status_t framework_stop(framework_pt framework) {
	celix_status_t status = fw_stopBundle(framework, framework->bundleId, true);
	if (status == CELIX_SUCCESS) {
	    fw_log(framework->logger, CELIX_LOG_LEVEL_INFO, "Celix framework stopped");
	}
	return status;
}

celix_status_t fw_getProperty(framework_pt framework, const char* name, const char* defaultValue, const char** out) {
	celix_status_t status = CELIX_SUCCESS;


	const char *result = NULL;

	if (framework == NULL || name == NULL) {
		status = CELIX_ILLEGAL_ARGUMENT;
	} else {
		result = getenv(name); //NOTE that an env environment overrides the config.properties values
		if (result == NULL && framework->configurationMap != NULL) {
		    result = properties_get(framework->configurationMap, name);
		}
                if (result == NULL) {
                    result = defaultValue;
                }
	}

	if (out != NULL) {
		*out = result;
	}

	return status;
}

celix_status_t fw_installBundle(framework_pt framework, bundle_pt * bundle, const char * location, const char *inputFile) {
	return fw_installBundle2(framework, bundle, -1, location, inputFile, NULL);
}

static char* resolveBundleLocation(celix_framework_t *fw, const char *bndLoc, const char *p) {
    char *result = NULL;
    if (strnlen(bndLoc, 1) > 0) {
        if (bndLoc[0] == '/') {
            //absolute path, just use that
            asprintf(&result, "%s", bndLoc);
        } else if (access(bndLoc, F_OK) != -1) {
            //current relative path points to an existing file, so use that.
            result = strndup(bndLoc, 1024*1024);
        } else {
            //relative path -> resolve using BUNDLES_PATH
            char *paths = strndup(p, 1024 * 1024);
            const char *sep = ";";
            char *savePtr = NULL;

            for (char *path = strtok_r(paths, sep, &savePtr); path != NULL; path = strtok_r(NULL, sep, &savePtr)){
                char *absPath = NULL;
                asprintf(&absPath, "%s/%s", path, bndLoc);
                if (access(absPath, F_OK) != -1 ) {
                    result = absPath;
                    break;
                } else {
                    free(absPath);
                }
            }
            free(paths);
        }
    }
    return result;
}

celix_status_t fw_installBundle2(framework_pt framework, bundle_pt * bundle, long id, const char *bndLoc, const char *inputFile, bundle_archive_pt archive) {
    celix_status_t status = CELIX_SUCCESS;
    bundle_state_e state = OSGI_FRAMEWORK_BUNDLE_UNKNOWN;

    const char *paths = NULL;
    fw_getProperty(framework, CELIX_BUNDLES_PATH_NAME, CELIX_BUNDLES_PATH_DEFAULT, &paths);
    char *location = resolveBundleLocation(framework, bndLoc, paths);
    if (location == NULL) {
        fw_log(framework->logger, CELIX_LOG_LEVEL_WARNING, "Cannot find bundle %s. Using %s=%s", bndLoc, CELIX_BUNDLES_PATH_NAME, paths);
        free(location);
        return CELIX_FILE_IO_EXCEPTION;
    }

    //increase use count of framework bundle to prevent a stop.
    celix_framework_bundle_entry_t *entry = fw_bundleEntry_getBundleEntryAndIncreaseUseCount(framework, framework->bundleId);

  	status = CELIX_DO_IF(status, bundle_getState(framework->bundle, &state));
  	if (status == CELIX_SUCCESS) {
        if (state == OSGI_FRAMEWORK_BUNDLE_STOPPING || state == OSGI_FRAMEWORK_BUNDLE_UNINSTALLED) {
            fw_log(framework->logger, CELIX_LOG_LEVEL_INFO,  "The framework is being shutdown");
            status = CELIX_FRAMEWORK_SHUTDOWN;
        }
  	}

    if (status == CELIX_SUCCESS) {
        *bundle = framework_getBundle(framework, location);
        if (*bundle != NULL) {
            fw_bundleEntry_decreaseUseCount(entry);
            free(location);
            return CELIX_SUCCESS;
        }

        if (archive == NULL) {
            id = framework_getNextBundleId(framework);

            status = CELIX_DO_IF(status, bundleCache_createArchive(framework->cache, id, location, inputFile, &archive));

            if (status != CELIX_SUCCESS) {
            	bundleArchive_destroy(archive);
            }
        } else {
            // purge revision
            // multiple revisions not yet implemented
        }

        if (status == CELIX_SUCCESS) {
            status = bundle_createFromArchive(bundle, framework, archive);
        }

        if (status == CELIX_SUCCESS) {
            long bndId = -1L;
            bundle_getBundleId(*bundle, &bndId);
            celix_framework_bundle_entry_t *bEntry = fw_bundleEntry_create(*bundle);
            fw_bundleEntry_increaseUseCount(bEntry);
            celixThreadMutex_lock(&framework->installedBundles.mutex);
            celix_arrayList_add(framework->installedBundles.entries, bEntry);
            celixThreadMutex_unlock(&framework->installedBundles.mutex);
            fw_fireBundleEvent(framework, OSGI_FRAMEWORK_BUNDLE_EVENT_INSTALLED, bEntry);
            fw_bundleEntry_decreaseUseCount(bEntry);
        } else {
            status = CELIX_BUNDLE_EXCEPTION;
            status = CELIX_DO_IF(status, bundleArchive_closeAndDelete(archive));
        }
    }

    if (status != CELIX_SUCCESS) {
        fw_logCode(framework->logger, CELIX_LOG_LEVEL_ERROR, status, "Could not install bundle");
    }

    fw_bundleEntry_decreaseUseCount(entry);

    free(location);

  	return status;
}

celix_status_t framework_getBundleEntry(framework_pt framework, const_bundle_pt bundle, const char* name, char** entry) {
	celix_status_t status = CELIX_SUCCESS;

	bundle_revision_pt revision;
	bundle_archive_pt archive = NULL;
    const char *root;

	status = CELIX_DO_IF(status, bundle_getArchive(bundle, &archive));
    status = CELIX_DO_IF(status, bundleArchive_getCurrentRevision(archive, &revision));
    status = CELIX_DO_IF(status, bundleRevision_getRoot(revision, &root));
    if (status == CELIX_SUCCESS) {
        char e[strlen(name) + strlen(root) + 2];
        strcpy(e, root);
        if ((strlen(name) > 0) && (name[0] == '/')) {
            strcat(e, name);
        } else {
            strcat(e, "/");
            strcat(e, name);
        }

        if (access(e, F_OK) == 0) {
            (*entry) = strndup(e, 1024*10);
        } else {
            (*entry) = NULL;
        }
    }

	return status;
}

celix_status_t fw_startBundle(framework_pt framework, long bndId, int options __attribute__((unused))) {
	celix_status_t status = CELIX_SUCCESS;

	linked_list_pt wires = NULL;
	bundle_context_t *context = NULL;
	bundle_state_e state;
	module_pt module = NULL;
    celix_bundle_activator_t *activator = NULL;
	char *error = NULL;
	const char *name = NULL;

    celix_framework_bundle_entry_t *entry = fw_bundleEntry_getBundleEntryAndIncreaseUseCount(framework, bndId);

    status = entry->bnd != NULL ? CELIX_SUCCESS : CELIX_ILLEGAL_ARGUMENT;

	status = CELIX_DO_IF(status, bundle_getState(entry->bnd, &state));

	if (status == CELIX_SUCCESS) {
	    switch (state) {
            case OSGI_FRAMEWORK_BUNDLE_UNKNOWN:
                error = "state is unknown";
                status = CELIX_ILLEGAL_STATE;
                break;
            case OSGI_FRAMEWORK_BUNDLE_UNINSTALLED:
                error = "bundle is uninstalled";
                status = CELIX_ILLEGAL_STATE;
                break;
            case OSGI_FRAMEWORK_BUNDLE_STARTING:
                error = "bundle is starting";
                status = CELIX_BUNDLE_EXCEPTION;
                break;
            case OSGI_FRAMEWORK_BUNDLE_STOPPING:
                error = "bundle is stopping";
                status = CELIX_BUNDLE_EXCEPTION;
                break;
            case OSGI_FRAMEWORK_BUNDLE_ACTIVE:
                break;
            case OSGI_FRAMEWORK_BUNDLE_INSTALLED:
                bundle_getCurrentModule(entry->bnd, &module);
                module_getSymbolicName(module, &name);
                if (!module_isResolved(module)) {
                    wires = resolver_resolve(module);
                    if (wires == NULL) {
                        return CELIX_BUNDLE_EXCEPTION;
                    }
                    status = framework_markResolvedModules(framework, wires);
                    if (status != CELIX_SUCCESS) {
                        break;
                    }
                }
                /* no break */
            case OSGI_FRAMEWORK_BUNDLE_RESOLVED:
                module = NULL;
                name = NULL;
                bundle_getCurrentModule(entry->bnd, &module);
                module_getSymbolicName(module, &name);
                status = CELIX_DO_IF(status, bundleContext_create(framework, framework->logger, entry->bnd, &context));
                status = CELIX_DO_IF(status, bundle_setContext(entry->bnd, context));

                if (status == CELIX_SUCCESS) {
                    activator = calloc(1,(sizeof(*activator)));
                    if (activator == NULL) {
                        status = CELIX_ENOMEM;
                    } else {
                        void * userData = NULL;
                        create_function_fp create = (create_function_fp) celix_libloader_getSymbol((celix_library_handle_t*) bundle_getHandle(entry->bnd), OSGI_FRAMEWORK_BUNDLE_ACTIVATOR_CREATE);
                        if (create == NULL) {
                            create = celix_libloader_getSymbol(bundle_getHandle(entry->bnd), OSGI_FRAMEWORK_DEPRECATED_BUNDLE_ACTIVATOR_CREATE);
                        }
                        start_function_fp start = (start_function_fp) celix_libloader_getSymbol((celix_library_handle_t*) bundle_getHandle(entry->bnd), OSGI_FRAMEWORK_BUNDLE_ACTIVATOR_START);
                        if (start == NULL) {
                            start = (start_function_fp) celix_libloader_getSymbol((celix_library_handle_t*) bundle_getHandle(entry->bnd), OSGI_FRAMEWORK_DEPRECATED_BUNDLE_ACTIVATOR_START);
                        }
                        stop_function_fp stop = (stop_function_fp) celix_libloader_getSymbol((celix_library_handle_t*) bundle_getHandle(entry->bnd), OSGI_FRAMEWORK_BUNDLE_ACTIVATOR_STOP);
                        if (stop == NULL) {
                            stop = (stop_function_fp) celix_libloader_getSymbol((celix_library_handle_t*) bundle_getHandle(entry->bnd), OSGI_FRAMEWORK_DEPRECATED_BUNDLE_ACTIVATOR_STOP);
                        }
                        destroy_function_fp destroy = (destroy_function_fp) celix_libloader_getSymbol((celix_library_handle_t*) bundle_getHandle(entry->bnd), OSGI_FRAMEWORK_BUNDLE_ACTIVATOR_DESTROY);
                        if (destroy == NULL) {
                            destroy = (destroy_function_fp) celix_libloader_getSymbol((celix_library_handle_t*) bundle_getHandle(entry->bnd), OSGI_FRAMEWORK_DEPRECATED_BUNDLE_ACTIVATOR_DESTROY);
                        }

                        activator->create = create;
                        activator->start = start;
                        activator->stop = stop;
                        activator->destroy = destroy;

                        status = CELIX_DO_IF(status, bundle_setActivator(entry->bnd, activator));

                        status = CELIX_DO_IF(status, framework_setBundleStateAndNotify(framework, entry->bnd, OSGI_FRAMEWORK_BUNDLE_STARTING));
                        status = CELIX_DO_IF(status, fw_fireBundleEvent(framework, OSGI_FRAMEWORK_BUNDLE_EVENT_STARTING, entry));

                        status = CELIX_DO_IF(status, bundle_getContext(entry->bnd, &context));

                        if (status == CELIX_SUCCESS) {
                            if (create != NULL) {
                                status = CELIX_DO_IF(status, create(context, &userData));
                                if (status == CELIX_SUCCESS) {
                                    activator->userData = userData;
                                }
                            }
                        }
                        if (status == CELIX_SUCCESS) {
                            if (start != NULL) {
                                status = CELIX_DO_IF(status, start(userData, context));
                            }
                        }

                        status = CELIX_DO_IF(status, framework_setBundleStateAndNotify(framework, entry->bnd, OSGI_FRAMEWORK_BUNDLE_ACTIVE));
                        status = CELIX_DO_IF(status, fw_fireBundleEvent(framework, OSGI_FRAMEWORK_BUNDLE_EVENT_STARTED, entry));

                        if (status != CELIX_SUCCESS) {
                            //state is still STARTING, back to resolved
                            bool createCalled = activator != NULL && activator->userData != NULL;
                            if (createCalled) {
                                destroy(activator->userData, context);
                            }
                            bundle_setContext(entry->bnd, NULL);
                            bundle_setActivator(entry->bnd, NULL);
                            bundleContext_destroy(context);
                            free(activator);
                            framework_setBundleStateAndNotify(framework, entry->bnd, OSGI_FRAMEWORK_BUNDLE_RESOLVED);
                        }
                    }
                }

            break;
        }
	}

	if (status != CELIX_SUCCESS) {
	    const char *symbolicName = NULL;
	    long id = 0;
	    bundle_getCurrentModule(entry->bnd, &module);
	    module_getSymbolicName(module, &symbolicName);
	    bundle_getBundleId(entry->bnd, &id);
	    if (error != NULL) {
	        fw_logCode(framework->logger, CELIX_LOG_LEVEL_ERROR, status, "Could not start bundle: %s [%ld]; cause: %s", symbolicName, id, error);
	    } else {
	        fw_logCode(framework->logger, CELIX_LOG_LEVEL_ERROR, status, "Could not start bundle: %s [%ld]", symbolicName, id);
	    }
	}

	if (entry != NULL) {
	    fw_bundleEntry_decreaseUseCount(entry);
    }

	return status;
}

celix_status_t framework_updateBundle(framework_pt framework, bundle_pt bundle, const char *inputFile) {
	celix_status_t status = CELIX_SUCCESS;
	bundle_state_e oldState;
	const char *location;
	bundle_archive_pt archive = NULL;
	char *error = NULL;

	long bndId = celix_bundle_getId(bundle);
    celix_framework_bundle_entry_t *entry = fw_bundleEntry_getBundleEntryAndIncreaseUseCount(framework, bndId);

    status = CELIX_DO_IF(status, bundle_getState(bundle, &oldState));
	if (status == CELIX_SUCCESS) {
        if (oldState == OSGI_FRAMEWORK_BUNDLE_ACTIVE) {
            fw_stopBundle(framework, bndId, false);
        }
	}
	status = CELIX_DO_IF(status, bundle_getArchive(bundle, &archive));
	status = CELIX_DO_IF(status, bundleArchive_getLocation(archive, &location));

	status = CELIX_DO_IF(status, bundle_revise(bundle, location, inputFile));

	status = CELIX_DO_IF(status, bundleArchive_setLastModified(archive, time(NULL)));
	status = CELIX_DO_IF(status, framework_setBundleStateAndNotify(framework, bundle, OSGI_FRAMEWORK_BUNDLE_INSTALLED));

	bundle_revision_pt revision = NULL;
	array_list_pt handles = NULL;
	status = CELIX_DO_IF(status, bundleArchive_getCurrentRevision(archive, &revision));
    status = CELIX_DO_IF(status, bundleRevision_getHandles(revision, &handles));
    if (handles != NULL) {
        int i;
	    for (i = arrayList_size(handles) - 1; i >= 0; i--) {
	        void* handle = arrayList_get(handles, i);
	        celix_libloader_close(handle);
	    }
    }


	status = CELIX_DO_IF(status, fw_fireBundleEvent(framework, OSGI_FRAMEWORK_BUNDLE_EVENT_UNRESOLVED, entry));
	status = CELIX_DO_IF(status, fw_fireBundleEvent(framework, OSGI_FRAMEWORK_BUNDLE_EVENT_UPDATED, entry));

    // Refresh packages?

	if (status == CELIX_SUCCESS) {
	    if (oldState == OSGI_FRAMEWORK_BUNDLE_ACTIVE) {
	        status = CELIX_DO_IF(status, fw_startBundle(framework, bndId, 1));
	    }
	}


	fw_bundleEntry_decreaseUseCount(entry);

	if (status != CELIX_SUCCESS) {
	    module_pt module = NULL;
        const char *symbolicName = NULL;
        long id = 0;
        bundle_getCurrentModule(bundle, &module);
        module_getSymbolicName(module, &symbolicName);
        bundle_getBundleId(bundle, &id);
        if (error != NULL) {
            fw_logCode(framework->logger, CELIX_LOG_LEVEL_ERROR, status, "Cannot update bundle: %s [%ld]; cause: %s", symbolicName, id, error);
        } else {
            fw_logCode(framework->logger, CELIX_LOG_LEVEL_ERROR, status, "Cannot update bundle: %s [%ld]", symbolicName, id);
        }
	}

	return status;
}

celix_status_t fw_stopBundle(framework_pt framework, long bndId, bool record) {
	celix_status_t status = CELIX_SUCCESS;
	bundle_state_e state;
    celix_bundle_activator_t *activator = NULL;
    bundle_context_t *context = NULL;
    bool wasActive = false;
    char *error = NULL;

    celix_framework_bundle_entry_t *entry = fw_bundleEntry_getBundleEntryAndIncreaseUseCount(framework, bndId);
    if (entry == NULL) {
      status = CELIX_ILLEGAL_STATE;
      fw_logCode(framework->logger, CELIX_LOG_LEVEL_ERROR, status, "Cannot stop bundle [%ld]: cannot find bundle entry", bndId);
      return status;
    }

    if (record) {
	    status = CELIX_DO_IF(status, bundle_setPersistentStateInactive(entry->bnd));
    }

	status = CELIX_DO_IF(status, bundle_getState(entry->bnd, &state));
	if (status == CELIX_SUCCESS) {
	    switch (state) {
            case OSGI_FRAMEWORK_BUNDLE_UNKNOWN:
                status = CELIX_ILLEGAL_STATE;
                error = "state is unknown";
                break;
            case OSGI_FRAMEWORK_BUNDLE_UNINSTALLED:
                status = CELIX_ILLEGAL_STATE;
                error = "bundle is uninstalled";
                break;
            case OSGI_FRAMEWORK_BUNDLE_STARTING:
                status = CELIX_BUNDLE_EXCEPTION;
                error = "bundle is starting";
                break;
            case OSGI_FRAMEWORK_BUNDLE_STOPPING:
                status = CELIX_BUNDLE_EXCEPTION;
                error = "bundle is stopping";
                break;
            case OSGI_FRAMEWORK_BUNDLE_INSTALLED:
            case OSGI_FRAMEWORK_BUNDLE_RESOLVED:
                break;
            case OSGI_FRAMEWORK_BUNDLE_ACTIVE:
                wasActive = true;
                break;
        }
	}


	status = CELIX_DO_IF(status, framework_setBundleStateAndNotify(framework, entry->bnd, OSGI_FRAMEWORK_BUNDLE_STOPPING));
	status = CELIX_DO_IF(status, fw_fireBundleEvent(framework, OSGI_FRAMEWORK_BUNDLE_EVENT_STOPPING, entry));
	if (status == CELIX_SUCCESS) {
	    if (wasActive || (bndId == 0)) {
	        activator = bundle_getActivator(entry->bnd);

	        status = CELIX_DO_IF(status, bundle_getContext(entry->bnd, &context));
	        if (status == CELIX_SUCCESS) {
                if (activator->stop != NULL) {
                    status = CELIX_DO_IF(status, activator->stop(activator->userData, context));
                    if (status == CELIX_SUCCESS) {
                        celix_dependency_manager_t *mng = celix_bundleContext_getDependencyManager(context);
                        celix_dependencyManager_removeAllComponents(mng);
                    }
                }
	        }
            if (status == CELIX_SUCCESS) {
                if (activator->destroy != NULL) {
                    status = CELIX_DO_IF(status, activator->destroy(activator->userData, context));
                }
	        }

            if (bndId > 0) {
	            celix_serviceTracker_syncForContext(entry->bnd->context);
                status = CELIX_DO_IF(status, serviceRegistry_clearServiceRegistrations(framework->registry, entry->bnd));
                if (status == CELIX_SUCCESS) {
                    module_pt module = NULL;
                    const char *symbolicName = NULL;
                    long id = 0;
                    bundle_getCurrentModule(entry->bnd, &module);
                    module_getSymbolicName(module, &symbolicName);
                    bundle_getBundleId(entry->bnd, &id);

                    serviceRegistry_clearReferencesFor(framework->registry, entry->bnd);
                }

                if (context != NULL) {
                    status = CELIX_DO_IF(status, bundleContext_destroy(context));
                    status = CELIX_DO_IF(status, bundle_setContext(entry->bnd, NULL));
                }

                status = CELIX_DO_IF(status, framework_setBundleStateAndNotify(framework, entry->bnd, OSGI_FRAMEWORK_BUNDLE_RESOLVED));
            } else if (bndId == 0) {
                //framework bundle
                celix_serviceTracker_syncForContext(framework->bundle->context);
            }
	    }

	    if (activator != NULL) {
	        bundle_setActivator(entry->bnd, NULL);
	        free(activator);
	    }
	}

	if (status != CELIX_SUCCESS) {
	    module_pt module = NULL;
        const char *symbolicName = NULL;
        long id = 0;
        bundle_getCurrentModule(entry->bnd, &module);
        module_getSymbolicName(module, &symbolicName);
        bundle_getBundleId(entry->bnd, &id);
        if (error != NULL) {
            fw_logCode(framework->logger, CELIX_LOG_LEVEL_ERROR, status, "Cannot stop bundle: %s [%ld]; cause: %s", symbolicName, id, error);
        } else {
            fw_logCode(framework->logger, CELIX_LOG_LEVEL_ERROR, status, "Cannot stop bundle: %s [%ld]", symbolicName, id);
        }
 	} else {
        fw_fireBundleEvent(framework, OSGI_FRAMEWORK_BUNDLE_EVENT_STOPPED, entry);
 	}

	fw_bundleEntry_decreaseUseCount(entry);
    celix_serviceTracker_syncForFramework(framework);

	return status;
}

static celix_status_t fw_uninstallBundleEntry(celix_framework_t *framework, celix_framework_bundle_entry_t *entry) {
    celix_status_t status = CELIX_SUCCESS;

    celix_bundle_t *bnd = NULL;
    long bndId = -1L;

    if (entry == NULL) {
        status = CELIX_ILLEGAL_ARGUMENT;
    } else {
        bnd = entry->bnd;
        bndId = entry->bndId;
    }

    if (status == CELIX_SUCCESS) {
        bundle_archive_t *archive = NULL;
        bundle_revision_t *revision = NULL;
        array_list_pt handles = NULL;
        status = CELIX_DO_IF(status, bundle_getArchive(bnd, &archive));
        status = CELIX_DO_IF(status, bundleArchive_setPersistentState(archive, OSGI_FRAMEWORK_BUNDLE_UNINSTALLED)); //set state to uninstalled, so that next framework start will not start bundle.
        status = CELIX_DO_IF(status, bundleArchive_getCurrentRevision(archive, &revision));
        status = CELIX_DO_IF(status, bundleRevision_getHandles(revision, &handles));
        if (handles != NULL) {
            for (int i = celix_arrayList_size(handles) - 1; i >= 0; i--) {
                celix_library_handle_t *handle = arrayList_get(handles, i);
                celix_libloader_close(handle);
            }
        }

        status = CELIX_DO_IF(status, fw_fireBundleEvent(framework, OSGI_FRAMEWORK_BUNDLE_EVENT_UNRESOLVED, entry));

        status = CELIX_DO_IF(status, framework_setBundleStateAndNotify(framework, bnd, OSGI_FRAMEWORK_BUNDLE_UNINSTALLED));
        status = CELIX_DO_IF(status, bundleArchive_setLastModified(archive, time(NULL)));

        status = CELIX_DO_IF(status, fw_fireBundleEvent(framework, OSGI_FRAMEWORK_BUNDLE_EVENT_UNINSTALLED, entry));

        //NOTE wait outside installedBundles.mutex
        fw_bundleEntry_decreaseUseCount(entry);
        fw_bundleEntry_destroy(entry, true); //wait till use count is 0 -> e.g. not used

        if (status == CELIX_SUCCESS) {
            celix_status_t refreshStatus = fw_refreshBundle(framework, bndId);
            if (refreshStatus != CELIX_SUCCESS) {
                printf("Could not refresh bundle");
            } else {
                celix_framework_waitForEmptyEventQueue(framework); //to ensure that the uninstall event is triggered and handled
                bundleArchive_destroy(archive);
                status = CELIX_DO_IF(status, bundle_destroy(bnd));
            }
        }
    }


    if (status != CELIX_SUCCESS) {
        framework_logIfError(framework->logger, status, "", "Cannot uninstall bundle");
    }

    return status;
}

celix_status_t fw_uninstallBundle(framework_pt framework, bundle_pt bundle) {
    long bndId = celix_bundle_getId(bundle);
    celix_framework_bundle_entry_t *entry = fw_bundleEntry_removeBundleEntryAndIncreaseUseCount(framework, bndId);

    if (entry != NULL) {
        return fw_uninstallBundleEntry(framework, entry);
    } else {
        return CELIX_ILLEGAL_ARGUMENT;
    }
}

//celix_status_t fw_refreshBundles(framework_pt framework, long bundleIds[], int size) {
//    celix_status_t status = CELIX_SUCCESS;
//
//    hash_map_values_pt values;
//    bundle_pt *newTargets;
//    unsigned int nrofvalues;
//    bool restart = false;
//    hash_map_pt map = hashMap_create(NULL, NULL, NULL, NULL);
//    int targetIdx = 0;
//    for (targetIdx = 0; targetIdx < size; targetIdx++) {
//        long bndId = bundles[targetIdx];
//        hashMap_put(map, bundle, bundle);
//        fw_populateDependentGraph(framework, bundle, &map);
//    }
//    values = hashMapValues_create(map);
//    hashMapValues_toArray(values, (void ***) &newTargets, &nrofvalues);
//    hashMapValues_destroy(values);
//
//    hashMap_destroy(map, false, false);
//
//    if (newTargets != NULL) {
//        int i = 0;
//        struct fw_refreshHelper * helpers;
//        for (i = 0; i < nrofvalues && !restart; i++) {
//            bundle_pt bundle = (bundle_pt) newTargets[i];
//            if (framework->bundle == bundle) {
//                restart = true;
//            }
//        }
//
//        helpers = (struct fw_refreshHelper * )malloc(nrofvalues * sizeof(struct fw_refreshHelper));
//        for (i = 0; i < nrofvalues && !restart; i++) {
//            bundle_pt bundle = (bundle_pt) newTargets[i];
//            helpers[i].framework = framework;
//            helpers[i].bundle = bundle;
//            helpers[i].oldState = OSGI_FRAMEWORK_BUNDLE_INSTALLED;
//        }
//
//        for (i = 0; i < nrofvalues; i++) {
//            struct fw_refreshHelper helper = helpers[i];
//            fw_refreshHelper_stop(&helper);
//            fw_refreshHelper_refreshOrRemove(&helper);
//        }
//
//        for (i = 0; i < nrofvalues; i++) {
//            struct fw_refreshHelper helper = helpers[i];
//            fw_refreshHelper_restart(&helper);
//        }
//
//        if (restart) {
//            bundle_update(framework->bundle, NULL);
//        }
//        free(helpers);
//        free(newTargets);
//    }
//
//    framework_logIfError(framework->logger, status, NULL, "Cannot refresh bundles");
//
//    return status;
//}

celix_status_t fw_refreshBundle(framework_pt framework, long bndId) {
    celix_status_t status = CELIX_SUCCESS;
    bundle_state_e state;


    celix_framework_bundle_entry_t *entry = fw_bundleEntry_getBundleEntryAndIncreaseUseCount(framework, bndId);
    if (entry != NULL) {
        bool fire;
        bundle_getState(entry->bnd, &state);
        fire = (state != OSGI_FRAMEWORK_BUNDLE_INSTALLED);
        bundle_refresh(entry->bnd);

        if (fire) {
            framework_setBundleStateAndNotify(framework, entry->bnd, OSGI_FRAMEWORK_BUNDLE_INSTALLED);
            fw_fireBundleEvent(framework, OSGI_FRAMEWORK_BUNDLE_EVENT_UNRESOLVED, entry);
        }

        fw_bundleEntry_decreaseUseCount(entry);
    } else {
        framework_logIfError(framework->logger, status, NULL, "Cannot refresh bundle");
    }


    return status;
}

celix_status_t fw_refreshHelper_stop(struct fw_refreshHelper * refreshHelper) {
	bundle_state_e state;
	bundle_getState(refreshHelper->bundle, &state);
    if (state == OSGI_FRAMEWORK_BUNDLE_ACTIVE) {
        refreshHelper->oldState = OSGI_FRAMEWORK_BUNDLE_ACTIVE;
        long bndId = celix_bundle_getId(refreshHelper->bundle);
        fw_stopBundle(refreshHelper->framework, bndId, false);
    }

    return CELIX_SUCCESS;
}

celix_status_t fw_refreshHelper_refreshOrRemove(struct fw_refreshHelper * refreshHelper) {
	bundle_state_e state;
	bundle_getState(refreshHelper->bundle, &state);
    if (state == OSGI_FRAMEWORK_BUNDLE_UNINSTALLED) {
        bundle_closeAndDelete(refreshHelper->bundle);
        refreshHelper->bundle = NULL;
    } else {
        long bndId = celix_bundle_getId(refreshHelper->bundle);
        fw_refreshBundle(refreshHelper->framework, bndId);
    }
    return CELIX_SUCCESS;
}

celix_status_t fw_refreshHelper_restart(struct fw_refreshHelper * refreshHelper) {
    if ((refreshHelper->bundle != NULL) && (refreshHelper->oldState == OSGI_FRAMEWORK_BUNDLE_ACTIVE)) {
        long bndId = celix_bundle_getId(refreshHelper->bundle);
        fw_startBundle(refreshHelper->framework, bndId, 0);
    }
    return CELIX_SUCCESS;
}

celix_status_t fw_getDependentBundles(framework_pt framework, bundle_pt exporter, array_list_pt *list) {
    celix_status_t status = CELIX_SUCCESS;

    if (*list != NULL || exporter == NULL || framework == NULL) {
	return CELIX_ILLEGAL_ARGUMENT;
    }

	 array_list_pt modules;
	 unsigned int modIdx = 0;
	 arrayList_create(list);

	 modules = bundle_getModules(exporter);
	 for (modIdx = 0; modIdx < arrayList_size(modules); modIdx++) {
				module_pt module = (module_pt) arrayList_get(modules, modIdx);
				array_list_pt dependents = module_getDependents(module);
			if(dependents!=NULL){
					unsigned int depIdx = 0;
					for (depIdx = 0; depIdx < arrayList_size(dependents); depIdx++) {
							  module_pt dependent = (module_pt) arrayList_get(dependents, depIdx);
							  arrayList_add(*list, module_getBundle(dependent));
					}
					arrayList_destroy(dependents);
				}
	 }

    framework_logIfError(framework->logger, status, NULL, "Cannot get dependent bundles");

    return status;
}

celix_status_t fw_populateDependentGraph(framework_pt framework, bundle_pt exporter, hash_map_pt *map) {
    celix_status_t status = CELIX_SUCCESS;

    if(framework == NULL || exporter == NULL){
	return CELIX_ILLEGAL_ARGUMENT;
    }

    array_list_pt dependents = NULL;
    if ((status = fw_getDependentBundles(framework, exporter, &dependents)) == CELIX_SUCCESS) {
		  if(dependents!=NULL){
         unsigned int depIdx = 0;
		for (depIdx = 0; depIdx < arrayList_size(dependents); depIdx++) {
		    if (!hashMap_containsKey(*map, arrayList_get(dependents, depIdx))) {
		        hashMap_put(*map, arrayList_get(dependents, depIdx), arrayList_get(dependents, depIdx));
		        fw_populateDependentGraph(framework, (bundle_pt) arrayList_get(dependents, depIdx), map);
		    }
		}
		arrayList_destroy(dependents);
		  }
    }

    framework_logIfError(framework->logger, status, NULL, "Cannot populate dependent graph");

    return status;
}

celix_status_t fw_registerService(framework_pt framework, service_registration_pt *registration, long bndId, const char* serviceName, const void* svcObj, celix_properties_t *properties) {
	celix_status_t status = CELIX_SUCCESS;
	char *error = NULL;
	if (serviceName == NULL || svcObj == NULL) {
	    status = CELIX_ILLEGAL_ARGUMENT;
	    error = "ServiceName and SvcObj cannot be null";
	}

    celix_framework_bundle_entry_t *entry = fw_bundleEntry_getBundleEntryAndIncreaseUseCount(framework, bndId);
    status = CELIX_DO_IF(status, serviceRegistry_registerService(framework->registry, entry->bnd, serviceName, svcObj, properties, registration));
	fw_bundleEntry_decreaseUseCount(entry);
    framework_logIfError(framework->logger, status, error, "Cannot register service: %s", serviceName);
	return status;
}

celix_status_t fw_registerServiceFactory(framework_pt framework, service_registration_pt *registration, long bndId, const char* serviceName, service_factory_pt factory, properties_pt properties) {
    celix_status_t status = CELIX_SUCCESS;
    char *error = NULL;
	if (serviceName == NULL || factory == NULL) {
        status = CELIX_ILLEGAL_ARGUMENT;
        error = "Service name and factory cannot be null";
    }

    celix_framework_bundle_entry_t *entry = fw_bundleEntry_getBundleEntryAndIncreaseUseCount(framework, bndId);

	status = CELIX_DO_IF(status, serviceRegistry_registerServiceFactory(framework->registry, entry->bnd, serviceName, factory, properties, registration));

	fw_bundleEntry_decreaseUseCount(entry);

    framework_logIfError(framework->logger, status, error, "Cannot register service factory: %s", serviceName);

    return CELIX_SUCCESS;
}

celix_status_t fw_getServiceReferences(framework_pt framework, array_list_pt *references, bundle_pt bundle, const char * serviceName, const char * sfilter) {
    celix_status_t status = CELIX_SUCCESS;

	filter_pt filter = NULL;
	unsigned int refIdx = 0;

    if (sfilter != NULL) {
        filter = filter_create(sfilter);
	}

	status = CELIX_DO_IF(status, serviceRegistry_getServiceReferences(framework->registry, bundle, serviceName, filter, references));

	if (filter != NULL) {
		filter_destroy(filter);
	}

	if (status == CELIX_SUCCESS) {
        for (refIdx = 0; (*references != NULL) && refIdx < arrayList_size(*references); refIdx++) {
            service_reference_pt ref = (service_reference_pt) arrayList_get(*references, refIdx);
            service_registration_pt reg = NULL;
            const char* serviceNameObjectClass;
            properties_pt props = NULL;
            status = CELIX_DO_IF(status, serviceReference_getServiceRegistration(ref, &reg));
            status = CELIX_DO_IF(status, serviceRegistration_getProperties(reg, &props));
            if (status == CELIX_SUCCESS) {
                serviceNameObjectClass = properties_get(props, OSGI_FRAMEWORK_OBJECTCLASS);
                if (!serviceReference_isAssignableTo(ref, bundle, serviceNameObjectClass)) {
                    arrayList_remove(*references, refIdx);
                    refIdx--;
                }
            }
        }
	}

	framework_logIfError(framework->logger, status, NULL, "Failed to get service references");

	return status;
}

celix_status_t framework_ungetServiceReference(framework_pt framework, bundle_pt bundle, service_reference_pt reference) {
    return serviceRegistry_ungetServiceReference(framework->registry, bundle, reference);
}

celix_status_t fw_getService(framework_pt framework, bundle_pt bundle, service_reference_pt reference, const void **service) {
	return serviceRegistry_getService(framework->registry, bundle, reference, service);
}

celix_status_t fw_getBundleRegisteredServices(framework_pt framework, bundle_pt bundle, array_list_pt *services) {
	return serviceRegistry_getRegisteredServices(framework->registry, bundle, services);
}

celix_status_t fw_getBundleServicesInUse(framework_pt framework, bundle_pt bundle, array_list_pt *services) {
	celix_status_t status = CELIX_SUCCESS;
	status = serviceRegistry_getServicesInUse(framework->registry, bundle, services);
	return status;
}

celix_status_t framework_ungetService(framework_pt framework, bundle_pt bundle, service_reference_pt reference, bool *result) {
	return serviceRegistry_ungetService(framework->registry, bundle, reference, result);
}

void fw_addServiceListener(framework_pt framework, bundle_pt bundle, celix_service_listener_t *listener, const char* sfilter) {
    celix_serviceRegistry_addServiceListener(framework->registry, bundle, sfilter, listener);
}

void fw_removeServiceListener(framework_pt framework, bundle_pt bundle __attribute__((unused)), celix_service_listener_t *listener) {
    celix_serviceRegistry_removeServiceListener(framework->registry, listener);
}


celix_status_t fw_addBundleListener(framework_pt framework, bundle_pt bundle, bundle_listener_pt listener) {
    typedef struct {
        celix_framework_bundle_entry_t* entry;
        celix_bundle_state_e currentState;
    } installed_bundle_entry_t;


    celix_status_t status = CELIX_SUCCESS;
    fw_bundle_listener_pt bundleListener = calloc(1, sizeof(*bundleListener));
    bundleListener->listener = listener;
    bundleListener->bundle = bundle;
    celixThreadMutex_create(&bundleListener->useMutex, NULL);
    celixThreadCondition_init(&bundleListener->useCond, NULL);
    bundleListener->useCount = 1;
    celix_array_list_t* installedBundles = celix_arrayList_create();

    celixThreadMutex_lock(&framework->installedBundles.mutex);
    int size = celix_arrayList_size(framework->installedBundles.entries);
    for (int i = 0; i < size; ++i) {
        celix_framework_bundle_entry_t *entry = celix_arrayList_get(framework->installedBundles.entries, i);
        fw_bundleEntry_increaseUseCount(entry);
        installed_bundle_entry_t* installedEntry = calloc(1, sizeof(*installedEntry));
        installedEntry->entry = entry;
        installedEntry->currentState = celix_bundle_getState(entry->bnd);
        celix_arrayList_add(installedBundles, installedEntry);
    }
    celixThreadMutex_lock(&framework->bundleListenerLock);
    celix_arrayList_add(framework->bundleListeners, bundleListener);
    celixThreadMutex_unlock(&framework->bundleListenerLock);
    celixThreadMutex_unlock(&framework->installedBundles.mutex);

    //Calling bundle events for already installed bundles.
    for (int i =0 ; i < celix_arrayList_size(installedBundles); ++i) {
        installed_bundle_entry_t* installedEntry = celix_arrayList_get(installedBundles, i);
        celix_bundle_event_t event;
<<<<<<< HEAD
        event.bundleId = installedEntry->entry->bndId;
=======
        event.bnd = installedEntry->entry->bnd;
>>>>>>> ab29b5b1
        event.bundleSymbolicName = (char*)celix_bundle_getSymbolicName(installedEntry->entry->bnd);

        celix_bundle_state_e state = installedEntry->currentState;

        //note assuming bundle state values are increasing!
        if (state >= OSGI_FRAMEWORK_BUNDLE_INSTALLED) {
            event.type = OSGI_FRAMEWORK_BUNDLE_EVENT_INSTALLED;
            listener->bundleChanged(listener, &event);
        }
        if (state >= OSGI_FRAMEWORK_BUNDLE_RESOLVED) {
            event.type = OSGI_FRAMEWORK_BUNDLE_EVENT_RESOLVED;
            listener->bundleChanged(listener, &event);
        }
        if (state >= OSGI_FRAMEWORK_BUNDLE_ACTIVE) {
            event.type = OSGI_FRAMEWORK_BUNDLE_EVENT_STARTED;
            listener->bundleChanged(listener, &event);
        }
        fw_bundleEntry_decreaseUseCount(installedEntry->entry);
        free(installedEntry);
    }
    fw_bundleListener_decreaseUseCount(bundleListener);
    celix_arrayList_destroy(installedBundles);

    return status;
}

celix_status_t fw_removeBundleListener(framework_pt framework, bundle_pt bundle, bundle_listener_pt listener) {
    celix_status_t status = CELIX_SUCCESS;

    fw_bundle_listener_pt bundleListener;

    celixThreadMutex_lock(&framework->bundleListenerLock);
    for (int i = 0; i < arrayList_size(framework->bundleListeners); i++) {
        bundleListener = celix_arrayList_get(framework->bundleListeners, i);
        if (bundleListener->listener == listener && bundleListener->bundle == bundle) {
            celix_arrayList_removeAt(framework->bundleListeners, i);
            break;
        }
    }
    celixThreadMutex_unlock(&framework->bundleListenerLock);

    if (bundleListener != NULL) {
        fw_bundleListener_destroy(bundleListener, true);
    } else {
        framework_logIfError(framework->logger, status, NULL, "Failed to remove bundle listener");
    }


    return status;
}

celix_status_t fw_addFrameworkListener(framework_pt framework, bundle_pt bundle, framework_listener_pt listener) {
    celix_status_t status = CELIX_SUCCESS;
    fw_framework_listener_pt frameworkListener = NULL;

    frameworkListener = (fw_framework_listener_pt) malloc(sizeof(*frameworkListener));
    if (!frameworkListener) {
        status = CELIX_ENOMEM;
    } else {
        frameworkListener->listener = listener;
        frameworkListener->bundle = bundle;

        celixThreadMutex_lock(&framework->frameworkListenersLock);
        arrayList_add(framework->frameworkListeners, frameworkListener);
        celixThreadMutex_unlock(&framework->frameworkListenersLock);
    }

    framework_logIfError(framework->logger, status, NULL, "Failed to add framework listener");

    return status;
}

celix_status_t fw_removeFrameworkListener(framework_pt framework, bundle_pt bundle, framework_listener_pt listener) {
    celix_status_t status = CELIX_SUCCESS;

    unsigned int i;
    fw_framework_listener_pt frameworkListener;

    celixThreadMutex_lock(&framework->frameworkListenersLock);
    for (i = 0; i < arrayList_size(framework->frameworkListeners); i++) {
        frameworkListener = (fw_framework_listener_pt) arrayList_get(framework->frameworkListeners, i);
        if (frameworkListener->listener == listener && frameworkListener->bundle == bundle) {
            arrayList_remove(framework->frameworkListeners, i);

            frameworkListener->bundle = NULL;
            frameworkListener->listener = NULL;
            free(frameworkListener);
        }
    }
    celixThreadMutex_unlock(&framework->frameworkListenersLock);

    framework_logIfError(framework->logger, status, NULL, "Failed to remove framework listener");

    return status;
}

//celix_status_t fw_isServiceAssignable(framework_pt fw, bundle_pt requester, service_reference_pt reference, bool *assignable) {
//	celix_status_t status = CELIX_SUCCESS;
//
//	*assignable = true;
//	service_registration_pt registration = NULL;
//	status = serviceReference_getServiceRegistration(reference, &registration);
//	if (status == CELIX_SUCCESS) {
//		char *serviceName = properties_get(registration->properties, (char *) OBJECTCLASS);
//		if (!serviceReference_isAssignableTo(reference, requester, serviceName)) {
//			*assignable = false;
//		}
//	}
//
//	return status;
//}

long framework_getNextBundleId(framework_pt framework) {
    long id = framework->nextBundleId;
    framework->nextBundleId++;
    return id;
}

celix_status_t framework_markResolvedModules(framework_pt framework, linked_list_pt resolvedModuleWireMap) {
    celix_status_t status = CELIX_SUCCESS;
    if (resolvedModuleWireMap != NULL) {
        // hash_map_iterator_pt iterator = hashMapIterator_create(resolvedModuleWireMap);
        linked_list_iterator_pt iterator = linkedListIterator_create(resolvedModuleWireMap, linkedList_size(resolvedModuleWireMap));
        while (linkedListIterator_hasPrevious(iterator)) {
            importer_wires_pt iw = linkedListIterator_previous(iterator);
            // hash_map_entry_pt entry = hashMapIterator_nextEntry(iterator);
            module_pt module = iw->importer;

//			bundle_pt bundle = module_getBundle(module);
//			bundle_archive_pt archive = NULL;
//			bundle_getArchive(bundle, &archive);
//			bundle_revision_pt revision = NULL;
//			bundleArchive_getCurrentRevision(archive, &revision);
//			char *root = NULL;
//			bundleRevision_getRoot(revision, &root);
//			manifest_pt manifest = NULL;
//			bundleRevision_getManifest(revision, &manifest);
//
//			char *private = manifest_getValue(manifest, OSGI_FRAMEWORK_PRIVATE_LIBRARY);
//			char *export = manifest_getValue(manifest, OSGI_FRAMEWORK_EXPORT_LIBRARY);
//
//			printf("Root %s\n", root);

            // for each library update the reference to the wires, if there are any

            linked_list_pt wires = iw->wires;

//			linked_list_iterator_pt wit = linkedListIterator_create(wires, 0);
//			while (linkedListIterator_hasNext(wit)) {
//			    wire_pt wire = linkedListIterator_next(wit);
//			    module_pt importer = NULL;
//			    requirement_pt requirement = NULL;
//			    module_pt exporter = NULL;
//                capability_pt capability = NULL;
//			    wire_getImporter(wire, &importer);
//			    wire_getRequirement(wire, &requirement);
//
//			    wire_getExporter(wire, &exporter);
//			    wire_getCapability(wire, &capability);
//
//			    char *importerName = NULL;
//			    module_getSymbolicName(importer, &importerName);
//
//			    char *exporterName = NULL;
//                module_getSymbolicName(exporter, &exporterName);
//
//                version_pt version = NULL;
//                char *name = NULL;
//                capability_getServiceName(capability, &name);
//                capability_getVersion(capability, &version);
//                char *versionString = NULL;
//                version_toString(version, framework->mp, &versionString);
//
//                printf("Module %s imports library %s:%s from %s\n", importerName, name, versionString, exporterName);
//			}

            if (status == CELIX_SUCCESS) {
                module_setWires(module, wires);
                resolver_moduleResolved(module);
                const char *mname = NULL;
                module_getSymbolicName(module, &mname);
                status = framework_markBundleResolved(framework, module);
                if (status == CELIX_SUCCESS) {
                    module_setResolved(module);
                }
            }
            linkedListIterator_remove(iterator);
            free(iw);
        }
        linkedListIterator_destroy(iterator);
        linkedList_destroy(resolvedModuleWireMap);
    }
    return status;
}

celix_status_t framework_markBundleResolved(framework_pt framework, module_pt module) {
    celix_status_t status = CELIX_SUCCESS;
    bundle_pt bundle = module_getBundle(module);
    bundle_state_e state;
    char *error = NULL;

    if (bundle != NULL) {

        long bndId = celix_bundle_getId(bundle);
        celix_framework_bundle_entry_t *entry = fw_bundleEntry_getBundleEntryAndIncreaseUseCount(framework, bndId);

        bundle_getState(bundle, &state);
        if (state != OSGI_FRAMEWORK_BUNDLE_INSTALLED) {
            printf("Trying to resolve a resolved bundle");
            status = CELIX_ILLEGAL_STATE;
        } else {
            // Load libraries of this module
            bool isSystemBundle = false;
            bundle_isSystemBundle(bundle, &isSystemBundle);
            if (!isSystemBundle) {
                status = CELIX_DO_IF(status, framework_loadBundleLibraries(framework, bundle));
            }

            status = CELIX_DO_IF(status, framework_setBundleStateAndNotify(framework, bundle, OSGI_FRAMEWORK_BUNDLE_RESOLVED));
            status = CELIX_DO_IF(status, fw_fireBundleEvent(framework, OSGI_FRAMEWORK_BUNDLE_EVENT_RESOLVED, entry));
        }

        if (status != CELIX_SUCCESS) {
            const char *symbolicName = NULL;
            long id = 0;
            module_getSymbolicName(module, &symbolicName);
            bundle_getBundleId(bundle, &id);
            if (error != NULL) {
                fw_logCode(framework->logger, CELIX_LOG_LEVEL_ERROR, status, "Could not start bundle: %s [%ld]; cause: %s", symbolicName, id, error);
            } else {
                fw_logCode(framework->logger, CELIX_LOG_LEVEL_ERROR, status, "Could not start bundle: %s [%ld]", symbolicName, id);
            }
        }


        fw_bundleEntry_decreaseUseCount(entry);
    }

    return status;
}

array_list_pt framework_getBundles(framework_pt framework) {
    //FIXME Note that this does not increase the use count of the bundle, which can lead to race conditions.
    //promote to use the celix_bundleContext_useBundle(s) functions and deprecated this one
    array_list_pt bundles = NULL;
    arrayList_create(&bundles);

    celixThreadMutex_lock(&framework->installedBundles.mutex);
    int size = celix_arrayList_size(framework->installedBundles.entries);
    for (int i = 0; i < size; ++i) {
        celix_framework_bundle_entry_t *entry = celix_arrayList_get(framework->installedBundles.entries, i);
        celix_arrayList_add(bundles, entry->bnd);
    }
    celixThreadMutex_unlock(&framework->installedBundles.mutex);

    return bundles;
}

bundle_pt framework_getBundle(framework_pt framework, const char* location) {
    //FIXME Note that this does not increase the use count of the bundle, which can lead to race conditions.
    //promote to use the celix_bundleContext_useBundle(s) functions and deprecated this one
    bundle_t *bnd = NULL;

    celixThreadMutex_lock(&framework->installedBundles.mutex);
    int size = celix_arrayList_size(framework->installedBundles.entries);
    for (int i = 0; i < size; ++i) {
        celix_framework_bundle_entry_t *entry = celix_arrayList_get(framework->installedBundles.entries, i);
        const char *loc = NULL;
        bundle_getBundleLocation(entry->bnd, &loc);
        if (loc != NULL && location != NULL && strncmp(loc, location, strlen(loc)) == 0) {
            bnd = entry->bnd;
            break;
        }
    }
    celixThreadMutex_unlock(&framework->installedBundles.mutex);


    return bnd;
}

celix_status_t framework_setBundleStateAndNotify(framework_pt framework, bundle_pt bundle, int state) {
    int ret = CELIX_SUCCESS;
    bundle_setState(bundle, state);
    return ret;
}

celix_status_t framework_waitForStop(framework_pt framework) {
    celixThreadMutex_lock(&framework->shutdown.mutex);
    while (!framework->shutdown.done) {
        celixThreadCondition_wait(&framework->shutdown.cond, &framework->shutdown.mutex);
    }
    celixThreadMutex_unlock(&framework->shutdown.mutex);

    return CELIX_SUCCESS;
}

static void* framework_shutdown(void *framework) {
    framework_pt fw = (framework_pt) framework;

    fw_log(fw->logger, CELIX_LOG_LEVEL_TRACE, "Celix framework shutting down");

    //celix_framework_bundle_entry_t *fwEntry = NULL;
    celix_array_list_t *stopEntries = celix_arrayList_create();
    celix_framework_bundle_entry_t *fwEntry = NULL;
    celixThreadMutex_lock(&fw->installedBundles.mutex);
    int size = celix_arrayList_size(fw->installedBundles.entries);
    for (int i = 0; i < size; ++i) {
        celix_framework_bundle_entry_t *entry = celix_arrayList_get(fw->installedBundles.entries, i);
        if (entry->bndId != 0) { //i.e. not framework bundle
            celix_arrayList_add(stopEntries, entry);
        } else {
            fwEntry = entry;
        }
    }
//	celix_arrayList_clear(fw->installedBundles.entries);
    celixThreadMutex_unlock(&fw->installedBundles.mutex);


    size = celix_arrayList_size(stopEntries);
    for (int i = size-1; i >= 0; --i) { //note loop in reverse order -> stop later installed bundle first
        celix_framework_bundle_entry_t *entry = celix_arrayList_get(stopEntries, i);

        //wait until entry use counts is 0
        bundle_t *bnd = entry->bnd;
        fw_bundleEntry_waitTillNotUsed(entry);

        bundle_state_e state;
        bundle_getState(bnd, &state);
        if (state == OSGI_FRAMEWORK_BUNDLE_ACTIVE || state == OSGI_FRAMEWORK_BUNDLE_STARTING) {
            fw_stopBundle(fw, entry->bndId, 0);
        }
        bundle_close(bnd);
    }
    celix_arrayList_destroy(stopEntries);


    // 'stop' framework bundle
    if (fwEntry != NULL) {
        bundle_t *bnd = fwEntry->bnd;
        fw_bundleEntry_waitTillNotUsed(fwEntry);

        bundle_state_e state;
        bundle_getState(bnd, &state);
        if (state == OSGI_FRAMEWORK_BUNDLE_ACTIVE || state == OSGI_FRAMEWORK_BUNDLE_STARTING) {
            fw_stopBundle(fw, fwEntry->bndId, 0);
        }
        bundle_close(bnd);
    }

    celixThreadMutex_lock(&fw->shutdown.mutex);
    fw->shutdown.done = true;
    celixThreadCondition_broadcast(&fw->shutdown.cond);
    celixThreadMutex_unlock(&fw->shutdown.mutex);

    celixThread_exit(NULL);
    return NULL;
}

celix_status_t framework_getFrameworkBundle(const_framework_pt framework, bundle_pt *bundle) {
    celix_status_t status = CELIX_SUCCESS;

    if (framework != NULL && *bundle == NULL) {
        *bundle = framework->bundle;
    } else {
        status = CELIX_ILLEGAL_ARGUMENT;
    }

    return status;
}

bundle_context_t* framework_getContext(const_framework_pt framework) {
    bundle_context_t *result = NULL;
    if (framework != NULL && framework->bundle != NULL) {
        result = framework->bundle->context;
    }
    return result;
}

celix_status_t fw_fireBundleEvent(framework_pt framework, bundle_event_type_e eventType, celix_framework_bundle_entry_t* entry) {
    celix_status_t status = CELIX_SUCCESS;

<<<<<<< HEAD
    request_pt request = (request_pt) calloc(1, sizeof(*request));
    if (!request) {
        status = CELIX_ENOMEM;
    } else {
        bundle_archive_pt archive = NULL;
        module_pt module = NULL;

        request->eventType = eventType;
        request->filter = NULL;
        request->type = BUNDLE_EVENT_TYPE;
        request->error = NULL;
        request->bundleId = -1;

        status = bundle_getArchive(bundle, &archive);

        if (status == CELIX_SUCCESS) {
            long bundleId;

            status = bundleArchive_getId(archive, &bundleId);

            if (status == CELIX_SUCCESS) {
                request->bundleId = bundleId;
            }
        }

        if (status == CELIX_SUCCESS) {
            status = bundle_getCurrentModule(bundle, &module);

            if (status == CELIX_SUCCESS) {
                const char *symbolicName = NULL;
                status = module_getSymbolicName(module, &symbolicName);
                if (status == CELIX_SUCCESS) {
                    request->bundleSymbolicName = strdup(symbolicName);
                }
            }
        }

        celixThreadMutex_lock(&framework->dispatcher.mutex);
        celix_arrayList_add(framework->dispatcher.requests, request);
        celixThreadCondition_broadcast(&framework->dispatcher.cond);
        celixThreadMutex_unlock(&framework->dispatcher.mutex);

=======
    if (eventType == OSGI_FRAMEWORK_BUNDLE_EVENT_STOPPING || eventType == OSGI_FRAMEWORK_BUNDLE_EVENT_UNINSTALLED || eventType == OSGI_FRAMEWORK_BUNDLE_EVENT_STOPPED) {
        if (entry->bndId == framework->bundleId) {
            //NOTE for framework bundle not triggering events while framework is stopped (and as result in use)
            return CELIX_SUCCESS;
        }
    }

    request_t* request = (request_t*) calloc(1, sizeof(*request));
    if (!request) {
        status = CELIX_ENOMEM;
    } else {
        fw_bundleEntry_increaseUseCount(entry);

        request->eventType = eventType;
        request->filter = NULL;
        request->type = BUNDLE_EVENT_TYPE;
        request->error = NULL;
        request->bndEntry = entry;

        celixThreadMutex_lock(&framework->dispatcher.mutex);
        if (framework->dispatcher.active) {
            celix_arrayList_add(framework->dispatcher.requests, request);
            celixThreadCondition_broadcast(&framework->dispatcher.cond);
        } else {
            /*
             * NOTE because stopping the framework is done through stopping the framework bundle,
             * most bundle stopping / stopped events cannot be fired.
             *
             * TBD if this needs to addressed.
             */
            fw_log(framework->logger, CELIX_LOG_LEVEL_TRACE, "Cannot fire event dispatcher not active. Event is %x for bundle %s", eventType, celix_bundle_getSymbolicName(entry->bnd));
            fw_bundleEntry_decreaseUseCount(entry);
            free(request);
        }
        celixThreadMutex_unlock(&framework->dispatcher.mutex);
>>>>>>> ab29b5b1
    }

    framework_logIfError(framework->logger, status, NULL, "Failed to fire bundle event");

    return status;
}

celix_status_t fw_fireFrameworkEvent(framework_pt framework, framework_event_type_e eventType, celix_status_t errorCode) {
    celix_status_t status = CELIX_SUCCESS;

    request_t* request = calloc(1, sizeof(*request));
    if (!request) {
        status = CELIX_ENOMEM;
    } else {
        request->eventType = eventType;
        request->filter = NULL;
        request->type = FRAMEWORK_EVENT_TYPE;
        request->errorCode = errorCode;
        request->error = "";

        if (errorCode != CELIX_SUCCESS) {
            request->error = celix_strerror(errorCode);
        }

        celixThreadMutex_lock(&framework->dispatcher.mutex);
        celix_arrayList_add(framework->dispatcher.requests, request);
        celixThreadCondition_broadcast(&framework->dispatcher.cond);
        celixThreadMutex_unlock(&framework->dispatcher.mutex);
    }

    framework_logIfError(framework->logger, status, NULL, "Failed to fire framework event");

    return status;
}


<<<<<<< HEAD
static void fw_handleEventRequest(celix_framework_t *framework, request_pt request) {
=======
static void fw_handleEventRequest(celix_framework_t *framework, request_t* request) {
>>>>>>> ab29b5b1
    if (request->type == BUNDLE_EVENT_TYPE) {
        celix_array_list_t *localListeners = celix_arrayList_create();
        celixThreadMutex_lock(&framework->bundleListenerLock);
        for (int i = 0; i < celix_arrayList_size(framework->bundleListeners); ++i) {
            fw_bundle_listener_pt listener = arrayList_get(framework->bundleListeners, i);
            fw_bundleListener_increaseUseCount(listener);
            celix_arrayList_add(localListeners, listener);
        }
        celixThreadMutex_unlock(&framework->bundleListenerLock);
        for (int i = 0; i < celix_arrayList_size(localListeners); ++i) {
            fw_bundle_listener_pt listener = arrayList_get(localListeners, i);

            bundle_event_t event;
            memset(&event, 0, sizeof(event));
<<<<<<< HEAD
            event.bundleId = request->bundleId;
            event.bundleSymbolicName = request->bundleSymbolicName;
=======
            event.bnd = request->bndEntry->bnd;
>>>>>>> ab29b5b1
            event.type = request->eventType;
            fw_invokeBundleListener(framework, listener->listener, &event, listener->bundle);

            fw_bundleListener_decreaseUseCount(listener);
        }
        celix_arrayList_destroy(localListeners);
    } else  if (request->type == FRAMEWORK_EVENT_TYPE) {
        celixThreadMutex_lock(&framework->frameworkListenersLock);
        //TODO refactor use of framework listeners to use a useCount + conditition.
        for (int i = 0; i < celix_arrayList_size(framework->frameworkListeners); ++i) {
            fw_framework_listener_pt listener = celix_arrayList_get(framework->frameworkListeners, i);
            framework_event_t event;
            memset(&event, 0, sizeof(event));
<<<<<<< HEAD
            event.bundleId = request->bundleId;
            event.bundleSymbolicName = request->bundleSymbolicName;
=======
>>>>>>> ab29b5b1
            event.type = request->eventType;
            event.error = request->error;
            event.errorCode = request->errorCode;

            fw_invokeFrameworkListener(framework, listener->listener, &event, listener->bundle);
        }
        celixThreadMutex_unlock(&framework->frameworkListenersLock);
    }
}

static void *fw_eventDispatcher(void *fw) {
    framework_pt framework = (framework_pt) fw;

    celixThreadMutex_lock(&framework->dispatcher.mutex);
    bool active = framework->dispatcher.active;
    celixThreadMutex_unlock(&framework->dispatcher.mutex);
    int nrOfRequest = 0;

    celix_array_list_t *localRequests = celix_arrayList_create();

    while (active || nrOfRequest > 0) {
        celixThreadMutex_lock(&framework->dispatcher.mutex);
        if (celix_arrayList_size(framework->dispatcher.requests) == 0) {
            celixThreadCondition_wait(&framework->dispatcher.cond, &framework->dispatcher.mutex);
        }
        for (int i = 0; i < celix_arrayList_size(framework->dispatcher.requests); ++i) {
            void *r = celix_arrayList_get(framework->dispatcher.requests, i);
            celix_arrayList_add(localRequests, r);
        }
        celix_arrayList_clear(framework->dispatcher.requests);
        framework->dispatcher.nrOfLocalRequest = celix_arrayList_size(localRequests);
        celixThreadMutex_unlock(&framework->dispatcher.mutex);

        for (int i = 0; i < celix_arrayList_size(localRequests); ++i) {
<<<<<<< HEAD
            request_pt request = celix_arrayList_get(localRequests, i);
            fw_handleEventRequest(framework, request);
            free(request->bundleSymbolicName);
=======
            request_t* request = celix_arrayList_get(localRequests, i);
            fw_handleEventRequest(framework, request);
            if (request->bndEntry != NULL) {
                fw_bundleEntry_decreaseUseCount(request->bndEntry);
            }
>>>>>>> ab29b5b1
            free(request);
        }
        celix_arrayList_clear(localRequests);

        celixThreadMutex_lock(&framework->dispatcher.mutex);
        framework->dispatcher.nrOfLocalRequest = 0;
        celixThreadCondition_broadcast(&framework->dispatcher.cond); //trigger threads waiting for an empty event queue (after local events are handled)
        active = framework->dispatcher.active;
        nrOfRequest= celix_arrayList_size(framework->dispatcher.requests);
        celixThreadMutex_unlock(&framework->dispatcher.mutex);
    }

    celix_arrayList_destroy(localRequests);
    celixThread_exit(NULL);
    return NULL;

}

celix_status_t fw_invokeBundleListener(framework_pt framework, bundle_listener_pt listener, bundle_event_pt event, bundle_pt bundle) {
    // We only support async bundle listeners for now
    bundle_state_e state;
    celix_status_t ret = bundle_getState(bundle, &state);
    if (state == OSGI_FRAMEWORK_BUNDLE_STARTING || state == OSGI_FRAMEWORK_BUNDLE_ACTIVE) {

        listener->bundleChanged(listener, event);
    }

    return ret;
}

celix_status_t fw_invokeFrameworkListener(framework_pt framework, framework_listener_pt listener, framework_event_pt event, bundle_pt bundle) {
    bundle_state_e state;
    celix_status_t ret = bundle_getState(bundle, &state);
    if (state == OSGI_FRAMEWORK_BUNDLE_STARTING || state == OSGI_FRAMEWORK_BUNDLE_ACTIVE) {
        listener->frameworkEvent(listener, event);
    }

    return ret;
}

static celix_status_t frameworkActivator_start(void * userData, bundle_context_t *context) {
    // nothing to do
    return CELIX_SUCCESS;
}

static celix_status_t frameworkActivator_stop(void * userData, bundle_context_t *context) {
    celix_status_t status = CELIX_SUCCESS;
    framework_pt framework;

    if (bundleContext_getFramework(context, &framework) == CELIX_SUCCESS) {

        fw_log(framework->logger, CELIX_LOG_LEVEL_TRACE, "Start shutdownthread");

        celixThreadMutex_lock(&framework->shutdown.mutex);
        bool alreadyInitialized = framework->shutdown.initialized;
        framework->shutdown.initialized = true;
        celixThreadMutex_unlock(&framework->shutdown.mutex);

        if (!alreadyInitialized) {
            celixThreadMutex_lock(&framework->dispatcher.mutex);
            framework->dispatcher.active = false;
            celixThreadCondition_broadcast(&framework->dispatcher.cond);
            celixThreadMutex_unlock(&framework->dispatcher.mutex);
            celixThread_join(framework->dispatcher.thread, NULL);

            celixThread_create(&framework->shutdown.thread, NULL, &framework_shutdown, framework);
        }
    } else {
        status = CELIX_FRAMEWORK_EXCEPTION;
    }

    framework_logIfError(framework->logger, status, NULL, "Failed to stop framework activator");

    return status;
}

static celix_status_t frameworkActivator_destroy(void * userData, bundle_context_t *context) {
    return CELIX_SUCCESS;
}


static celix_status_t framework_loadBundleLibraries(framework_pt framework, bundle_pt bundle) {
    celix_status_t status = CELIX_SUCCESS;

    celix_library_handle_t* handle = NULL;
    bundle_archive_pt archive = NULL;
    bundle_revision_pt revision = NULL;
    manifest_pt manifest = NULL;

    status = CELIX_DO_IF(status, bundle_getArchive(bundle, &archive));
    status = CELIX_DO_IF(status, bundleArchive_getCurrentRevision(archive, &revision));
    status = CELIX_DO_IF(status, bundleRevision_getManifest(revision, &manifest));
    if (status == CELIX_SUCCESS) {
        const char *privateLibraries = NULL;
        const char *exportLibraries = NULL;
        const char *activator = NULL;

        privateLibraries = manifest_getValue(manifest, OSGI_FRAMEWORK_PRIVATE_LIBRARY);
        exportLibraries = manifest_getValue(manifest, OSGI_FRAMEWORK_EXPORT_LIBRARY);
        activator = manifest_getValue(manifest, OSGI_FRAMEWORK_BUNDLE_ACTIVATOR);

        if (exportLibraries != NULL) {
            status = CELIX_DO_IF(status, framework_loadLibraries(framework, exportLibraries, activator, archive, &handle));
        }

        if (privateLibraries != NULL) {
            status = CELIX_DO_IF(status,
                                 framework_loadLibraries(framework, privateLibraries, activator, archive, &handle));
        }

        if (status == CELIX_SUCCESS) {
            bundle_setHandle(bundle, handle);
        } else if (handle != NULL) {
            celix_libloader_close(handle);
        }
    }

    framework_logIfError(framework->logger, status, NULL, "Could not load all bundle libraries");

    return status;
}

static celix_status_t framework_loadLibraries(framework_pt framework, const char *librariesIn, const char *activator, bundle_archive_pt archive, void **activatorHandle) {
    celix_status_t status = CELIX_SUCCESS;

    char* last;
    char* libraries = strndup(librariesIn, 1024*10);
    char* token = strtok_r(libraries, ",", &last);
    while (token != NULL) {
        void *handle = NULL;
        char lib[128];
        lib[127] = '\0';

        char *path = NULL;
        char *pathToken = strtok_r(token, ";", &path);
        strncpy(lib, pathToken, 127);
        pathToken = strtok_r(NULL, ";", &path);

        while (pathToken != NULL) {

            /*Disable version should be part of the lib name
            if (strncmp(pathToken, "version", 7) == 0) {
                char *ver = strdup(pathToken);
                char version[strlen(ver) - 9];
                strncpy(version, ver+9, strlen(ver) - 10);
                version[strlen(ver) - 10] = '\0';

                strcat(lib, "-");
                strcat(lib, version);
            }*/
            pathToken = strtok_r(NULL, ";", &path);
        }

        char *trimmedLib = utils_stringTrim(lib);
        status = framework_loadLibrary(framework, trimmedLib, archive, &handle);

        if ( (status == CELIX_SUCCESS) && (activator != NULL) && (strcmp(trimmedLib, activator) == 0) ) {
            *activatorHandle = handle;
        }
        else if(handle!=NULL){
            celix_libloader_close(handle);
        }

        token = strtok_r(NULL, ",", &last);
    }

    free(libraries);
    return status;
}

static celix_status_t framework_loadLibrary(framework_pt framework, const char *library, bundle_archive_pt archive, void **handle) {
    celix_status_t status = CELIX_SUCCESS;
    const char *error = NULL;

#ifdef __linux__
    char * library_prefix = "lib";
    char * library_extension = ".so";
#elif __APPLE__
    char * library_prefix = "lib";
        char * library_extension = ".dylib";
    #elif WIN32
        char * library_prefix = "";
        char * library_extension = ".dll";
#endif

    char libraryPath[256];
    long refreshCount = 0;
    const char *archiveRoot = NULL;
    long revisionNumber = 0;

    status = CELIX_DO_IF(status, bundleArchive_getRefreshCount(archive, &refreshCount));
    status = CELIX_DO_IF(status, bundleArchive_getArchiveRoot(archive, &archiveRoot));
    status = CELIX_DO_IF(status, bundleArchive_getCurrentRevisionNumber(archive, &revisionNumber));

    memset(libraryPath, 0, 256);
    int written = 0;
    if (strncmp("lib", library, 3) == 0) {
        written = snprintf(libraryPath, 256, "%s/version%ld.%ld/%s", archiveRoot, refreshCount, revisionNumber, library);
    } else {
        written = snprintf(libraryPath, 256, "%s/version%ld.%ld/%s%s%s", archiveRoot, refreshCount, revisionNumber, library_prefix, library, library_extension);
    }

    if (written >= 256) {
        error = "library path is too long";
        status = CELIX_FRAMEWORK_EXCEPTION;
    } else {
        celix_bundle_context_t *fwCtx = NULL;
        bundle_getContext(framework->bundle, &fwCtx);
        *handle = celix_libloader_open(fwCtx, libraryPath);
        if (*handle == NULL) {
            error = celix_libloader_getLastError();
            status =  CELIX_BUNDLE_EXCEPTION;
        } else {
            bundle_revision_pt revision = NULL;
            array_list_pt handles = NULL;

            status = CELIX_DO_IF(status, bundleArchive_getCurrentRevision(archive, &revision));
            status = CELIX_DO_IF(status, bundleRevision_getHandles(revision, &handles));

            if(handles != NULL){
                arrayList_add(handles, *handle);
            }
        }
    }

    framework_logIfError(framework->logger, status, error, "Could not load library: %s", libraryPath);

    return status;
}






/**********************************************************************************************************************
 **********************************************************************************************************************
 * Updated API
 **********************************************************************************************************************
 **********************************************************************************************************************/


void celix_framework_useBundles(framework_t *fw, bool includeFrameworkBundle, void *callbackHandle, void(*use)(void *handle, const bundle_t *bnd)) {
    celix_array_list_t *bundleIds = celix_arrayList_create();

    celixThreadMutex_lock(&fw->installedBundles.mutex);
    int size = celix_arrayList_size(fw->installedBundles.entries);
    for (int i = 0; i < size; ++i) {
        celix_framework_bundle_entry_t *entry = celix_arrayList_get(fw->installedBundles.entries, i);
        if (entry->bndId > 0 || includeFrameworkBundle) {
            //NOTE bundle state is checked in celix_framework_useBundles
            celix_arrayList_addLong(bundleIds, entry->bndId);
        }
    }
    celixThreadMutex_unlock(&fw->installedBundles.mutex);

    //note that stored bundle ids can now already be invalid (race cond),
    //but the celix_framework_useBundle function should be able to handle this safely.

    size = celix_arrayList_size(bundleIds);
    for (int i = 0; i < size; ++i) {
        long bndId = celix_arrayList_getLong(bundleIds, i);
        celix_framework_useBundle(fw, true, bndId, callbackHandle, use);
    }

    celix_arrayList_destroy(bundleIds);
}

bool celix_framework_useBundle(framework_t *fw, bool onlyActive, long bundleId, void *callbackHandle, void(*use)(void *handle, const bundle_t *bnd)) {
    bool called = false;
    if (bundleId >= 0) {
        celix_framework_bundle_entry_t *entry = fw_bundleEntry_getBundleEntryAndIncreaseUseCount(fw, bundleId);

        if (entry != NULL) {
            celix_bundle_state_e bndState = celix_bundle_getState(entry->bnd);
            if (onlyActive && (bndState == OSGI_FRAMEWORK_BUNDLE_ACTIVE || bndState == OSGI_FRAMEWORK_BUNDLE_STARTING)) {
                use(callbackHandle, entry->bnd);
                called = true;
            } else if (!onlyActive) {
                use(callbackHandle, entry->bnd);
                called = true;
            }
            fw_bundleEntry_decreaseUseCount(entry);
        } else {
            framework_logIfError(fw->logger, CELIX_FRAMEWORK_EXCEPTION, NULL, "Bundle with id %li is not installed", bundleId);
        }
    }
    return called;
}

service_registration_t* celix_framework_registerServiceFactory(framework_t *fw , const celix_bundle_t *bnd, const char* serviceName, celix_service_factory_t *factory, celix_properties_t *properties) {
    const char *error = NULL;
    celix_status_t status = CELIX_SUCCESS;
    service_registration_t *reg = NULL;

    long bndId = celix_bundle_getId(bnd);
    celix_framework_bundle_entry_t *entry = fw_bundleEntry_getBundleEntryAndIncreaseUseCount(fw, bndId);


    if (serviceName != NULL && factory != NULL) {
        status = CELIX_DO_IF(status, celix_serviceRegistry_registerServiceFactory(fw->registry, bnd, serviceName, factory, properties, &reg));
    }

    fw_bundleEntry_decreaseUseCount(entry);

    framework_logIfError(fw->logger, status, error, "Cannot register service factory: %s", serviceName);

    return reg;
}

const char* celix_framework_getUUID(const celix_framework_t *fw) {
    if (fw != NULL) {
        return celix_properties_get(fw->configurationMap, OSGI_FRAMEWORK_FRAMEWORK_UUID, NULL);
    }
    return NULL;
}


celix_bundle_context_t* celix_framework_getFrameworkContext(const celix_framework_t *fw) {
    celix_bundle_context_t* ctx = NULL;
    if (fw != NULL) {
        if (fw->bundle != NULL) {
            ctx = fw->bundle->context;
        }
    }
    return ctx;
}

celix_bundle_t* celix_framework_getFrameworkBundle(const celix_framework_t *fw) {
    celix_bundle_t* bnd = NULL;
    if (fw != NULL) {
        bnd = fw->bundle;
    }
    return bnd;
}

bundle_pt framework_getBundleById(framework_pt framework, long id) {
    celix_bundle_t *bnd = NULL;
    celix_framework_bundle_entry_t *entry = fw_bundleEntry_getBundleEntryAndIncreaseUseCount(framework, id);
    if (entry != NULL) {
        bnd = entry->bnd;
        fw_bundleEntry_decreaseUseCount(entry); //NOTE returning bundle without increased use count -> FIXME make all getBundle api private (use bundle id instead)
    }
    return bnd;
}


bool celix_framework_isBundleInstalled(celix_framework_t *fw, long bndId) {
    bool isInstalled = false;
    celix_framework_bundle_entry_t *entry = fw_bundleEntry_getBundleEntryAndIncreaseUseCount(fw, bndId);
    if (entry != NULL) {
        isInstalled = true;
        fw_bundleEntry_decreaseUseCount(entry);
    }
    return isInstalled;
}

bool celix_framework_isBundleActive(celix_framework_t *fw, long bndId) {
    bool isActive = false;
    celix_framework_bundle_entry_t *entry = fw_bundleEntry_getBundleEntryAndIncreaseUseCount(fw, bndId);
    if (entry != NULL) {
        isActive = celix_bundle_getState(entry->bnd) == OSGI_FRAMEWORK_BUNDLE_ACTIVE;
        fw_bundleEntry_decreaseUseCount(entry);
    }
    return isActive;
}

long celix_framework_installBundle(celix_framework_t *fw, const char *bundleLoc, bool autoStart) {
    long bundleId = -1;
    bundle_t *bnd = NULL;
    celix_status_t status = CELIX_SUCCESS;

    if (fw_installBundle(fw, &bnd, bundleLoc, NULL) == CELIX_SUCCESS) {
        status = bundle_getBundleId(bnd, &bundleId);
        if (status == CELIX_SUCCESS && autoStart) {
            status = bundle_start(bnd);
        }
    }

    framework_logIfError(fw->logger, status, NULL, "Failed to install bundle '%s'", bundleLoc);

    return bundleId;
}

bool celix_framework_uninstallBundle(celix_framework_t *fw, long bndId) {
    bool uninstalled = false;
    celix_framework_bundle_entry_t *entry = fw_bundleEntry_getBundleEntryAndIncreaseUseCount(fw, bndId);
    if (entry != NULL) {
        celix_bundle_state_e bndState = celix_bundle_getState(entry->bnd);
        if (bndState == OSGI_FRAMEWORK_BUNDLE_ACTIVE) {
            fw_stopBundle(fw, bndId, false);
        }

        celix_framework_bundle_entry_t* removedEntry = fw_bundleEntry_removeBundleEntryAndIncreaseUseCount(fw, bndId);
        fw_bundleEntry_decreaseUseCount(entry);
        if (removedEntry != NULL) {
            celix_status_t status = fw_uninstallBundleEntry(fw, removedEntry); //also decreases use count
            uninstalled = status == CELIX_SUCCESS;
        }
    }
    return uninstalled;
}

bool celix_framework_stopBundle(celix_framework_t *fw, long bndId) {
    bool stopped = false;
    celix_framework_bundle_entry_t *entry = fw_bundleEntry_getBundleEntryAndIncreaseUseCount(fw, bndId);
    if (entry != NULL) {
        celix_bundle_state_e state = celix_bundle_getState(entry->bnd);
        if (state == OSGI_FRAMEWORK_BUNDLE_ACTIVE) {
            celix_status_t rc = bundle_stop(entry->bnd);
            stopped = rc == CELIX_SUCCESS;
        } else {
            fw_log(fw->logger, CELIX_LOG_LEVEL_WARNING, "Cannot stop bundle state is %i", state);
        }
        fw_bundleEntry_decreaseUseCount(entry);
    }
    return stopped;
}

bool celix_framework_startBundle(celix_framework_t *fw, long bndId) {
    bool started = false;
    celix_framework_bundle_entry_t *entry = fw_bundleEntry_getBundleEntryAndIncreaseUseCount(fw, bndId);
    if (entry != NULL) {
        celix_bundle_state_e state = celix_bundle_getState(entry->bnd);
        if (state == OSGI_FRAMEWORK_BUNDLE_INSTALLED || state == OSGI_FRAMEWORK_BUNDLE_RESOLVED) {
            celix_status_t rc = bundle_start(entry->bnd);
            started = rc == CELIX_SUCCESS;
        }
        fw_bundleEntry_decreaseUseCount(entry);
    }
    return started;
}

void celix_framework_waitForEmptyEventQueue(celix_framework_t *fw) {
    celixThreadMutex_lock(&fw->dispatcher.mutex);
    while ((celix_arrayList_size(fw->dispatcher.requests) + fw->dispatcher.nrOfLocalRequest) != 0) {
        celixThreadCondition_wait(&fw->dispatcher.cond, &fw->dispatcher.mutex);
    }
    celixThreadMutex_unlock(&fw->dispatcher.mutex);
}

void celix_framework_setLogCallback(celix_framework_t* fw, void* logHandle, void (*logFunction)(void* handle, celix_log_level_e level, const char* file, const char *function, int line, const char *format, va_list formatArgs)) {
    celix_frameworkLogger_setLogCallback(fw->logger, logHandle, logFunction);
}<|MERGE_RESOLUTION|>--- conflicted
+++ resolved
@@ -1542,11 +1542,7 @@
     for (int i =0 ; i < celix_arrayList_size(installedBundles); ++i) {
         installed_bundle_entry_t* installedEntry = celix_arrayList_get(installedBundles, i);
         celix_bundle_event_t event;
-<<<<<<< HEAD
-        event.bundleId = installedEntry->entry->bndId;
-=======
         event.bnd = installedEntry->entry->bnd;
->>>>>>> ab29b5b1
         event.bundleSymbolicName = (char*)celix_bundle_getSymbolicName(installedEntry->entry->bnd);
 
         celix_bundle_state_e state = installedEntry->currentState;
@@ -1928,50 +1924,6 @@
 celix_status_t fw_fireBundleEvent(framework_pt framework, bundle_event_type_e eventType, celix_framework_bundle_entry_t* entry) {
     celix_status_t status = CELIX_SUCCESS;
 
-<<<<<<< HEAD
-    request_pt request = (request_pt) calloc(1, sizeof(*request));
-    if (!request) {
-        status = CELIX_ENOMEM;
-    } else {
-        bundle_archive_pt archive = NULL;
-        module_pt module = NULL;
-
-        request->eventType = eventType;
-        request->filter = NULL;
-        request->type = BUNDLE_EVENT_TYPE;
-        request->error = NULL;
-        request->bundleId = -1;
-
-        status = bundle_getArchive(bundle, &archive);
-
-        if (status == CELIX_SUCCESS) {
-            long bundleId;
-
-            status = bundleArchive_getId(archive, &bundleId);
-
-            if (status == CELIX_SUCCESS) {
-                request->bundleId = bundleId;
-            }
-        }
-
-        if (status == CELIX_SUCCESS) {
-            status = bundle_getCurrentModule(bundle, &module);
-
-            if (status == CELIX_SUCCESS) {
-                const char *symbolicName = NULL;
-                status = module_getSymbolicName(module, &symbolicName);
-                if (status == CELIX_SUCCESS) {
-                    request->bundleSymbolicName = strdup(symbolicName);
-                }
-            }
-        }
-
-        celixThreadMutex_lock(&framework->dispatcher.mutex);
-        celix_arrayList_add(framework->dispatcher.requests, request);
-        celixThreadCondition_broadcast(&framework->dispatcher.cond);
-        celixThreadMutex_unlock(&framework->dispatcher.mutex);
-
-=======
     if (eventType == OSGI_FRAMEWORK_BUNDLE_EVENT_STOPPING || eventType == OSGI_FRAMEWORK_BUNDLE_EVENT_UNINSTALLED || eventType == OSGI_FRAMEWORK_BUNDLE_EVENT_STOPPED) {
         if (entry->bndId == framework->bundleId) {
             //NOTE for framework bundle not triggering events while framework is stopped (and as result in use)
@@ -2007,7 +1959,6 @@
             free(request);
         }
         celixThreadMutex_unlock(&framework->dispatcher.mutex);
->>>>>>> ab29b5b1
     }
 
     framework_logIfError(framework->logger, status, NULL, "Failed to fire bundle event");
@@ -2044,11 +1995,7 @@
 }
 
 
-<<<<<<< HEAD
-static void fw_handleEventRequest(celix_framework_t *framework, request_pt request) {
-=======
 static void fw_handleEventRequest(celix_framework_t *framework, request_t* request) {
->>>>>>> ab29b5b1
     if (request->type == BUNDLE_EVENT_TYPE) {
         celix_array_list_t *localListeners = celix_arrayList_create();
         celixThreadMutex_lock(&framework->bundleListenerLock);
@@ -2063,12 +2010,7 @@
 
             bundle_event_t event;
             memset(&event, 0, sizeof(event));
-<<<<<<< HEAD
-            event.bundleId = request->bundleId;
-            event.bundleSymbolicName = request->bundleSymbolicName;
-=======
             event.bnd = request->bndEntry->bnd;
->>>>>>> ab29b5b1
             event.type = request->eventType;
             fw_invokeBundleListener(framework, listener->listener, &event, listener->bundle);
 
@@ -2082,11 +2024,6 @@
             fw_framework_listener_pt listener = celix_arrayList_get(framework->frameworkListeners, i);
             framework_event_t event;
             memset(&event, 0, sizeof(event));
-<<<<<<< HEAD
-            event.bundleId = request->bundleId;
-            event.bundleSymbolicName = request->bundleSymbolicName;
-=======
->>>>>>> ab29b5b1
             event.type = request->eventType;
             event.error = request->error;
             event.errorCode = request->errorCode;
@@ -2121,17 +2058,11 @@
         celixThreadMutex_unlock(&framework->dispatcher.mutex);
 
         for (int i = 0; i < celix_arrayList_size(localRequests); ++i) {
-<<<<<<< HEAD
-            request_pt request = celix_arrayList_get(localRequests, i);
-            fw_handleEventRequest(framework, request);
-            free(request->bundleSymbolicName);
-=======
             request_t* request = celix_arrayList_get(localRequests, i);
             fw_handleEventRequest(framework, request);
             if (request->bndEntry != NULL) {
                 fw_bundleEntry_decreaseUseCount(request->bndEntry);
             }
->>>>>>> ab29b5b1
             free(request);
         }
         celix_arrayList_clear(localRequests);
