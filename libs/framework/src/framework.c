--- conflicted
+++ resolved
@@ -263,13 +263,9 @@
 
     celix_status_t status = bundle_create(framework, &framework->bundle);
     status = CELIX_DO_IF(status, bundle_getBundleId(framework->bundle, &framework->bundleId));
-<<<<<<< HEAD
     status = CELIX_DO_IF(status, serviceRegistry_create(framework, &framework->registry));
-=======
     status = CELIX_DO_IF(status, bundle_setFramework(framework->bundle, framework));
     status = CELIX_DO_IF(status, bundleCache_create(uuid, framework->configurationMap, &framework->cache));
-    framework->registry = celix_serviceRegistry_create(framework);
->>>>>>> 24bc9dad
     bundle_context_t *context = NULL;
     status = CELIX_DO_IF(status, bundleContext_create(framework, framework->logger, framework->bundle, &context));
     status = CELIX_DO_IF(status, bundle_setContext(framework->bundle, context));
