/*
 * Licensed to the Apache Software Foundation (ASF) under one
 * or more contributor license agreements.  See the NOTICE file
 * distributed with this work for additional information
 * regarding copyright ownership.  The ASF licenses this file
 * to you under the Apache License, Version 2.0 (the
 * "License"); you may not use this file except in compliance
 * with the License.  You may obtain a copy of the License at
 *
 *   http://www.apache.org/licenses/LICENSE-2.0
 *
 * Unless required by applicable law or agreed to in writing,
 * software distributed under the License is distributed on an
 * "AS IS" BASIS, WITHOUT WARRANTIES OR CONDITIONS OF ANY
 *  KIND, either express or implied.  See the License for the
 * specific language governing permissions and limitations
 * under the License.
 */

<<<<<<< HEAD
#include "bundle_archive.h"

#include <assert.h>
#include <dirent.h>
=======
#include <assert.h>
#include <dirent.h>
#include <errno.h>
>>>>>>> 2efed0a8
#include <stdio.h>
#include <stdlib.h>
#include <string.h>
#include <sys/stat.h>
#include <time.h>
#include <unistd.h>

#include "celix_constants.h"
#include "celix_file_utils.h"
#include "celix_framework_utils_private.h"
#include "celix_utils_api.h"

#include "bundle_archive_private.h"
#include "bundle_revision_private.h"
#include "framework_private.h"
#include "linked_list_iterator.h"
<<<<<<< HEAD

celix_status_t celix_bundleArchive_getLastModifiedInternal(bundle_archive_pt archive, struct timespec *lastModified);
=======
>>>>>>> 2efed0a8

/**
 * The bundle archive which is used to store the bundle data and can be reused when a framework is restarted.
 * The lifecycle of a bundle archive is coupled to the lifecycle of the bundle that is created from the archive.
 *
 * @note The bundle archive is thread safe.
 */
struct bundleArchive {
    // initialed during creation and immutable
    celix_framework_t* fw;
    long id;
    char* archiveRoot;
    char* savedBundleStatePropertiesPath;
    char* storeRoot;
    char* resourceCacheRoot;
    char* bundleSymbolicName; // read from the manifest
    char* bundleVersion;      // read from the manifest

    celix_thread_mutex_t lock;   // protects below and saving of bundle state properties
    bundle_revision_t* revision; // the current revision
    char* location;
};

static celix_status_t celix_bundleArchive_storeBundleStateProperties(bundle_archive_pt archive) {
    bool needUpdate = false;
    celix_properties_t* bundleStateProperties = NULL;
    bundleStateProperties = celix_properties_load(archive->savedBundleStatePropertiesPath);
    if (bundleStateProperties == NULL) {
        bundleStateProperties = celix_properties_create();
    }
    if (bundleStateProperties == NULL) {
        return CELIX_ENOMEM;
    }
    //set/update bundle cache state properties
    if (celix_properties_getAsLong(bundleStateProperties, CELIX_BUNDLE_ARCHIVE_BUNDLE_ID_PROPERTY_NAME, 0) != archive->id) {
        celix_properties_setLong(bundleStateProperties, CELIX_BUNDLE_ARCHIVE_BUNDLE_ID_PROPERTY_NAME, archive->id);
        needUpdate = true;
    }
    if (strcmp(celix_properties_get(bundleStateProperties, CELIX_BUNDLE_ARCHIVE_LOCATION_PROPERTY_NAME, ""), archive->location) != 0) {
        celix_properties_set(bundleStateProperties, CELIX_BUNDLE_ARCHIVE_LOCATION_PROPERTY_NAME, archive->location);
        needUpdate = true;
    }
    if (strcmp(celix_properties_get(bundleStateProperties, CELIX_BUNDLE_ARCHIVE_SYMBOLIC_NAME_PROPERTY_NAME, ""), archive->bundleSymbolicName) != 0) {
        celix_properties_set(bundleStateProperties, CELIX_BUNDLE_ARCHIVE_SYMBOLIC_NAME_PROPERTY_NAME, archive->bundleSymbolicName);
        needUpdate = true;
    }
    if (strcmp(celix_properties_get(bundleStateProperties, CELIX_BUNDLE_ARCHIVE_VERSION_PROPERTY_NAME, ""), archive->bundleVersion) != 0) {
        celix_properties_set(bundleStateProperties, CELIX_BUNDLE_ARCHIVE_VERSION_PROPERTY_NAME, archive->bundleVersion);
        needUpdate = true;
    }

    //save bundle cache state properties
    if (needUpdate) {
        celix_properties_store(bundleStateProperties, archive->savedBundleStatePropertiesPath,
                               "Bundle State Properties");
    }
    celix_properties_destroy(bundleStateProperties);
    return CELIX_SUCCESS;
}

static celix_status_t
celix_bundleArchive_extractBundle(bundle_archive_t* archive, const char* bundleUrl) {
    celix_status_t status = CELIX_SUCCESS;
    bool extractBundle = true;

    //get revision mod time;
    struct timespec revisionMod;
    status = celix_bundleArchive_getLastModifiedInternal(archive, &revisionMod);
    if (status != CELIX_SUCCESS && errno != ENOENT) {
        fw_logCode(archive->fw->logger, CELIX_LOG_LEVEL_ERROR, status, "Failed to get last modified time for bundle archive revision directory '%s'", archive->resourceCacheRoot);
        return status;
    }

    //check if bundle location is newer than current revision
    if (status == CELIX_SUCCESS) {
        extractBundle = celix_framework_utils_isBundleUrlNewerThan(archive->fw, bundleUrl, &revisionMod);
    }

    if (!extractBundle) {
        fw_log(archive->fw->logger, CELIX_LOG_LEVEL_TRACE, "Bundle archive %s is up to date, no need to extract bundle.", bundleUrl);
        return status;
    }

    /*
     * Note always remove the current revision dir. This is needed to remove files that are not present
     * in the new bundle zip, but it seems this is also needed to ensure that the lib files get a new inode.
     * If dlopen/dlsym is used with newer files, but with the same inode already used in dlopen/dlsym this leads to
     * segfaults.
     */
    const char* error;
    status = celix_utils_deleteDirectory(archive->resourceCacheRoot, &error);
    if (status != CELIX_SUCCESS) {
        fw_logCode(archive->fw->logger, CELIX_LOG_LEVEL_ERROR, status, "Failed to remove existing bundle archive revision directory '%s': %s", archive->resourceCacheRoot, error);
        return status;
    }

    status = celix_framework_utils_extractBundle(archive->fw, bundleUrl, archive->resourceCacheRoot);
    if (status != CELIX_SUCCESS) {
        fw_log(archive->fw->logger, CELIX_LOG_LEVEL_ERROR, "Failed to initialize archive. Failed to extract bundle zip to revision directory.");
        return status;
    }
    return status;
}

/**
 * Initialize archive by creating the bundle cache directory, optionally extracting the bundle from the bundle file,
 * reading the bundle state properties, reading the bundle manifest and updating the bundle state properties.
 */
static celix_status_t celix_bundleArchive_createCacheDirectory(bundle_archive_pt archive, manifest_pt* manifestOut) {
    if (celix_utils_fileExists(archive->archiveRoot)) {
        fw_log(archive->fw->logger, CELIX_LOG_LEVEL_TRACE, "Bundle archive root for bundle id %li already exists.",
               archive->id);
    }

    //create archive root
    const char* errorStr = NULL;
    celix_status_t status = celix_utils_createDirectory(archive->archiveRoot, false, &errorStr);
    if (status != CELIX_SUCCESS) {
        fw_log(archive->fw->logger, CELIX_LOG_LEVEL_ERROR, "Failed to initialize archive. Failed to create bundle root archive dir: %s", errorStr);
        return status;
    }

    //create store directory
    status = celix_utils_createDirectory(archive->storeRoot, false, &errorStr);
    if (status != CELIX_SUCCESS) {
        fw_log(archive->fw->logger, CELIX_LOG_LEVEL_ERROR, "Failed to initialize archive. Failed to create bundle store dir: %s", errorStr);
        return status;
    }

    //create bundle revision directory
    status = celix_utils_createDirectory(archive->resourceCacheRoot, false, &errorStr);
    if (status != CELIX_SUCCESS) {
        fw_log(archive->fw->logger, CELIX_LOG_LEVEL_ERROR, "Failed to initialize archive. Failed to create bundle revision dir: %s", errorStr);
        return status;
    }

    //extract bundle zip to revision directory
    status = celix_bundleArchive_extractBundle(archive, archive->location);
    if (status != CELIX_SUCCESS) {
        fw_log(archive->fw->logger, CELIX_LOG_LEVEL_ERROR, "Failed to initialize archive. Failed to extract bundle.");
        return status;
    }

    //read manifest from extracted bundle zip
    *manifestOut = NULL;
    char pathBuffer[512];
    char* manifestPath = celix_utils_writeOrCreateString(pathBuffer, sizeof(pathBuffer), "%s/%s", archive->resourceCacheRoot, CELIX_BUNDLE_MANIFEST_REL_PATH);
    if (manifestPath == NULL) {
        fw_log(archive->fw->logger, CELIX_LOG_LEVEL_ERROR, "Failed to initialize archive. Failed to create manifest path.");
        return CELIX_ENOMEM;
    }
    status = manifest_createFromFile(manifestPath, manifestOut);
    celix_utils_freeStringIfNotEqual(pathBuffer, manifestPath);
    if (status != CELIX_SUCCESS) {
        fw_log(archive->fw->logger, CELIX_LOG_LEVEL_ERROR, "Failed to initialize archive. Cannot read manifest.");
        return status;
    }

    //populate bundle symbolic name and version from manifest
    archive->bundleSymbolicName = celix_utils_strdup(manifest_getValue(*manifestOut, OSGI_FRAMEWORK_BUNDLE_SYMBOLICNAME));
    if (archive->bundleSymbolicName == NULL) {
        fw_log(archive->fw->logger, CELIX_LOG_LEVEL_ERROR, "Failed to initialize archive. Cannot read bundle symbolic name.");
        manifest_destroy(*manifestOut);
        return CELIX_BUNDLE_EXCEPTION;
    }
    archive->bundleVersion = celix_utils_strdup(manifest_getValue(*manifestOut, OSGI_FRAMEWORK_BUNDLE_VERSION));
    if (archive->bundleVersion == NULL) {
        fw_log(archive->fw->logger, CELIX_LOG_LEVEL_ERROR, "Failed to initialize archive. Cannot read bundle version.");
        manifest_destroy(*manifestOut);
        return CELIX_BUNDLE_EXCEPTION;
    }

    return status;
}

celix_status_t celix_bundleArchive_create(celix_framework_t* fw, const char *archiveRoot, long id, const char *location, bundle_archive_pt *bundle_archive) {
    celix_status_t status = CELIX_SUCCESS;
    const char* error = NULL;
    bundle_archive_pt archive = calloc(1, sizeof(*archive));
    bool isSystemBundle = id == CELIX_FRAMEWORK_BUNDLE_ID;

    if (archive == NULL) {
        status = CELIX_ENOMEM;
        goto calloc_failed;
    }

    archive->fw = fw;
    archive->id = id;
    celixThreadMutex_create(&archive->lock, NULL);

    if (isSystemBundle) {
        archive->resourceCacheRoot = getcwd(NULL, 0);
        archive->storeRoot = getcwd(NULL, 0);
        if (archive->resourceCacheRoot == NULL || archive->storeRoot == NULL) {
            status = CELIX_ENOMEM;
        }
    } else {
        status = CELIX_ENOMEM;
        do {
            archive->location = celix_utils_strdup(location);
            if (archive->location == NULL) {
                break;
            }
            archive->archiveRoot = celix_utils_strdup(archiveRoot);
            if (archive->archiveRoot == NULL) {
                break;
            }
            if (asprintf(&archive->savedBundleStatePropertiesPath, "%s/%s", archiveRoot,
                         CELIX_BUNDLE_ARCHIVE_STATE_PROPERTIES_FILE_NAME) < 0) {
                break;
            }
            if (asprintf(&archive->storeRoot, "%s/%s", archive->archiveRoot, CELIX_BUNDLE_ARCHIVE_STORE_DIRECTORY_NAME) < 0) {
                break;
            }
            if (asprintf(&archive->resourceCacheRoot, "%s/%s", archive->archiveRoot, CELIX_BUNDLE_ARCHIVE_RESOURCE_CACHE_NAME) < 0) {
                break;
            }
            status = CELIX_SUCCESS;
        } while (0);
    }
    if (status != CELIX_SUCCESS) {
        error = "Failed to setup archive paths.";
        goto init_failed;
    }

    manifest_pt manifest = NULL;
    if (isSystemBundle) {
        status = manifest_create(&manifest);
    } else {
        status = celix_bundleArchive_createCacheDirectory(archive, &manifest);
    }
    if (status != CELIX_SUCCESS) {
        error = "Failed to initialize archive or create manifest.";
        goto dir_failed;
    }

    status = celix_bundleRevision_create(fw, archive->archiveRoot, archive->location, manifest, &archive->revision);
    if (status != CELIX_SUCCESS) {
        error = "Could not create bundle revision.";
        goto revision_failed;
    }

    if (!isSystemBundle) {
        status = celix_bundleArchive_storeBundleStateProperties(archive);
        if (status != CELIX_SUCCESS) {
            error = "Could not store properties.";
            goto store_prop_failed;
        }
    }

    *bundle_archive = archive;
    return CELIX_SUCCESS;
store_prop_failed:
revision_failed:
dir_failed:
    if (!isSystemBundle) {
        celix_utils_deleteDirectory(archive->archiveRoot, NULL);
    }
init_failed:
    bundleArchive_destroy(archive);
calloc_failed:
    framework_logIfError(fw->logger, status, error, "Could not create archive.");
    return status;
}

celix_status_t bundleArchive_destroy(bundle_archive_pt archive) {
    if (archive != NULL) {
        free(archive->location);
        free(archive->savedBundleStatePropertiesPath);
        free(archive->archiveRoot);
        free(archive->resourceCacheRoot);
        free(archive->storeRoot);
        free(archive->bundleSymbolicName);
        free(archive->bundleVersion);
        bundleRevision_destroy(archive->revision);
        celixThreadMutex_destroy(&archive->lock);
        free(archive);
    }
    return CELIX_SUCCESS;
}

celix_status_t bundleArchive_getId(bundle_archive_pt archive, long* id) {
    *id = archive->id;
    return CELIX_SUCCESS;
}

long celix_bundleArchive_getId(bundle_archive_pt archive) {
    return archive->id;
}

const char* celix_bundleArchive_getSymbolicName(bundle_archive_pt archive) {
    return archive->bundleSymbolicName;
}

celix_status_t bundleArchive_getLocation(bundle_archive_pt archive, const char **location) {
    celixThreadMutex_lock(&archive->lock);
    *location = archive->location;
    celixThreadMutex_unlock(&archive->lock);
    return CELIX_SUCCESS;
}

char* celix_bundleArchive_getLocation(bundle_archive_pt archive) {
    char* result = NULL;
    celixThreadMutex_lock(&archive->lock);
    if (archive->location) {
        result = celix_utils_strdup(archive->location);
    }
    celixThreadMutex_unlock(&archive->lock);
    return result;
}

celix_status_t bundleArchive_getArchiveRoot(bundle_archive_pt archive, const char** archiveRoot) {
    *archiveRoot = archive->archiveRoot;
    return CELIX_SUCCESS;
}

//LCOV_EXCL_START
celix_status_t bundleArchive_getCurrentRevisionNumber(bundle_archive_pt archive, long* revisionNumber) {
    *revisionNumber = 1; // NOTE bundle revision is deprecated
    return CELIX_SUCCESS;
}
//LCOV_EXCL_STOP

celix_status_t bundleArchive_getCurrentRevision(bundle_archive_pt archive, bundle_revision_pt* revision) {
    celixThreadMutex_lock(&archive->lock);
    *revision = archive->revision;
    celixThreadMutex_unlock(&archive->lock);
    return CELIX_SUCCESS;
}

//LCOV_EXCL_START
celix_status_t bundleArchive_getRevision(bundle_archive_pt archive, long revNr __attribute__((unused)), bundle_revision_pt *revision) {
    return bundleArchive_getCurrentRevision(archive, revision);
}

celix_status_t bundleArchive_getPersistentState(bundle_archive_pt archive __attribute__((unused)), bundle_state_e *state) {
    fw_log(archive->fw->logger, CELIX_LOG_LEVEL_DEBUG, "Bundle archive persistent state no longer supported");
    *state = CELIX_BUNDLE_STATE_UNKNOWN;
    return CELIX_SUCCESS;
}

celix_status_t bundleArchive_setPersistentState(bundle_archive_pt archive __attribute__((unused)), bundle_state_e state  __attribute__((unused))) {
    fw_log(archive->fw->logger, CELIX_LOG_LEVEL_DEBUG, "Bundle archive persistent state no longer supported");
    return CELIX_SUCCESS;
}

celix_status_t bundleArchive_getRefreshCount(bundle_archive_pt archive __attribute__((unused)), long *refreshCount) {
    fw_log(archive->fw->logger, CELIX_LOG_LEVEL_DEBUG, "Bundle archive refresh count is no longer supported");
    *refreshCount = 0;
    return CELIX_SUCCESS;
}

celix_status_t bundleArchive_setRefreshCount(bundle_archive_pt archive __attribute__((unused))) {
    fw_log(archive->fw->logger, CELIX_LOG_LEVEL_DEBUG, "Bundle archive refresh count is no longer supported");
    return CELIX_SUCCESS;
}

celix_status_t bundleArchive_getLastModified(bundle_archive_pt archive, time_t* lastModified) {
    struct timespec mod;
    celix_status_t status = celix_bundleArchive_getLastModified(archive, &mod);
    if (status == CELIX_SUCCESS) {
        *lastModified = mod.tv_sec;
    }
    return status;
}
//LCOV_EXCL_STOP

celix_status_t celix_bundleArchive_getLastModifiedInternal(bundle_archive_pt archive, struct timespec* lastModified) {
    // precondition: archive->lock is locked
    celix_status_t status = CELIX_SUCCESS;
    char manifestPathBuffer[CELIX_DEFAULT_STRING_CREATE_BUFFER_SIZE];
    char* manifestPath = celix_utils_writeOrCreateString(manifestPathBuffer, sizeof(manifestPathBuffer), "%s/%s", archive->resourceCacheRoot, CELIX_BUNDLE_MANIFEST_REL_PATH);
    if (manifestPath == NULL) {
        status = CELIX_ENOMEM;
    }
    status = CELIX_DO_IF(status, celix_utils_getLastModified(manifestPath, lastModified));
    celix_utils_freeStringIfNotEqual(manifestPathBuffer, manifestPath);
    return status;
}

celix_status_t celix_bundleArchive_getLastModified(bundle_archive_pt archive, struct timespec* lastModified) {
    celix_status_t status;
    celixThreadMutex_lock(&archive->lock);
    status = celix_bundleArchive_getLastModifiedInternal(archive, lastModified);
    celixThreadMutex_unlock(&archive->lock);
    return status;
}

//LCOV_EXCL_START
celix_status_t bundleArchive_setLastModified(bundle_archive_pt archive __attribute__((unused)), time_t lastModifiedTime  __attribute__((unused))) {
    celix_status_t status = CELIX_SUCCESS;
    char manifestPathBuffer[CELIX_DEFAULT_STRING_CREATE_BUFFER_SIZE];
    char* manifestPath = celix_utils_writeOrCreateString(manifestPathBuffer, sizeof(manifestPathBuffer), "%s/%s", archive->resourceCacheRoot, CELIX_BUNDLE_MANIFEST_REL_PATH);
    status = celix_utils_touch(manifestPath);
    celix_utils_freeStringIfNotEqual(manifestPathBuffer, manifestPath);
    return status;
}
//LCOV_EXCL_STOP

celix_status_t bundleArchive_revise(bundle_archive_pt archive, const char * location __attribute__((unused)), const char *updatedBundleUrl) {
    celixThreadMutex_lock(&archive->lock);

    const char* updateUrl = archive->location;
    if (updatedBundleUrl != NULL && strcmp(updateUrl, updatedBundleUrl) != 0) {
        fw_log(archive->fw->logger, CELIX_LOG_LEVEL_INFO, "Updating bundle archive bundle url location to %s", updatedBundleUrl);
        updateUrl = updatedBundleUrl;
    }

    const char* reason = NULL;
    celix_status_t status = celix_bundleArchive_extractBundle(archive, updateUrl);
    if (status == CELIX_SUCCESS) {
        bundle_revision_t* current = archive->revision;
        bundle_revision_t* revised = bundleRevision_revise(current, updateUrl);
        if (revised != NULL) {
            archive->revision = revised;
            bundleRevision_destroy(current);
        } else {
            status = CELIX_ENOMEM;
            reason = "bundle revision creation";
        }
    } else {
        reason = "bundle extraction";
    }
    if (status != CELIX_SUCCESS) {
        goto revise_finished;
    }
    if (archive->location != updateUrl) {
        free(archive->location);
        archive->location = celix_utils_strdup(updateUrl);
    }
revise_finished:
    celixThreadMutex_unlock(&archive->lock);
    framework_logIfError(archive->fw->logger, status, reason, "Cannot update bundle archive %s", updateUrl);
    return status;
}

//LCOV_EXCL_START
celix_status_t bundleArchive_rollbackRevise(bundle_archive_pt archive, bool* rolledback) {
    *rolledback = true;
    fw_log(archive->fw->logger, CELIX_LOG_LEVEL_ERROR, "Revise rollback not supported.");
    return CELIX_BUNDLE_EXCEPTION;
}

celix_status_t bundleArchive_close(bundle_archive_pt archive) {
    // close revision
    // not yet needed/possible
    return CELIX_SUCCESS;
}
//LCOV_EXCL_STOP

celix_status_t bundleArchive_closeAndDelete(bundle_archive_pt archive) {
    celix_status_t status = CELIX_SUCCESS;
    if (archive->id != CELIX_FRAMEWORK_BUNDLE_ID) {
        const char* err = NULL;
        status = celix_utils_deleteDirectory(archive->archiveRoot, &err);
        framework_logIfError(archive->fw->logger, status, NULL, "Failed to delete archive root '%s': %s", archive->archiveRoot, err);
    }
    return status;
}

const char* celix_bundleArchive_getPersistentStoreRoot(bundle_archive_t* archive) {
    return archive->storeRoot;
}

const char* celix_bundleArchive_getCurrentRevisionRoot(bundle_archive_t* archive) {
    return archive->resourceCacheRoot;
}

<|MERGE_RESOLUTION|>--- conflicted
+++ resolved
@@ -17,16 +17,9 @@
  * under the License.
  */
 
-<<<<<<< HEAD
-#include "bundle_archive.h"
-
-#include <assert.h>
-#include <dirent.h>
-=======
 #include <assert.h>
 #include <dirent.h>
 #include <errno.h>
->>>>>>> 2efed0a8
 #include <stdio.h>
 #include <stdlib.h>
 #include <string.h>
@@ -43,11 +36,6 @@
 #include "bundle_revision_private.h"
 #include "framework_private.h"
 #include "linked_list_iterator.h"
-<<<<<<< HEAD
-
-celix_status_t celix_bundleArchive_getLastModifiedInternal(bundle_archive_pt archive, struct timespec *lastModified);
-=======
->>>>>>> 2efed0a8
 
 /**
  * The bundle archive which is used to store the bundle data and can be reused when a framework is restarted.
