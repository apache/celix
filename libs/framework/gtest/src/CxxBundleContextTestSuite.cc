/*
 * Licensed to the Apache Software Foundation (ASF) under one
 * or more contributor license agreements.  See the NOTICE file
 * distributed with this work for additional information
 * regarding copyright ownership.  The ASF licenses this file
 * to you under the Apache License, Version 2.0 (the
 * "License"); you may not use this file except in compliance
 * with the License.  You may obtain a copy of the License at
 *
 *   http://www.apache.org/licenses/LICENSE-2.0
 *
 * Unless required by applicable law or agreed to in writing,
 * software distributed under the License is distributed on an
 * "AS IS" BASIS, WITHOUT WARRANTIES OR CONDITIONS OF ANY
 *  KIND, either express or implied.  See the License for the
 * specific language governing permissions and limitations
 * under the License.
 */

#include <gtest/gtest.h>

#include <atomic>

#include "service_tracker.h"
#include "celix/BundleContext.h"
#include "celix_framework_factory.h"
#include "celix_framework.h"
#include "service_tracker_customizer.h"

class CxxBundleContextTestSuite : public ::testing::Test {
public:
    static constexpr const char * const TEST_BND1_LOC = "" SIMPLE_TEST_BUNDLE1_LOCATION "";
    static constexpr const char * const TEST_BND2_LOC = "" SIMPLE_TEST_BUNDLE2_LOCATION "";

    CxxBundleContextTestSuite() {
        auto* properties = properties_create();
        properties_set(properties, "LOGHELPER_ENABLE_STDOUT_FALLBACK", "true");
        properties_set(properties, "org.osgi.framework.storage.clean", "onFirstInit");
        properties_set(properties, "org.osgi.framework.storage", ".cacheCxxBundleContextTestFramework");

        auto* cfw = celix_frameworkFactory_createFramework(properties);
        fw = std::shared_ptr<celix_framework_t>{cfw, [](celix_framework_t* f){ celix_frameworkFactory_destroyFramework(f); }};
        ctx = std::make_shared<celix::BundleContext>(celix_framework_getFrameworkContext(fw.get()));
    }
    
    ~CxxBundleContextTestSuite() override {
        //ensure that ctx is destroyed before fw
        ctx = nullptr;
        fw = nullptr;
    }

    std::shared_ptr<celix_framework_t> fw{};
    std::shared_ptr<celix::BundleContext> ctx{};
};

class TestInterface {

};

class TestImplementation : public TestInterface {

};

struct CInterface {
    void *handle;
    void (*hello)(void *handle);
};

TEST_F(CxxBundleContextTestSuite, RegisterServiceTest) {
    long svcId = ctx->findService<TestInterface>();
    EXPECT_EQ(svcId, -1L);

    {
        auto impl = std::make_shared<TestImplementation>();
        auto svcReg = ctx->registerService<TestInterface>(impl).build();
        svcReg->wait();
        svcId = ctx->findService<TestInterface>();
        EXPECT_GE(svcId, 0L);
    }

    ctx->waitIfAbleForEvents();
    svcId = ctx->findService<TestInterface>();
    EXPECT_EQ(svcId, -1L);
}

TEST_F(CxxBundleContextTestSuite, RegisterServiceWithNameTest) {
    long svcId = ctx->findServiceWithName("foo");
    EXPECT_EQ(svcId, -1L);

    {
        auto impl = std::make_shared<TestImplementation>();
        auto svcReg = ctx->registerService<TestInterface>(impl, "foo").build();
        svcReg->wait();
        svcId = ctx->findServiceWithName("foo");
        EXPECT_GE(svcId, 0L);
    }

    ctx->waitForEvents();
    svcId = ctx->findServiceWithName("foo");
    EXPECT_EQ(svcId, -1L);
}

TEST_F(CxxBundleContextTestSuite, RegisterCServiceTest) {
    auto svc = std::make_shared<CInterface>(CInterface{nullptr, nullptr});
    auto svcReg = ctx->registerService<CInterface>(svc).build();
    svcReg->wait();

    long svcId = ctx->findService<CInterface>();
    EXPECT_GE(svcId, 0L);

    svcReg->unregister();
    svcId = ctx->findService<CInterface>();
    EXPECT_GE(svcId, -1);

    CInterface svc2{nullptr, nullptr};
    auto svcReg2 = ctx->registerUnmanagedService<CInterface>(&svc2).build();

    ctx->waitForEvents();
    svcId = ctx->findService<CInterface>();
    EXPECT_GE(svcId, 0L);

    svcReg2->unregister();
    ctx->waitForEvents();
    svcId = ctx->findService<CInterface>();
    EXPECT_GE(svcId, -1);
}

TEST_F(CxxBundleContextTestSuite, UseServicesTest) {
    auto count = ctx->useService<CInterface>().build();
    EXPECT_EQ(count, 0);

    auto svc = std::make_shared<CInterface>(CInterface{nullptr, nullptr});
    auto svcReg1 = ctx->registerService<CInterface>(svc).build();
    auto svcReg2 = ctx->registerService<CInterface>(svc).build();

    std::atomic<int> countFromFunction{0};
    count = ctx->useService<CInterface>().addUseCallback([&countFromFunction](CInterface&){countFromFunction += 1;}).build();
    EXPECT_EQ(count, 1);
    EXPECT_EQ(countFromFunction.load(), 1);

    countFromFunction = 0;
    count = ctx->useServices<CInterface>()
        .setTimeout(std::chrono::seconds{1})
        .addUseCallback([&countFromFunction](CInterface&, const celix::Properties& props){
            countFromFunction += 1;
            auto id = props.getAsLong(OSGI_FRAMEWORK_SERVICE_ID, -1L);
            EXPECT_GT(id, -1L);
        })
        .build();
    count += ctx->useServices<CInterface>().addUseCallback([&countFromFunction](CInterface&, const celix::Properties& props, const celix::Bundle& bnd) {
        countFromFunction += 1;
        EXPECT_GE(props.getAsLong(OSGI_FRAMEWORK_SERVICE_ID, -1L), 0);
        EXPECT_GE(bnd.getId(), -1L);
    }).build();
    EXPECT_EQ(count, 4);
    EXPECT_EQ(countFromFunction.load(), 4);
}

TEST_F(CxxBundleContextTestSuite, UseServicesWithFilterTest) {
    auto svc = std::make_shared<CInterface>(CInterface{nullptr, nullptr});
    auto svcReg1 = ctx->registerService<CInterface>(svc).build();
    auto svcReg2 = ctx->registerService<CInterface>(svc).setProperties(celix::Properties{{"key", "val1"}}).build();
    auto svcReg3 = ctx->registerService<CInterface>(svc).addProperty("key", "val2").build();

    EXPECT_EQ(3, ctx->useServices<CInterface>().build());
    EXPECT_EQ(1, ctx->useServices<CInterface>().setFilter("(key=val1)").build());
    EXPECT_EQ(2, ctx->useServices<CInterface>().setFilter("(key=*)").build());
    EXPECT_EQ(3, ctx->useServices<CInterface>().setFilter(celix::Filter{}).build());

    celix::Filter f{"(key=val2)"};
    EXPECT_EQ(1, ctx->useServices<CInterface>().setFilter(f).build());

    EXPECT_THROW(ctx->useServices<CInterface>().setFilter(celix::Filter{"bla"}).build(), celix::FilterException);
}


TEST_F(CxxBundleContextTestSuite, FindServicesTest) {
    auto svcId = ctx->findService<CInterface>();
    EXPECT_EQ(svcId, -1L);
    auto svcIds = ctx->findServices<CInterface>();
    EXPECT_EQ(svcIds.size(), 0);


    celix::Properties props{};
    props["key1"] = "value1";
    auto svc = std::make_shared<CInterface>(CInterface{nullptr, nullptr});
    auto svcReg1 = ctx->registerService<CInterface>(svc)
            .setProperties(props)
            .addProperty("key2", "value2")
            .addProperty(celix::SERVICE_RANKING, 11)
            .build();
    svcReg1->wait();
    EXPECT_EQ(11, svcReg1->getServiceRanking());
    auto svcReg2 = ctx->registerService<CInterface>(svc).build();
    svcReg2->wait();
    EXPECT_EQ(0, svcReg2->getServiceRanking()); //no explicit svc ranking -> 0

    svcId = ctx->findService<CInterface>();
    EXPECT_EQ(svcId, svcReg1->getServiceId()); //svcReg1 -> registered first

    svcIds = ctx->findServices<CInterface>();
    EXPECT_EQ(svcIds.size(), 2);
    svcIds = ctx->findServices<CInterface>("(&(key1=value1)(key2=value2))");
    EXPECT_EQ(svcIds.size(), 1); //only 1 svc matches the filter

    svcReg1->unregister();
    svcReg1->wait();
    svcId = ctx->findService<CInterface>();
    EXPECT_EQ(svcId, svcReg2->getServiceId()); //svcReg2 -> svcReg1 unregistered
}


TEST_F(CxxBundleContextTestSuite, TrackServicesTest) {
    auto tracker = ctx->trackServices<CInterface>().build();
    tracker->wait();
    EXPECT_TRUE(tracker->isOpen());
    EXPECT_EQ(0, tracker->getServiceCount());

    celix::Properties props{};
    props["key1"] = "value1";
    auto svc = std::make_shared<CInterface>(CInterface{nullptr, nullptr});
    auto svcReg1 = ctx->registerService<CInterface>(svc)
            .setProperties(props)
            .addProperty("key2", "value2")
            .build();
    svcReg1->wait();
    auto svcReg2 = ctx->registerService<CInterface>(svc).build();
    svcReg2->wait();
    EXPECT_EQ(2, tracker->getServiceCount());

    auto tracker2 = ctx->trackServices<CInterface>().setFilter("(key1=value1)").build();
    tracker2->wait();
    EXPECT_EQ(1, tracker2->getServiceCount());

    auto tracker3 = ctx->trackServices<CInterface>().setFilter(celix::Filter{"(key1=value1)"}).build();
    tracker3->wait();
    EXPECT_EQ(1, tracker3->getServiceCount());

    std::atomic<int> count{0};
    auto tracker4 = ctx->trackServices<CInterface>()
            .addAddCallback([&count](const std::shared_ptr<CInterface>& svc) {
                EXPECT_TRUE(svc);
                count += 1;
            })
            .addRemCallback([&count](const std::shared_ptr<CInterface>& svc) {
                EXPECT_TRUE(svc);
                count += 1;
            })
            .build();
    auto tracker5 = ctx->trackServices<CInterface>()
            .addAddWithPropertiesCallback([&count](std::shared_ptr<CInterface> svc /*note not the default expect const std::sharer_ptr<I>&*/, const std::shared_ptr<const celix::Properties>& props) {
                EXPECT_TRUE(svc);
                EXPECT_TRUE(props);
                count += 1;
            })
            .addRemWithPropertiesCallback([&count](const std::shared_ptr<CInterface>& svc, const std::shared_ptr<const celix::Properties>& props) {
                EXPECT_TRUE(svc);
                EXPECT_TRUE(props);
                count += 1;
            })
            .build();
    auto tracker6 = ctx->trackServices<CInterface>()
            .addAddWithOwnerCallback([&count](const std::shared_ptr<CInterface>& svc, std::shared_ptr<const celix::Properties> props /*note not the default expected const ref*/, std::shared_ptr<const celix::Bundle> bundle /*note not the default expected const ref*/) {
                EXPECT_TRUE(svc);
                EXPECT_TRUE(props);
                EXPECT_TRUE(bundle);
                count += 1;
            })
            .addRemWithOwnerCallback([&count](const std::shared_ptr<CInterface>& svc, const std::shared_ptr<const celix::Properties>& props, const std::shared_ptr<const celix::Bundle>& bundle) {
                EXPECT_TRUE(svc);
                EXPECT_TRUE(props);
                EXPECT_TRUE(bundle);
                count += 1;
            })
            .build();
    ctx->waitForEvents();
    EXPECT_EQ(6, count); //2x3 add called
    svcReg1->unregister();
    svcReg1->wait();
    EXPECT_EQ(9, count); //2x3 add called, 1x3 rem called
    tracker4->close();
    tracker5->close();
    tracker6->close();
    ctx->waitForEvents();
    EXPECT_EQ(12, count); //2x3 add called, 2x3 rem called (1 rem call for closing the tracker)

    EXPECT_EQ(1, tracker->getServiceCount()); //only 1 left

}


TEST_F(CxxBundleContextTestSuite, TrackServicesRanked) {
    auto tracker = ctx->trackServices<CInterface>().build();

    auto svc1 = std::make_shared<CInterface>(CInterface{nullptr, nullptr});
    auto svcReg1 = ctx->registerService<CInterface>(svc1).build();

    auto svc2 = std::make_shared<CInterface>(CInterface{nullptr, nullptr});
    auto svcReg2 = ctx->registerService<CInterface>(svc2).build();

    auto svc3 = std::make_shared<CInterface>(CInterface{nullptr, nullptr});
    auto svcReg3 = ctx->registerService<CInterface>(svc3)
            .addProperty(celix::SERVICE_RANKING, 100)
            .build();
    ctx->waitForEvents();

    auto trackedServices = tracker->getServices();
    ASSERT_EQ(trackedServices.size(), 3);

    //NOTE expected order:
    // svc3 is first: highest ranking service
    // svc1 is second: same ranking as svc2, but older (lower service id)
    // svc2 is last
    EXPECT_EQ(trackedServices[0].get(), svc3.get());
    EXPECT_EQ(trackedServices[1].get(), svc1.get());
    EXPECT_EQ(trackedServices[2].get(), svc2.get());

    EXPECT_EQ(tracker->getHighestRankingService().get(), svc3.get());
}

TEST_F(CxxBundleContextTestSuite, TrackBundlesTest) {
    std::atomic<int> count{0};
    auto cb = [&count](const celix::Bundle& bnd) {
        EXPECT_GE(bnd.getId(), 0);
        count++;
    };

    auto tracker = ctx->trackBundles()
            .includeFrameworkBundleInCallback()
            .addOnInstallCallback(cb)
            .addOnStartCallback(cb)
            .addOnStopCallback(cb)
            .build();
    tracker->wait();
    EXPECT_EQ(celix::TrackerState::OPEN, tracker->getState());
    EXPECT_TRUE(tracker->isOpen());
    EXPECT_EQ(2, count.load()); //count 1x install, 1x start is from the framework bundle

    long bndId = ctx->installBundle("non-existing");
    EXPECT_EQ(-1, bndId); //not installed
    EXPECT_EQ(2, count.load());

    long bndId1 = ctx->installBundle(TEST_BND1_LOC);
    EXPECT_GE(bndId1, 0);
    EXPECT_EQ(4, count.load()); // 2x install, 2x start

    long bndId2 = ctx->installBundle(TEST_BND2_LOC, false);
    EXPECT_GE(bndId1, 0);
    EXPECT_EQ(5, count.load()); // 3x install, 2x start
    ctx->startBundle(bndId2);
    EXPECT_EQ(6, count.load()); // 3x install, 3x start

    count = 0;
    ctx->uninstallBundle(bndId1);
    EXPECT_EQ(1, count.load()); // 1x stop

    ctx->stopBundle(bndId2);
    EXPECT_EQ(2, count.load()); // 2x stop
    ctx->startBundle(bndId2);
    EXPECT_EQ(3, count.load()); // 1x start, 2x stop
}

TEST_F(CxxBundleContextTestSuite, OnRegisterAndUnregisterCallbacks) {
    std::atomic<int> count{};
    auto callback1 = [&count](celix::ServiceRegistration& reg) {
        EXPECT_EQ(celix::ServiceRegistrationState::REGISTERED, reg.getState());
        count++;
    };
    auto callback2 = [&count](celix::ServiceRegistration& reg) {
        EXPECT_EQ(celix::ServiceRegistrationState::UNREGISTERED, reg.getState());
        count--;
    };

    auto svcReg = ctx->registerService<TestInterface>(std::make_shared<TestImplementation>())
            .setVersion("1.0.0")
            .addOnRegistered(callback1)
            .addOnRegistered(callback1)
            .addOnRegistered([](celix::ServiceRegistration& reg) {
                std::cout << "Done registering service '" << reg.getServiceName() << "' with id " << reg.getServiceId() << std::endl;
            })
            .addOnUnregistered(callback2)
            .addOnUnregistered(callback2)
            .addOnUnregistered([](celix::ServiceRegistration& reg) {
                std::cout << "Done unregistering service '" << reg.getServiceName() << "' with id " << reg.getServiceId() << std::endl;
            })
            .build();
    svcReg->wait();
    EXPECT_EQ(count.load(), 2); //2x incr callback1
    svcReg->unregister();
    svcReg->wait();
    EXPECT_EQ(count.load(), 0); //2x descr callback2
}

TEST_F(CxxBundleContextTestSuite, InstallCxxBundle) {
    EXPECT_EQ(0, ctx->listBundleIds().size());
    EXPECT_EQ(0, ctx->listInstalledBundleIds().size());

    std::string loc{SIMPLE_CXX_BUNDLE_LOC};
    ASSERT_FALSE(loc.empty());
    long bndId = ctx->installBundle(loc, false);
    EXPECT_GE(bndId, 0);
    EXPECT_EQ(0, ctx->listBundleIds().size());
    EXPECT_EQ(1, ctx->listInstalledBundleIds().size());

    ctx->startBundle(bndId);
    EXPECT_EQ(1, ctx->listBundleIds().size());
    EXPECT_EQ(1, ctx->listInstalledBundleIds().size());
}

TEST_F(CxxBundleContextTestSuite, LoggingUsingContext) {
    ctx->logTrace("trace");
    ctx->logDebug("debug");
    ctx->logInfo("info");
    ctx->logWarn("warn");
    ctx->logError("error");
    ctx->logFatal("fatal");
}

TEST_F(CxxBundleContextTestSuite, GetFramework) {
    EXPECT_FALSE(ctx->getFramework()->getUUID().empty());
    EXPECT_EQ(ctx->getFramework()->getFrameworkBundleContext()->getBundle().getId(), 0);
}

TEST_F(CxxBundleContextTestSuite, GetConfigurations) {
    EXPECT_EQ(ctx->getConfigProperty("non-existing", "test"), std::string{"test"});
    EXPECT_EQ(ctx->getConfigPropertyAsLong("non-existing", -1L), -1L);
    EXPECT_EQ(ctx->getConfigPropertyAsDouble("non-existing", 0), 0);
    EXPECT_EQ(ctx->getConfigPropertyAsBool("non-existing", true), true);

}

TEST_F(CxxBundleContextTestSuite, TrackAnyServices) {
    auto svc1 = std::make_shared<CInterface>(CInterface{nullptr, nullptr});
    auto svcReg1 = ctx->registerService<CInterface>(svc1).build();
    svcReg1->wait();

    auto svc2 = std::make_shared<TestImplementation>();
    auto svcReg2 = ctx->registerService<TestInterface>(svc2).build();
    svcReg2->wait();

    auto trk = ctx->trackAnyServices().build();
    trk->wait();
    EXPECT_EQ(2, trk->getServiceCount());
}

TEST_F(CxxBundleContextTestSuite, TrackServices) {
    std::atomic<int> count{0};

    auto metaTracker = ctx->trackServiceTrackers<TestInterface>()
            .addOnTrackerCreatedCallback([&count](const celix::ServiceTrackerInfo& info) {
                EXPECT_GE(info.trackerOwnerBundleId, 0);
                EXPECT_EQ(celix::typeName<TestInterface>(), info.serviceName);
                count++;
            })
            .addOnTrackerDestroyedCallback([&count](const celix::ServiceTrackerInfo& info) {
                EXPECT_EQ(celix::typeName<TestInterface>(), info.serviceName);
                count--;
            })
            .build();
    metaTracker->wait();
    EXPECT_EQ(0, count.load()); // 0x created, 0x destroyed

    auto trk1 = ctx->trackServices<TestInterface>().build();
    auto trk2 = ctx->trackServices<TestInterface>().build();
    auto trk3 = ctx->trackAnyServices().build(); //should not trigger callbacks
    auto trk4 = ctx->trackServices<CInterface>().build(); //should not trigger callbacks
    trk1->wait();
    trk2->wait();
    trk3->wait();
    trk4->wait();
    EXPECT_EQ(2, count.load()); // 2x created, 0x destroyed

    trk1->close();
    trk2->close();
    trk3->close();
    trk4->close();
    trk1->wait();
    trk2->wait();
    trk3->wait();
    trk4->wait();
    EXPECT_EQ(0, count.load()); // 2x created, 2x destroyed
}

TEST_F(CxxBundleContextTestSuite, TrackAnyServiceTracker) {
    std::atomic<int> count{0};

    auto metaTracker = ctx->trackAnyServiceTrackers()
            .addOnTrackerCreatedCallback([&count](const celix::ServiceTrackerInfo& info) {
                EXPECT_FALSE(info.filter.getFilterString().empty());
                count++;
            })
            .addOnTrackerDestroyedCallback([&count](const celix::ServiceTrackerInfo& info) {
                EXPECT_FALSE(info.filter.getFilterString().empty());
                count--;
            })
            .build();
    metaTracker->wait();
    EXPECT_EQ(0, count.load()); // 0x created, 0x destroyed

    auto trk1 = ctx->trackServices<TestInterface>().build();
    auto trk2 = ctx->trackServices<TestInterface>().build();
    auto trk3 = ctx->trackAnyServices().build();
    auto trk4 = ctx->trackServices<CInterface>().build();
    trk1->wait();
    trk2->wait();
    trk3->wait();
    trk4->wait();
    EXPECT_EQ(4, count.load()); // 4x created, 0x destroyed

    trk1->close();
    trk2->close();
    trk3->close();
    trk4->close();
    trk1->wait();
    trk2->wait();
    trk3->wait();
    trk4->wait();
    EXPECT_EQ(0, count.load()); // 4x created, 4x destroyed
}

TEST_F(CxxBundleContextTestSuite, SyncServiceRegistration) {
    long svcId = ctx->findService<TestInterface>();
    EXPECT_EQ(svcId, -1L);

    {
        auto impl = std::make_shared<TestImplementation>();
        auto svcReg = ctx->registerService<TestInterface>(impl)
                .setRegisterAsync(false) //default is true
                .setUnregisterAsync(false) //default is true
                .build();
        svcId = ctx->findService<TestInterface>();
        EXPECT_EQ(svcReg->getState(), celix::ServiceRegistrationState::REGISTERED);
        EXPECT_GE(svcId, 0L);
    }
    svcId = ctx->findService<TestInterface>();
    EXPECT_EQ(svcId, -1L);
}

TEST_F(CxxBundleContextTestSuite, UnregisterServiceWhileRegistering) {
    auto context = ctx;
    ctx->getFramework()->fireGenericEvent(
            ctx->getBundleId(),
            "register/unregister in Celix event thread",
            [context]() {
                //NOTE only testing register async in combination with unregister async/sync, because a synchronized
                //service registration will return as REGISTERED.
                auto reg1 = context->registerService<TestInterface>(std::make_shared<TestImplementation>())
                        .build(); //register & unregister async
                EXPECT_EQ(reg1->getState(), celix::ServiceRegistrationState::REGISTERING);
                reg1->unregister();
                EXPECT_EQ(reg1->getState(), celix::ServiceRegistrationState::UNREGISTERING);

                auto reg2 = context->registerService<TestInterface>(std::make_shared<TestImplementation>())
                        .setUnregisterAsync(false)
                        .build();
                EXPECT_EQ(reg2->getState(), celix::ServiceRegistrationState::REGISTERING);
                reg2->unregister(); //sync unregister -> cancel registration
                EXPECT_EQ(reg2->getState(), celix::ServiceRegistrationState::UNREGISTERED);
            }
    );
    ctx->waitForEvents();
}

TEST_F(CxxBundleContextTestSuite, GetServiceInEventLoop) {
    auto context = ctx;
    ctx->getFramework()->fireGenericEvent(
            ctx->getBundleId(),
            "register/unregister in Celix event thread",
            [context]() {
                auto tracker = context->trackServices<TestInterface>().build();
                auto svc = tracker->getHighestRankingService();
                EXPECT_TRUE(svc.get() == nullptr);
            }
    );
    ctx->waitForEvents();
}

TEST_F(CxxBundleContextTestSuite, KeepSharedPtrActiveWhileDeregistering) {
    auto svcReg = ctx->registerService<TestInterface>(std::make_shared<TestImplementation>())
            .build();
    auto tracker = ctx->trackServices<TestInterface>().build();
    tracker->wait();
    auto svc = tracker->getHighestRankingService();
    EXPECT_TRUE(svc.get() != nullptr);

    svcReg->unregister();
    std::this_thread::sleep_for(std::chrono::milliseconds {1500});
    EXPECT_EQ(svcReg->getState(), celix::ServiceRegistrationState::UNREGISTERING); //not still unregistering, because svc is still in use.
}

TEST_F(CxxBundleContextTestSuite, setServicesWithTrackerWhenMultipleRegistrationAlreadyExists) {
    auto reg1 = ctx->registerService<TestInterface>(std::make_shared<TestImplementation>()).build();
    auto reg2 = ctx->registerService<TestInterface>(std::make_shared<TestImplementation>()).build();
    auto reg3 = ctx->registerService<TestInterface>(std::make_shared<TestImplementation>()).build();
    ASSERT_GE(reg1->getServiceId(), 0);
    ASSERT_GE(reg2->getServiceId(), 0);
    ASSERT_GE(reg3->getServiceId(), 0);

    std::atomic<int> count{0};
    auto tracker = ctx->trackServices<TestInterface>()
            .addSetWithPropertiesCallback([&count](std::shared_ptr<TestInterface> /*svc*/, std::shared_ptr<const celix::Properties> props) {
                if (props) {
                    std::cout << "Setting svc with svc id " << props->getAsLong(celix::SERVICE_ID, -1) << std::endl;
                } else {
                    std::cout << "Unsetting svc" << std::endl;
                }
                count++;
            })
            .addSetWithOwner([&count](std::shared_ptr<TestInterface> /*svc*/, const std::shared_ptr<const celix::Properties>& props, const std::shared_ptr<const celix::Bundle>& bnd) {
                if (props) {
                    std::cout << "Setting svc with svc id " << props->getAsLong(celix::SERVICE_ID, -1) << std::endl;
                    std::cout << "from bnd " << std::to_string(bnd->getId());
                } else {
                    std::cout << "Unsetting svc" << std::endl;
                }
                count++;
            })
            .build();
    tracker->wait();
    EXPECT_EQ(2, count.load()); //NOTE ensure that the service tracker only calls set once for opening tracker even if 3 service exists.

    count = 0;
    tracker->close();
    tracker->wait();

    //TODO improve this. For now closing a tracker will inject other service before getting to nullptr.
    //Also look into why this is not happening in the C service tracker test.
    EXPECT_EQ(6, count.load());
}

TEST_F(CxxBundleContextTestSuite, WaitForAllEvents) {
    long svcId = ctx->findService<TestInterface>();
    EXPECT_EQ(svcId, -1L);

    {
        auto impl = std::make_shared<TestImplementation>();
        auto svcReg = ctx->registerService<TestInterface>(impl).build();
        svcReg->wait();
        svcId = ctx->findService<TestInterface>();
        EXPECT_GE(svcId, 0L);
    }

    ctx->waitIfAbleForAllEvents();
    svcId = ctx->findService<TestInterface>();
    EXPECT_EQ(svcId, -1L);
}


TEST_F(CxxBundleContextTestSuite, CheckStandardServiceProperties) {
    /*
     * OSGi 7 specifies the following service properties which must be set by the framework:
     *  - objectClass (CELIX_FRAMEWORK_SERVICE_NAME)
     *  - service.id (CELIX_FRAMEWORK_SERVICE_ID)
     *  - service.bundleid (CELIX_FRAMEWORK_SERVICE_BUNDLE_ID)
     *  - service.scope (CELIX_FRAMEWORK_SERVICE_SCOPE)
     */

    auto svcReg = ctx->registerService<TestInterface>(std::make_shared<TestImplementation>()).build();
    bool called = ctx->useService<TestInterface>()
        .addUseCallback([](TestInterface& /*svc*/, const celix::Properties& props) {
            EXPECT_FALSE(props.get(celix::SERVICE_NAME).empty());
            EXPECT_GE(props.getAsLong(celix::SERVICE_BUNDLE_ID, -1), 0);
            EXPECT_EQ(props.get(celix::SERVICE_SCOPE), std::string{celix::SERVICE_SCOPE_SINGLETON});
        })
        .build();
    EXPECT_TRUE(called);

    //note using c api, because C++ api does not yet support registering svc factories
    celix_service_factory_t factory{nullptr, nullptr, nullptr};
    factory.getService = [](void */*handle*/, const celix_bundle_t */*requestingBundle*/, const celix_properties_t */*svcProperties*/) -> void* {
        //dummy svc
        return (void*)0x42;
    };
    factory.ungetService = [](void */*handle*/, const celix_bundle_t */*requestingBundle*/, const celix_properties_t */*svcProperties*/) {
        //nop
    };
    auto svcId = celix_bundleContext_registerServiceFactory(ctx->getCBundleContext(), &factory, "TestInterfaceFactory", nullptr);
    EXPECT_GE(svcId, 0);

    called = ctx->useService<TestInterface>("TestInterfaceFactory")
            .addUseCallback([](TestInterface& /*svc*/, const celix::Properties& props) {
                EXPECT_FALSE(props.get(celix::SERVICE_NAME).empty());
                EXPECT_GE(props.getAsLong(celix::SERVICE_BUNDLE_ID, -1), 0);
                EXPECT_EQ(props.get(celix::SERVICE_SCOPE), std::string{celix::SERVICE_SCOPE_BUNDLE});
            })
            .build();
    EXPECT_TRUE(called);

    celix_bundleContext_unregisterService(ctx->getCBundleContext(), svcId);
}

TEST_F(CxxBundleContextTestSuite, GetBundleInformation) {

    EXPECT_EQ(ctx->getBundle().getSymbolicName(), std::string{"celix_framework"});
    EXPECT_EQ(ctx->getBundle().getName(), std::string{"Celix Framework"});
    EXPECT_EQ(ctx->getBundle().getGroup(), std::string{"Celix/Framework"});
    EXPECT_EQ(ctx->getBundle().getDescription(), std::string{"The Celix Framework System Bundle"});

    std::atomic<bool> startCalled{false};
    auto bndTracker = ctx->trackBundles()
        .addOnStartCallback([&startCalled](const celix::Bundle& bnd) {
            EXPECT_EQ(bnd.getSymbolicName(), std::string{"simple_test_bundle1"});
            EXPECT_EQ(bnd.getName(), std::string{"Simple Test Bundle"});
            EXPECT_EQ(bnd.getGroup(), std::string{"test/group"});
            EXPECT_EQ(bnd.getDescription(), std::string{"Test Description"});
            startCalled = true;
        })
        .build();

    long bndId1 = ctx->installBundle(TEST_BND1_LOC);
    EXPECT_GE(bndId1, 0);
    ctx->waitForEvents();
    EXPECT_TRUE(startCalled);
}

class TestInterfaceWithStaticInfo {
public:
    static constexpr std::string_view NAME = "TestName";
    static constexpr std::string_view VERSION = "1.2.3";
};

TEST_F(CxxBundleContextTestSuite, RegisterServiceWithNameAndVersionInfo) {
    auto reg = ctx->registerService<TestInterfaceWithStaticInfo>(std::make_shared<TestInterfaceWithStaticInfo>())
            .build();
    EXPECT_EQ(reg->getServiceName(), "TestName");
    EXPECT_EQ(reg->getServiceVersion(), "1.2.3");
}


TEST_F(CxxBundleContextTestSuite, listBundles) {
    auto list = ctx->listBundleIds();
    EXPECT_EQ(0, list.size());
    list = ctx->listInstalledBundleIds();
    EXPECT_EQ(0, list.size());

    long bndId = ctx->installBundle(SIMPLE_TEST_BUNDLE1_LOCATION, false);
    EXPECT_GT(bndId, 0);

    list = ctx->listBundleIds();
    EXPECT_EQ(0, list.size()); //installed, but not started
    list = ctx->listInstalledBundleIds();
    EXPECT_EQ(1, list.size());

    ctx->startBundle(bndId);

    list = ctx->listBundleIds();
    EXPECT_EQ(1, list.size());
    list = ctx->listInstalledBundleIds();
    EXPECT_EQ(1, list.size());

    ctx->stopBundle(bndId);

    list = ctx->listBundleIds();
    EXPECT_EQ(0, list.size());
    list = ctx->listInstalledBundleIds();
    EXPECT_EQ(1, list.size()); //stopped, but still installed

    ctx->uninstallBundle(bndId);

    list = ctx->listBundleIds();
    EXPECT_EQ(0, list.size());
    list = ctx->listInstalledBundleIds();
    EXPECT_EQ(0, list.size());
<<<<<<< HEAD
=======
}

TEST_F(CxxBundleContextTestSuite, TestOldCStyleTrackerWithCxxMetaTracker) {
    //rule: A old C style service tracker without an (objectClass=*) filter part, should not crash when combined with a C++ MetaTracker.

    service_tracker_customizer_t *customizer = nullptr;
    auto status = serviceTrackerCustomizer_create(this, nullptr, nullptr, nullptr, nullptr, &customizer);
    ASSERT_EQ(status, CELIX_SUCCESS);
    celix_service_tracker_t* tracker = nullptr;
    status = serviceTracker_createWithFilter(ctx->getCBundleContext(), "(service.exported.interfaces=*)", customizer, &tracker);
    ASSERT_EQ(status, CELIX_SUCCESS);
    status = serviceTracker_open(tracker);
    ASSERT_EQ(status, CELIX_SUCCESS);

    auto metaTracker = ctx->trackAnyServiceTrackers().build();
    ctx->waitForEvents();
    EXPECT_EQ(metaTracker->getState(), celix::TrackerState::OPEN);

    serviceTracker_close(tracker);
    serviceTracker_destroy(tracker);
>>>>>>> ca74a957
}<|MERGE_RESOLUTION|>--- conflicted
+++ resolved
@@ -761,8 +761,6 @@
     EXPECT_EQ(0, list.size());
     list = ctx->listInstalledBundleIds();
     EXPECT_EQ(0, list.size());
-<<<<<<< HEAD
-=======
 }
 
 TEST_F(CxxBundleContextTestSuite, TestOldCStyleTrackerWithCxxMetaTracker) {
@@ -783,5 +781,4 @@
 
     serviceTracker_close(tracker);
     serviceTracker_destroy(tracker);
->>>>>>> ca74a957
 }