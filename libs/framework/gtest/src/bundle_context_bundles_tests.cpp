--- conflicted
+++ resolved
@@ -233,12 +233,8 @@
     int count = 0;
     celix_bundleContext_useBundles(ctx, &count, [](void *handle, const celix_bundle_t *bnd) {
         auto *c = (int*)handle;
-<<<<<<< HEAD
         ASSERT_EQ(CELIX_BUNDLE_STATE_ACTIVE, celix_bundle_getState(bnd));
         ASSERT_EQ(OSGI_FRAMEWORK_BUNDLE_ACTIVE, celix_bundle_getState(bnd)); //NOTE the OSGI_ variant is the same.
-=======
-        EXPECT_EQ(OSGI_FRAMEWORK_BUNDLE_ACTIVE, celix_bundle_getState(bnd));
->>>>>>> 24bc9dad
         *c += 1;
     });
     EXPECT_EQ(3, count);
@@ -263,12 +259,8 @@
     count = 0;
     celix_bundleContext_useBundles(ctx, &count, [](void *handle, const celix_bundle_t *bnd) {
         auto *c = (int*)handle;
-<<<<<<< HEAD
-        ASSERT_EQ(CELIX_BUNDLE_STATE_ACTIVE, celix_bundle_getState(bnd));
+        EXPECT_EQ(OSGI_FRAMEWORK_BUNDLE_ACTIVE, celix_bundle_getState(bnd));
         ASSERT_EQ(OSGI_FRAMEWORK_BUNDLE_ACTIVE, celix_bundle_getState(bnd)); //NOTE the OSGI_ variant is equivalent
-=======
-        EXPECT_EQ(OSGI_FRAMEWORK_BUNDLE_ACTIVE, celix_bundle_getState(bnd));
->>>>>>> 24bc9dad
         *c += 1;
     });
     EXPECT_EQ(3, count);
