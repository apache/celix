--- conflicted
+++ resolved
@@ -56,11 +56,8 @@
     src/CxxBundleActivatorTestSuite.cc
     src/BundleArchiveTestSuite.cc
     src/CelixLauncherTestSuite.cc
-<<<<<<< HEAD
+    src/CelixBundleCacheTestSuite.cc
     src/ScheduledEventTestSuite.cc
-=======
-    src/CelixBundleCacheTestSuite.cc
->>>>>>> ab2cc5e6
 )
 
 add_executable(test_framework ${CELIX_FRAMEWORK_TEST_SOURCES})
@@ -132,13 +129,9 @@
             src/BundleArchiveWithErrorInjectionTestSuite.cc
             src/CelixFrameworkUtilsErrorInjectionTestSuite.cc
             src/CelixBundleContextBundlesWithErrorTestSuite.cc
-<<<<<<< HEAD
+            src/CelixBundleCacheErrorInjectionTestSuite.cc
             src/ScheduledEventWithErrorInjectionTestSuite.cc
     )
-=======
-            src/CelixBundleCacheErrorInjectionTestSuite.cc
-            )
->>>>>>> ab2cc5e6
     target_compile_definitions(test_framework_with_ei PRIVATE
             SIMPLE_TEST_BUNDLE1_LOCATION="${SIMPLE_TEST_BUNDLE1}"
             SIMPLE_CXX_BUNDLE_LOC="${SIMPLE_CXX_BUNDLE_LOC}"
