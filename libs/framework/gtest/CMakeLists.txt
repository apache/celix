# Licensed to the Apache Software Foundation (ASF) under one
# or more contributor license agreements.  See the NOTICE file
# distributed with this work for additional information
# regarding copyright ownership.  The ASF licenses this file
# to you under the Apache License, Version 2.0 (the
# "License"); you may not use this file except in compliance
# with the License.  You may obtain a copy of the License at
#
#   http://www.apache.org/licenses/LICENSE-2.0
#
# Unless required by applicable law or agreed to in writing,
# software distributed under the License is distributed on an
# "AS IS" BASIS, WITHOUT WARRANTIES OR CONDITIONS OF ANY
# KIND, either express or implied.  See the License for the
# specific language governing permissions and limitations
# under the License.

add_celix_bundle(simple_test_bundle1 NO_ACTIVATOR VERSION 1.0.0)
add_celix_bundle(simple_test_bundle2 NO_ACTIVATOR VERSION 1.0.0)
add_celix_bundle(simple_test_bundle3 NO_ACTIVATOR VERSION 1.0.0)
add_celix_bundle(bundle_with_exception SOURCES src/nop_activator.c VERSION 1.0.0)
add_celix_bundle(simple_cxx_bundle SOURCES src/HelloWorldCxxActivator.cc VERSION 1.0.0)
add_celix_bundle(cmp_test_bundle SOURCES src/CmpTestBundleActivator.cc)
add_subdirectory(subdir) #simple_test_bundle4, simple_test_bundle5 and sublib

add_celix_bundle(unresolveable_bundle SOURCES src/nop_activator.c VERSION 1.0.0)
if (CMAKE_BUILD_TYPE STREQUAL "Debug")
    set(POSTFIX ${CMAKE_DEBUG_POSTFIX})
endif()
target_link_libraries(unresolveable_bundle PRIVATE "-L${CMAKE_CURRENT_BINARY_DIR}/subdir -lsublib${POSTFIX}")
if(NOT APPLE)
    set_target_properties(unresolveable_bundle PROPERTIES LINK_FLAGS -Wl,--no-as-needed)
endif()
add_dependencies(unresolveable_bundle sublib)

add_executable(test_framework
    src/single_framework_test.cpp
    src/multiple_frameworks_test.cpp
    src/bundle_context_bundles_tests.cpp
    src/bundle_context_services_test.cpp
    src/DependencyManagerTestSuite.cc
        src/CxxBundleContextTestSuite.cc
        src/CxxPropertiesTestSuite.cc
        src/HelloWorldCxxActivator.cc
        src/CxxFilterTestSuite.cc
        src/CxxFrameworkFactoryTestSuite.cc
<<<<<<< HEAD
        src/CxxUtilsTestSuite.cc
=======
        src/CxxBundleActivatorTestSuite.cc
>>>>>>> ee23f578
)

target_link_libraries(test_framework Celix::framework CURL::libcurl GTest::gtest GTest::gtest_main)
add_dependencies(test_framework simple_test_bundle1_bundle simple_test_bundle2_bundle simple_test_bundle3_bundle simple_test_bundle4_bundle simple_test_bundle5_bundle bundle_with_exception_bundle unresolveable_bundle_bundle simple_cxx_bundle)
target_include_directories(test_framework PRIVATE ../src)

celix_get_bundle_file(simple_cxx_bundle SIMPLE_CXX_BUNDLE_LOC)
celix_get_bundle_file(cmp_test_bundle CMP_TEST_BUNDLE_LOC)
target_compile_definitions(test_framework PRIVATE
        SIMPLE_TEST_BUNDLE1_LOCATION="$<TARGET_PROPERTY:simple_test_bundle1,BUNDLE_FILE>"
        SIMPLE_TEST_BUNDLE2_LOCATION="$<TARGET_PROPERTY:simple_test_bundle2,BUNDLE_FILE>"
        SIMPLE_TEST_BUNDLE3_LOCATION="$<TARGET_PROPERTY:simple_test_bundle3,BUNDLE_FILE>"
        SIMPLE_TEST_BUNDLE4_LOCATION="$<TARGET_PROPERTY:simple_test_bundle4,BUNDLE_FILENAME>"
        SIMPLE_TEST_BUNDLE5_LOCATION="$<TARGET_PROPERTY:simple_test_bundle5,BUNDLE_FILENAME>"
        TEST_BUNDLE_WITH_EXCEPTION_LOCATION="$<TARGET_PROPERTY:bundle_with_exception,BUNDLE_FILE>"
        TEST_BUNDLE_UNRESOLVEABLE_LOCATION="$<TARGET_PROPERTY:unresolveable_bundle,BUNDLE_FILE>"
        SIMPLE_CXX_BUNDLE_LOC="${SIMPLE_CXX_BUNDLE_LOC}"
        CMP_TEST_BUNDLE_LOC="${CMP_TEST_BUNDLE_LOC}"
)

configure_file(config.properties.in config.properties @ONLY)
configure_file(framework1.properties.in framework1.properties @ONLY)
configure_file(framework2.properties.in framework2.properties @ONLY)

add_test(NAME test_framework COMMAND test_framework)
setup_target_for_coverage(test_framework SCAN_DIR ..)
<|MERGE_RESOLUTION|>--- conflicted
+++ resolved
@@ -44,11 +44,8 @@
         src/HelloWorldCxxActivator.cc
         src/CxxFilterTestSuite.cc
         src/CxxFrameworkFactoryTestSuite.cc
-<<<<<<< HEAD
+        src/CxxBundleActivatorTestSuite.cc
         src/CxxUtilsTestSuite.cc
-=======
-        src/CxxBundleActivatorTestSuite.cc
->>>>>>> ee23f578
 )
 
 target_link_libraries(test_framework Celix::framework CURL::libcurl GTest::gtest GTest::gtest_main)
