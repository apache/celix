--- conflicted
+++ resolved
@@ -55,34 +55,6 @@
     return __real_celix_properties_setVersion(properties, key, version);
 }
 
-<<<<<<< HEAD
-celix_status_t __real_celix_properties_setBool(celix_properties_t* properties, const char* key, bool value);
-CELIX_EI_DEFINE(celix_properties_setBool, celix_status_t)
-celix_status_t __wrap_celix_properties_setBool(celix_properties_t* properties, const char* key, bool value) {
-    CELIX_EI_IMPL(celix_properties_setBool);
-    return __real_celix_properties_setBool(properties, key, value);
-}
-
-celix_status_t __real_celix_properties_getAsStringArrayList(const celix_properties_t* properties, const char* key, const celix_array_list_t* defaultValue, celix_array_list_t** list);
-CELIX_EI_DEFINE(celix_properties_getAsStringArrayList, celix_status_t)
-celix_status_t __wrap_celix_properties_getAsStringArrayList(const celix_properties_t* properties, const char* key, const celix_array_list_t* defaultValue, celix_array_list_t** list) {
-    CELIX_EI_IMPL(celix_properties_getAsStringArrayList);
-    return __real_celix_properties_getAsStringArrayList(properties, key, defaultValue, list);
-}
-
-celix_status_t __real_celix_properties_saveToString(const celix_properties_t* properties, int encodeFlags, char** out);
-CELIX_EI_DEFINE(celix_properties_saveToString, celix_status_t)
-celix_status_t __wrap_celix_properties_saveToString(const celix_properties_t* properties, int encodeFlags, char** out) {
-    CELIX_EI_IMPL(celix_properties_saveToString);
-    return __real_celix_properties_saveToString(properties, encodeFlags, out);
-}
-
-celix_status_t __real_celix_properties_loadFromString2(const char* data, int decodeFlags, celix_properties_t** out);
-CELIX_EI_DEFINE(celix_properties_loadFromString2, celix_status_t)
-celix_status_t __wrap_celix_properties_loadFromString2(const char* data, int decodeFlags, celix_properties_t** out) {
-    CELIX_EI_IMPL(celix_properties_loadFromString2);
-    return __real_celix_properties_loadFromString2(data, decodeFlags, out);
-=======
 celix_status_t __real_celix_properties_setEntry(celix_properties_t* properties,
                                                 const char* key,
                                                 const celix_properties_entry_t* entry);
@@ -123,7 +95,34 @@
                               celix_properties_t** out) {
     CELIX_EI_IMPL(celix_properties_load);
     return __real_celix_properties_load(filename, decodeFlags, out);
->>>>>>> bba867ac
+}
+
+celix_status_t __real_celix_properties_setBool(celix_properties_t* properties, const char* key, bool value);
+CELIX_EI_DEFINE(celix_properties_setBool, celix_status_t)
+celix_status_t __wrap_celix_properties_setBool(celix_properties_t* properties, const char* key, bool value) {
+    CELIX_EI_IMPL(celix_properties_setBool);
+    return __real_celix_properties_setBool(properties, key, value);
+}
+
+celix_status_t __real_celix_properties_getAsStringArrayList(const celix_properties_t* properties, const char* key, const celix_array_list_t* defaultValue, celix_array_list_t** list);
+CELIX_EI_DEFINE(celix_properties_getAsStringArrayList, celix_status_t)
+celix_status_t __wrap_celix_properties_getAsStringArrayList(const celix_properties_t* properties, const char* key, const celix_array_list_t* defaultValue, celix_array_list_t** list) {
+    CELIX_EI_IMPL(celix_properties_getAsStringArrayList);
+    return __real_celix_properties_getAsStringArrayList(properties, key, defaultValue, list);
+}
+
+celix_status_t __real_celix_properties_saveToString(const celix_properties_t* properties, int encodeFlags, char** out);
+CELIX_EI_DEFINE(celix_properties_saveToString, celix_status_t)
+celix_status_t __wrap_celix_properties_saveToString(const celix_properties_t* properties, int encodeFlags, char** out) {
+    CELIX_EI_IMPL(celix_properties_saveToString);
+    return __real_celix_properties_saveToString(properties, encodeFlags, out);
+}
+
+celix_status_t __real_celix_properties_loadFromString2(const char* data, int decodeFlags, celix_properties_t** out);
+CELIX_EI_DEFINE(celix_properties_loadFromString2, celix_status_t)
+celix_status_t __wrap_celix_properties_loadFromString2(const char* data, int decodeFlags, celix_properties_t** out) {
+    CELIX_EI_IMPL(celix_properties_loadFromString2);
+    return __real_celix_properties_loadFromString2(data, decodeFlags, out);
 }
 
 }