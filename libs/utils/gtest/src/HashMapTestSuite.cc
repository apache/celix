/*
 * Licensed to the Apache Software Foundation (ASF) under one
 * or more contributor license agreements.  See the NOTICE file
 * distributed with this work for additional information
 * regarding copyright ownership.  The ASF licenses this file
 * to you under the Apache License, Version 2.0 (the
 * "License"); you may not use this file except in compliance
 * with the License.  You may obtain a copy of the License at
 *
 *   http://www.apache.org/licenses/LICENSE-2.0
 *
 * Unless required by applicable law or agreed to in writing,
 * software distributed under the License is distributed on an
 * "AS IS" BASIS, WITHOUT WARRANTIES OR CONDITIONS OF ANY
 *  KIND, either express or implied.  See the License for the
 * specific language governing permissions and limitations
 * under the License.
 */

#include <gtest/gtest.h>

#include "celix_utils.h"
#include "celix_string_hash_map.h"
#include "celix_long_hash_map.h"
#include <random>
#include <atomic>

class HashMapTestSuite : public ::testing::Test {
public:
    /**
     * Create and fill string hash map with nrEntries entries.
     */
    celix_string_hash_map_t* createStringHashMap(int nrEntries) {
        auto* map = celix_stringHashMap_create();
        fillStringHashMap(map, nrEntries);
        return map;
    }

    /**
     * Fill string hash map with nrOfEntries long value entries where the key and value are based on the
     * i index value of the for loop.
     * This way the expected hash map entry value can be deducted from the key.
     */
    void fillStringHashMap(celix_string_hash_map_t* map, int nrEntries) {
        for (int i = 0; i < nrEntries; ++i) {
            std::string key = "key" + std::to_string(i);
            celix_stringHashMap_putLong(map, key.c_str(), i);
            EXPECT_EQ(i, celix_stringHashMap_getLong(map, key.c_str(), 0));
            EXPECT_EQ(celix_stringHashMap_size(map), i+1);
        }
    }

    /**
     * Randomly test nrOfEntriesToTest entries in a string hash map.
     * This assumes that the map is filled using fillStringHashMap.
     */
    void testGetEntriesFromStringMap(celix_string_hash_map_t* map, int nrOfEntriesToTest) {
        std::uniform_int_distribution<long> keyDistribution{0, (long)celix_stringHashMap_size(map)-1};
        for (int i = 0; i < nrOfEntriesToTest; ++i) {
            long rand = keyDistribution(generator);
            auto key = std::string{"key"} + std::to_string(rand);
            EXPECT_EQ(celix_stringHashMap_getLong(map, key.c_str(), 0), rand) << "got wrong result for key " << key;
        }
    }

    /**
     * Create and fill long hash map with nrEntries entries.
     */
    celix_long_hash_map_t * createLongHashMap(int nrEntries) {
        auto* map = celix_longHashMap_create();
        fillLongHashMap(map, nrEntries);
        return map;
    }

    /**
     * Fill long hash map with nrOfEntries long value entries where the key and value are based on the
     * i index value of the for loop.
     * This way the expected hash map entry value can be deducted from the key.
     */
    void fillLongHashMap(celix_long_hash_map_t* map, int nrEntries) {
        for (int i = 0; i < nrEntries; ++i) {
            celix_longHashMap_putLong(map, i, i);
            EXPECT_EQ(i, celix_longHashMap_getLong(map, i, 0));
            EXPECT_EQ(celix_longHashMap_size(map), i+1);
        }
    }

    /**
     * Randomly test nrOfEntriesToTest entries in a long hash map.
     * This assumes that the map is filled using fillLongHashMap.
     */
    void testGetEntriesFromLongMap(celix_long_hash_map_t* map, int nrOfEntriesToTest) {
        std::uniform_int_distribution<long> keyDistribution{0, (long)celix_longHashMap_size(map)-1};
        for (int i = 0; i< nrOfEntriesToTest; ++i) {
            long rand = keyDistribution(generator);
            EXPECT_EQ(celix_longHashMap_getLong(map, rand, 0), rand);
        }
    }
private:
    std::default_random_engine generator{};
};

TEST_F(HashMapTestSuite, CreateDestroyHashMap) {
    auto* sMap = celix_stringHashMap_create();
    EXPECT_TRUE(sMap != nullptr);
    EXPECT_EQ(0, celix_stringHashMap_size(sMap));
    celix_stringHashMap_destroy(sMap);

    auto* lMap = celix_longHashMap_create();
    EXPECT_TRUE(lMap != nullptr);
    EXPECT_EQ(0, celix_longHashMap_size(lMap));
    celix_longHashMap_destroy(lMap);
}

TEST_F(HashMapTestSuite, PutPointerEntriesInStringHashMap) {
    auto* map = celix_stringHashMap_create();
    EXPECT_TRUE(map != nullptr);
    EXPECT_EQ(0, celix_stringHashMap_size(map));

    celix_stringHashMap_put(map, "key1", (void*)0x41);
    celix_stringHashMap_put(map, "key2", (void*)0x42);
    celix_stringHashMap_put(map, "key3", (void*)0x43);
    celix_stringHashMap_put(map, "key4", (void*)0x44);
    EXPECT_EQ(celix_stringHashMap_size(map), 4);

    EXPECT_TRUE(celix_stringHashMap_hasKey(map, "key1"));
    EXPECT_TRUE(celix_stringHashMap_hasKey(map, "key2"));
    EXPECT_TRUE(celix_stringHashMap_hasKey(map, "key3"));
    EXPECT_TRUE(celix_stringHashMap_hasKey(map, "key4"));
    EXPECT_FALSE(celix_stringHashMap_hasKey(map, "key5"));

    EXPECT_EQ(celix_stringHashMap_get(map, "key1"), (void*)0x41);
    EXPECT_EQ(celix_stringHashMap_get(map, "key2"), (void*)0x42);
    EXPECT_EQ(celix_stringHashMap_get(map, "key3"), (void*)0x43);
    EXPECT_EQ(celix_stringHashMap_get(map, "key4"), (void*)0x44);
    EXPECT_EQ(celix_stringHashMap_get(map, "key5"), nullptr);

    celix_stringHashMap_destroy(map);
}

TEST_F(HashMapTestSuite, PutPointerEntriesInLongHashMap) {
    auto* map = celix_longHashMap_create();
    EXPECT_TRUE(map != nullptr);
    EXPECT_EQ(0, celix_longHashMap_size(map));

    celix_longHashMap_put(map, 1, (void*)0x41);
    celix_longHashMap_put(map, 2, (void*)0x42);
    celix_longHashMap_put(map, 3, (void*)0x43);
    celix_longHashMap_put(map, 4, (void*)0x44);
    EXPECT_EQ(celix_longHashMap_size(map), 4);

    EXPECT_TRUE(celix_longHashMap_hasKey(map, 1));
    EXPECT_TRUE(celix_longHashMap_hasKey(map, 2));
    EXPECT_TRUE(celix_longHashMap_hasKey(map, 3));
    EXPECT_TRUE(celix_longHashMap_hasKey(map, 4));
    EXPECT_FALSE(celix_longHashMap_hasKey(map, 5));

    EXPECT_EQ(celix_longHashMap_get(map, 1), (void*)0x41);
    EXPECT_EQ(celix_longHashMap_get(map, 2), (void*)0x42);
    EXPECT_EQ(celix_longHashMap_get(map, 3), (void*)0x43);
    EXPECT_EQ(celix_longHashMap_get(map, 4), (void*)0x44);
    EXPECT_EQ(celix_longHashMap_get(map, 5), nullptr);

    celix_longHashMap_destroy(map);
}

TEST_F(HashMapTestSuite, StringKeyNullEntry) {
    auto* map = celix_stringHashMap_create();
    EXPECT_FALSE(celix_stringHashMap_hasKey(map, nullptr));
    celix_stringHashMap_put(map, nullptr, (void*)0x42);
    EXPECT_TRUE(celix_stringHashMap_hasKey(map, nullptr));
    EXPECT_EQ(1, celix_stringHashMap_size(map));
    celix_stringHashMap_destroy(map);
}

TEST_F(HashMapTestSuite, DestroyHashMapWithSimpleRemovedCallback) {
    celix_string_hash_map_create_options_t sOpts{};
    sOpts.simpleRemovedCallback = free;
    auto* sMap = celix_stringHashMap_createWithOptions(&sOpts);
    EXPECT_TRUE(sMap != nullptr);
    EXPECT_EQ(0, celix_stringHashMap_size(sMap));

    celix_stringHashMap_put(sMap, "key1", celix_utils_strdup("41"));
    celix_stringHashMap_put(sMap, "key2", celix_utils_strdup("42"));
    celix_stringHashMap_put(sMap, "key3", celix_utils_strdup("43"));
    celix_stringHashMap_put(sMap, "key4", celix_utils_strdup("44"));
    celix_stringHashMap_put(sMap, nullptr, celix_utils_strdup("null"));
    EXPECT_EQ(celix_stringHashMap_size(sMap), 5);
    EXPECT_STREQ((char*)celix_stringHashMap_get(sMap, nullptr), "null");

    bool removed = celix_stringHashMap_remove(sMap, "key3");
    EXPECT_TRUE(removed);
    removed = celix_stringHashMap_remove(sMap, "key3"); //double remove
    EXPECT_FALSE(removed);

    removed = celix_stringHashMap_remove(sMap, nullptr);
    EXPECT_TRUE(removed);
    removed = celix_stringHashMap_remove(sMap, nullptr); //double remove
    EXPECT_FALSE(removed);

    EXPECT_EQ(celix_stringHashMap_size(sMap), 3);
    celix_stringHashMap_destroy(sMap);

    celix_long_hash_map_create_options_t lOpts{};
    lOpts.simpleRemovedCallback = free;
    auto* lMap = celix_longHashMap_createWithOptions(&lOpts);
    EXPECT_TRUE(lMap != nullptr);
    EXPECT_EQ(0, celix_longHashMap_size(lMap));

    celix_longHashMap_put(lMap, 1, celix_utils_strdup("41"));
    celix_longHashMap_put(lMap, 2, celix_utils_strdup("42"));
    celix_longHashMap_put(lMap, 3, celix_utils_strdup("43"));
    celix_longHashMap_put(lMap, 4, celix_utils_strdup("44"));
    celix_longHashMap_put(lMap, 0, celix_utils_strdup("null"));
    EXPECT_EQ(celix_longHashMap_size(lMap), 5);
    EXPECT_STREQ((char*)celix_longHashMap_get(lMap, 0), "null");

    celix_longHashMap_remove(lMap, 3);
    celix_longHashMap_remove(lMap, 0);
    EXPECT_EQ(celix_longHashMap_size(lMap), 3);
    celix_longHashMap_destroy(lMap);
}

TEST_F(HashMapTestSuite, ReplaceAndClearHashMapWithRemovedCallback) {
    std::atomic<int> count{0};
    celix_string_hash_map_create_options_t sOpts{};
    sOpts.removedCallbackData = &count;
    sOpts.removedCallback = [](void *data, const char* key, celix_hash_map_value_t value) {
        auto* c = static_cast<std::atomic<int>*>(data);
        if (celix_utils_stringEquals(key, "key1")) {
            c->fetch_add(1);
            EXPECT_TRUE(value.longValue == 1 || value.longValue == 2);
        } else if (celix_utils_stringEquals(key, "key2")) {
            c->fetch_add(1);
            EXPECT_TRUE(value.longValue == 3 || value.longValue == 4);
        }
    };
    auto* sMap = celix_stringHashMap_createWithOptions(&sOpts);
    celix_stringHashMap_putLong(sMap, "key1", 1);
    celix_stringHashMap_putLong(sMap, "key1", 2); //replacing old value, count +1
    celix_stringHashMap_putLong(sMap, "key2", 3);
    celix_stringHashMap_putLong(sMap, "key2", 4); //replacing old value, count +1
    celix_stringHashMap_clear(sMap); //count +2
    EXPECT_EQ(count.load(), 4);
    EXPECT_EQ(celix_stringHashMap_size(sMap), 0);
    celix_stringHashMap_destroy(sMap);

    count = 0;
    celix_long_hash_map_create_options_t lOpts{};
    lOpts.removedCallbackData = &count;
    lOpts.removedCallback = [](void *data, long key, celix_hash_map_value_t value) {
        auto* c = static_cast<std::atomic<int>*>(data);
        if (key == 1) {
            c->fetch_add(1);
            EXPECT_TRUE(value.longValue == 1 || value.longValue == 2);
        } else if (key == 2) {
            c->fetch_add(1);
            EXPECT_TRUE(value.longValue == 3 || value.longValue == 4);
        }
    };
    auto* lMap = celix_longHashMap_createWithOptions(&lOpts);
    celix_longHashMap_putLong(lMap, 1, 1);
    celix_longHashMap_putLong(lMap, 1, 2); //replacing old value, count +1
    celix_longHashMap_putLong(lMap, 2, 3);
    celix_longHashMap_putLong(lMap, 2, 4); //replacing old value, count +1
    celix_longHashMap_clear(lMap); //count +2
    EXPECT_EQ(count.load(), 4);
    EXPECT_EQ(celix_longHashMap_size(lMap), 0);
    celix_longHashMap_destroy(lMap);
}


TEST_F(HashMapTestSuite, HashMapClearTests) {
    auto* sMap = createStringHashMap(3);
    EXPECT_EQ(celix_stringHashMap_size(sMap), 3);
    celix_stringHashMap_clear(sMap);
    EXPECT_EQ(celix_stringHashMap_size(sMap), 0);
    celix_stringHashMap_destroy(sMap);

    auto* lMap = createLongHashMap(3);
    EXPECT_EQ(celix_longHashMap_size(lMap), 3);
    celix_longHashMap_clear(lMap);
    EXPECT_EQ(celix_longHashMap_size(lMap), 0);
    celix_longHashMap_destroy(lMap);
}


template<typename T>
void testMapsWithValues(const std::vector<std::tuple<std::string, long, T>>& values) {
    auto* sMap = celix_stringHashMap_create();
    auto* lMap = celix_longHashMap_create();

    //test hashmap put
    for (const auto& tuple : values) {
        if constexpr (std::is_same_v<void*, T>) {
            void* prev = celix_stringHashMap_put(sMap, std::get<0>(tuple).c_str(), std::get<2>(tuple));
            EXPECT_EQ(prev, nullptr);
            prev = celix_stringHashMap_put(sMap, std::get<0>(tuple).c_str(), std::get<2>(tuple));
            EXPECT_EQ(prev, std::get<2>(tuple));

            prev = celix_longHashMap_put(lMap, std::get<1>(tuple), std::get<2>(tuple));
            EXPECT_EQ(prev, nullptr);
            prev = celix_longHashMap_put(lMap, std::get<1>(tuple), std::get<2>(tuple));
            EXPECT_EQ(prev, std::get<2>(tuple));
        } else if constexpr (std::is_same_v<long, T>) {
            bool replaced = celix_stringHashMap_putLong(sMap, std::get<0>(tuple).c_str(), std::get<2>(tuple));
            EXPECT_FALSE(replaced);
            replaced = celix_stringHashMap_putLong(sMap, std::get<0>(tuple).c_str(), std::get<2>(tuple));
            EXPECT_TRUE(replaced);

            replaced = celix_longHashMap_putLong(lMap, std::get<1>(tuple), std::get<2>(tuple));
            EXPECT_FALSE(replaced);
            replaced = celix_longHashMap_putLong(lMap, std::get<1>(tuple), std::get<2>(tuple));
            EXPECT_TRUE(replaced);
        } else if constexpr (std::is_same_v<double, T>) {
            bool replaced = celix_stringHashMap_putDouble(sMap, std::get<0>(tuple).c_str(), std::get<2>(tuple));
            EXPECT_FALSE(replaced);
            replaced = celix_stringHashMap_putDouble(sMap, std::get<0>(tuple).c_str(), std::get<2>(tuple));
            EXPECT_TRUE(replaced);

            replaced = celix_longHashMap_putDouble(lMap, std::get<1>(tuple), std::get<2>(tuple));
            EXPECT_FALSE(replaced);
            replaced = celix_longHashMap_putDouble(lMap, std::get<1>(tuple), std::get<2>(tuple));
            EXPECT_TRUE(replaced);
        } else if constexpr (std::is_same_v<bool, T>) {
            bool replaced = celix_stringHashMap_putBool(sMap, std::get<0>(tuple).c_str(), std::get<2>(tuple));
            EXPECT_FALSE(replaced);
            replaced = celix_stringHashMap_putBool(sMap, std::get<0>(tuple).c_str(), std::get<2>(tuple));
            EXPECT_TRUE(replaced);

            replaced = celix_longHashMap_putBool(lMap, std::get<1>(tuple), std::get<2>(tuple));
            EXPECT_FALSE(replaced);
            replaced = celix_longHashMap_putBool(lMap, std::get<1>(tuple), std::get<2>(tuple));
            EXPECT_TRUE(replaced);
        } else {
            FAIL() << "expected of the following value types: void*, long, double or bool";
        }
    }
    ASSERT_EQ(values.size(), celix_stringHashMap_size(sMap));
    ASSERT_EQ(values.size(), celix_longHashMap_size(lMap));

    //test hashmap get
    for (const auto& tuple : values) {
        if constexpr (std::is_same_v<void*, T>) {
            auto* value = celix_stringHashMap_get(sMap, std::get<0>(tuple).c_str());
            EXPECT_EQ(value, std::get<2>(tuple));

            value = celix_longHashMap_get(lMap, std::get<1>(tuple));
            EXPECT_EQ(value, std::get<2>(tuple));
        } else if constexpr (std::is_same_v<long, T>) {
            auto value = celix_stringHashMap_getLong(sMap, std::get<0>(tuple).c_str(), 0);
            EXPECT_EQ(value, std::get<2>(tuple));

            value = celix_longHashMap_getLong(lMap, std::get<1>(tuple), 0);
            EXPECT_EQ(value, std::get<2>(tuple));
        } else if constexpr (std::is_same_v<double, T>) {
            auto value = celix_stringHashMap_getDouble(sMap, std::get<0>(tuple).c_str(), 0.0);
            EXPECT_EQ(value, std::get<2>(tuple));

            value = celix_longHashMap_getDouble(lMap, std::get<1>(tuple), 0.0);
            EXPECT_EQ(value, std::get<2>(tuple));
        } else if constexpr (std::is_same_v<bool, T>) {
            auto value = celix_stringHashMap_getBool(sMap, std::get<0>(tuple).c_str(), false);
            EXPECT_EQ(value, std::get<2>(tuple));

            value = celix_longHashMap_getBool(lMap, std::get<1>(tuple), false);
            EXPECT_EQ(value, std::get<2>(tuple));
        } else {
            FAIL() << "expected of the following value types: void*, long, double or bool";
        }
    }

    //test hashmap remove
    for (const auto& tuple : values) {
        celix_stringHashMap_remove(sMap, std::get<0>(tuple).c_str());
        celix_longHashMap_remove(lMap, std::get<1>(tuple));
    }
    ASSERT_EQ(0, celix_stringHashMap_size(sMap));
    ASSERT_EQ(0, celix_longHashMap_size(lMap));

    celix_stringHashMap_destroy(sMap);
    celix_longHashMap_destroy(lMap);
}

TEST_F(HashMapTestSuite, PutAndGetWithDifferentValueTypes) {
    std::vector<std::tuple<std::string, long, void*>> values1{
            {"key1", 1, (void*)0x42},
            {"key2", 2, (void*)0x43},
            {"key3", 3, (void*)0x44},
    };
    testMapsWithValues(values1);

    std::vector<std::tuple<std::string, long, long>> values2{
            {"key1", 1, 1},
            {"key2", 2, 2},
            {"key3", 3, 3},
    };
    testMapsWithValues(values2);

    std::vector<std::tuple<std::string, long, double>> values3{
            {"key1", 1, 1.0},
            {"key2", 2, 2.0},
            {"key3", 3, 3.0},
    };
    testMapsWithValues(values3);

    std::vector<std::tuple<std::string, long, bool>> values4{
            {"key1", 1, true},
            {"key2", 2, false},
            {"key3", 3, true},
    };
    testMapsWithValues(values4);
}

TEST_F(HashMapTestSuite, GetWithFallbackValues) {
    auto* sMap = celix_stringHashMap_create();
    EXPECT_EQ(celix_stringHashMap_get(sMap, "not-present"), nullptr);
    EXPECT_EQ(celix_stringHashMap_getLong(sMap, "not-present", -1), -1);
    EXPECT_EQ(celix_stringHashMap_getDouble(sMap, "not-present", 1.0), 1.0);
    EXPECT_EQ(celix_stringHashMap_getBool(sMap, "not-present", true), true);
    celix_stringHashMap_destroy(sMap);

    auto* lMap = celix_longHashMap_create();
    EXPECT_EQ(celix_longHashMap_get(lMap, 33), nullptr);
    EXPECT_EQ(celix_longHashMap_getLong(lMap, 33, 1), 1);
    EXPECT_EQ(celix_longHashMap_getDouble(lMap, 33, -1.0), -1.0);
    EXPECT_EQ(celix_longHashMap_getBool(lMap, 33, false), false);
    celix_longHashMap_destroy(lMap);
}


TEST_F(HashMapTestSuite, IterateTest) {
    auto* sMap = createStringHashMap(2);
    size_t count = 0;
    CELIX_STRING_HASH_MAP_ITERATE(sMap, iter) {
        EXPECT_EQ(count++, iter.index);
        if (iter.value.longValue == 0) {
            EXPECT_STREQ(iter.key, "key0");
        } else if (iter.value.longValue == 1) {
            EXPECT_STREQ(iter.key, "key1");
        } else {
            FAIL() << "Unexpected value " << iter.value.longValue;
        }
    }
    EXPECT_EQ(count, 2);
    celix_stringHashMap_destroy(sMap);

    auto* lMap = createLongHashMap(2);
    count = 0;
    CELIX_LONG_HASH_MAP_ITERATE(lMap, iter) {
        EXPECT_EQ(count++, iter.index);
        if (iter.value.longValue == 0) {
            EXPECT_EQ(iter.key, 0);
        } else if (iter.value.longValue == 1) {
            EXPECT_EQ(iter.key, 1);
        } else {
            FAIL() << "Unexpected value " << iter.value.longValue;
        }
    }
    EXPECT_EQ(count, 2);
    celix_longHashMap_destroy(lMap);
}

TEST_F(HashMapTestSuite, IterateStressTest) {
    int testCount = 1000;
    auto* sMap = createStringHashMap(testCount);
    EXPECT_EQ(testCount, celix_stringHashMap_size(sMap));
    int count = 0;
    CELIX_STRING_HASH_MAP_ITERATE(sMap, iter) {
        EXPECT_EQ(iter.index, count++);
    }
    EXPECT_EQ(testCount, count);
    testGetEntriesFromStringMap(sMap, 100);
    celix_stringHashMap_destroy(sMap);

    auto *lMap = createLongHashMap(testCount);
    EXPECT_EQ(testCount, celix_longHashMap_size(lMap));
    count = 0;
    CELIX_LONG_HASH_MAP_ITERATE(lMap, iter) {
        EXPECT_EQ(iter.index, count++);
    }
    EXPECT_EQ(testCount, count);
    testGetEntriesFromLongMap(lMap, 100);
    celix_longHashMap_destroy(lMap);
}

TEST_F(HashMapTestSuite, IterateStressCapacityAndLoadFactorTest) {
    celix_string_hash_map_create_options sOpts{};
    sOpts.loadFactor = 10; //high load factor to ensure buckets have multiple entries for testing
    sOpts.initialCapacity = 5;
    auto* sMap = celix_stringHashMap_createWithOptions(&sOpts);
    fillStringHashMap(sMap, 100);
    long value = celix_stringHashMap_getLong(sMap, "key50", 0);
    EXPECT_EQ(50, value);
    //remove last 50 entries
    for (long i = 50; i < 100; ++i) {
        auto key = std::string{"key"} + std::to_string(i);
        celix_stringHashMap_remove(sMap, key.c_str());
    }
    testGetEntriesFromStringMap(sMap, 50); //test entry 0-49
    celix_stringHashMap_destroy(sMap);


    celix_long_hash_map_create_options lOpts{};
    lOpts.loadFactor = 10; //high load factor to ensure buckets have multiple entries for testing
    lOpts.initialCapacity = 5;
    auto* lMap = celix_longHashMap_createWithOptions(&lOpts);
    fillLongHashMap(lMap, 100);
    value = celix_longHashMap_getLong(lMap, 50, 0);
    EXPECT_EQ(50, value);
    //remove last 50 entries
    for (long i = 50; i < 100; ++i) {
        celix_longHashMap_remove(lMap, i);
    }
    testGetEntriesFromLongMap(lMap, 50);
    celix_longHashMap_destroy(lMap);

}

TEST_F(HashMapTestSuite, IterateWithRemoveTest) {
    auto* sMap = createStringHashMap(6);
    auto iter1 = celix_stringHashMap_begin(sMap);
    while (!celix_stringHashMapIterator_isEnd(&iter1)) {
        if (iter1.index % 2 == 0) {
            //note only removing entries where the iter key is even
            celix_stringHashMapIterator_remove(&iter1);
        } else {
            celix_stringHashMapIterator_next(&iter1);
        }
    }
    EXPECT_EQ(3, celix_stringHashMap_size(sMap));
    EXPECT_TRUE(celix_stringHashMapIterator_isEnd(&iter1));
    celix_stringHashMapIterator_next(&iter1);
    EXPECT_TRUE(celix_stringHashMapIterator_isEnd(&iter1));
    celix_stringHashMap_destroy(sMap);

    auto* lMap = createLongHashMap(6);
    auto iter2 = celix_longHashMap_begin(lMap);
    while (!celix_longHashMapIterator_isEnd(&iter2)) {
        if (iter2.index % 2 == 0) {
            //note only removing entries where the iter index is even
            celix_longHashMapIterator_remove(&iter2);
        } else {
            celix_longHashMapIterator_next(&iter2);
        }
    }
    EXPECT_EQ(3, celix_longHashMap_size(lMap));
    EXPECT_TRUE(celix_longHashMapIterator_isEnd(&iter2));
    celix_longHashMapIterator_next(&iter2); //calling next on end iter, does nothing
    EXPECT_TRUE(celix_longHashMapIterator_isEnd(&iter2));
    celix_longHashMap_destroy(lMap);
}

<<<<<<< HEAD
TEST_F(HashMapTestSuite, IterateEndTest) {
    auto* sMap1 = createStringHashMap(0);
    auto* sMap2 = createStringHashMap(6);
    auto* lMap1 = createLongHashMap(0);
    auto* lMap2 = createLongHashMap(6);

    auto sIter1 = celix_stringHashMap_end(sMap1);
    auto sIter2 = celix_stringHashMap_end(sMap2);
    auto lIter1 = celix_longHashMap_end(lMap1);
    auto lIter2 = celix_longHashMap_end(lMap2);

    EXPECT_EQ(sIter1.index, 0);
    EXPECT_EQ(sIter2.index, 6);
    EXPECT_EQ(lIter1.index, 0);
    EXPECT_EQ(lIter2.index, 6);
    EXPECT_TRUE(celix_stringHashMapIterator_isEnd(&sIter1));
    EXPECT_TRUE(celix_stringHashMapIterator_isEnd(&sIter2));
    EXPECT_TRUE(celix_longHashMapIterator_isEnd(&lIter1));
    EXPECT_TRUE(celix_longHashMapIterator_isEnd(&lIter2));

    celix_stringHashMap_destroy(sMap1);
    celix_stringHashMap_destroy(sMap2);
    celix_longHashMap_destroy(lMap1);
    celix_longHashMap_destroy(lMap2);
}


TEST_F(HashMapTestSuite, EqualsTest) {
    auto* sMap = createStringHashMap(2);
    auto sIter1 = celix_stringHashMap_begin(sMap);
    auto sIter2 = celix_stringHashMap_begin(sMap);

    // Test equal iterators
    EXPECT_TRUE(celix_stringHashMapIterator_equals(&sIter1, &sIter2));

    // Test unequal iterators after only 1 modification
    celix_stringHashMapIterator_next(&sIter1);
    EXPECT_FALSE(celix_stringHashMapIterator_equals(&sIter1, &sIter2));

    // Test equal iterators after both modification
    celix_stringHashMapIterator_next(&sIter2);
    EXPECT_TRUE(celix_stringHashMapIterator_equals(&sIter1, &sIter2));


    //Same for long hash map
    auto *lMap = createLongHashMap(1);
    auto lIter1 = celix_longHashMap_begin(lMap);
    auto lIter2 = celix_longHashMap_begin(lMap);

    // Test equal iterators
    EXPECT_TRUE(celix_longHashMapIterator_equals(&lIter1, &lIter2));

    // Test unequal iterators after only 1 modification
    celix_longHashMapIterator_next(&lIter1);
    EXPECT_FALSE(celix_longHashMapIterator_equals(&lIter1, &lIter2));

    // Test equal iterators after both modification
    celix_longHashMapIterator_next(&lIter2);
    EXPECT_TRUE(celix_longHashMapIterator_equals(&lIter1, &lIter2));

    celix_stringHashMap_destroy(sMap);
    celix_longHashMap_destroy(lMap);
}

TEST_F(HashMapTestSuite, EqualsZeroSizeMapTest) {
    // Because map size is 0, begin iter should equal end iter
    auto* sMap = createStringHashMap(0);
    auto sIter1 = celix_stringHashMap_begin(sMap);
    auto sEnd = celix_stringHashMap_end(sMap);
    EXPECT_TRUE(celix_stringHashMapIterator_equals(&sIter1, &sEnd));


    // Because map size is 0, begin iter should equal end iter
    auto *lMap = createLongHashMap(0);
    auto lIter1 = celix_longHashMap_begin(lMap);
    auto lEnd = celix_longHashMap_end(lMap);
    EXPECT_TRUE(celix_longHashMapIterator_equals(&lIter1, &lEnd));

    celix_stringHashMap_destroy(sMap);
    celix_longHashMap_destroy(lMap);
}

TEST_F(HashMapTestSuite, StoreKeysWeaklyTest) {
    celix_string_hash_map_create_options_t opts{};
    opts.removedCallbackData = (void*)0x1;
    opts.storeKeysWeakly = true;
    opts.removedKeyCallback = [](void* data, char* key) {
        EXPECT_EQ(data, (void*)0x1);
        free(key);
    };
    auto* sMap = celix_stringHashMap_createWithOptions(&opts);
    EXPECT_FALSE(celix_stringHashMap_putLong(sMap, celix_utils_strdup("key1"), 1)); //new key -> takes ownership
    EXPECT_TRUE(celix_stringHashMap_putLong(sMap, "key1", 2)); //replace key -> takes no ownership

    EXPECT_FALSE(celix_stringHashMap_putLong(sMap, celix_utils_strdup("key2"), 3));  //new key -> takes ownership
    EXPECT_TRUE(celix_stringHashMap_putLong(sMap, "key2", 4)); //replace key -> takes no ownership
    celix_stringHashMap_remove(sMap, "key1");

    celix_stringHashMap_destroy(sMap);
}
=======
TEST_F(HashMapTestSuite, StringHashMapCleanup) {
    celix_autoptr(celix_string_hash_map_t) map = celix_stringHashMap_create();
    EXPECT_NE(nullptr, map);
}

TEST_F(HashMapTestSuite, LongHashMapCleanup) {
    celix_autoptr(celix_long_hash_map_t) map = celix_longHashMap_create();
    EXPECT_NE(nullptr, map);
}
>>>>>>> 9647e660
<|MERGE_RESOLUTION|>--- conflicted
+++ resolved
@@ -551,7 +551,6 @@
     celix_longHashMap_destroy(lMap);
 }
 
-<<<<<<< HEAD
 TEST_F(HashMapTestSuite, IterateEndTest) {
     auto* sMap1 = createStringHashMap(0);
     auto* sMap2 = createStringHashMap(6);
@@ -652,7 +651,8 @@
 
     celix_stringHashMap_destroy(sMap);
 }
-=======
+
+
 TEST_F(HashMapTestSuite, StringHashMapCleanup) {
     celix_autoptr(celix_string_hash_map_t) map = celix_stringHashMap_create();
     EXPECT_NE(nullptr, map);
@@ -661,5 +661,4 @@
 TEST_F(HashMapTestSuite, LongHashMapCleanup) {
     celix_autoptr(celix_long_hash_map_t) map = celix_longHashMap_create();
     EXPECT_NE(nullptr, map);
-}
->>>>>>> 9647e660
+}