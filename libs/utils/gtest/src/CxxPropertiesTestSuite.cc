--- conflicted
+++ resolved
@@ -110,7 +110,6 @@
     EXPECT_EQ(1, celix_properties_size(props));
 
     celix_properties_destroy(props);
-<<<<<<< HEAD
 }
 
 TEST_F(CxxPropertiesTestSuite, CopyCPropsTest) {
@@ -198,82 +197,4 @@
     } catch (const celix::IOException& e) {
         EXPECT_TRUE(strstr(e.what(), "Cannot load celix::Properties"));
     }
-}
-
-#if __cplusplus >= 201703L //C++17 or higher
-TEST_F(CxxPropertiesTestSuite, StringViewTest) {
-    constexpr std::string_view stringViewKey = "KEY1";
-    constexpr std::string_view stringViewValue = "VALUE1";
-    std::string stringKey{"KEY2"};
-    std::string stringValue{"VALUE2"};
-    const char* charKey = "KEY3";
-    const char* charValue = "VALUE3";
-
-    {
-        //rule: I can create properties with initializer_list using std::string, const char* and string_view
-        celix::Properties props {
-                {charKey, charValue},
-                {stringKey, stringValue},
-                {stringViewKey, stringViewValue}
-        };
-        EXPECT_EQ(props.size(), 3);
-
-        //rule: I can use the subscript operator using string_view objects
-        constexpr std::string_view k = "KEY2";
-        constexpr std::string_view v = "VALUE_NEW";
-        std::string check = props[k];
-        EXPECT_EQ(check, "VALUE2");
-        props[k] = v;
-        check = props[k];
-        EXPECT_EQ(check, v);
-    }
-
-    {
-        //rule: I can use set/get with string_view
-        constexpr std::string_view key = "TEST_KEY";
-        constexpr std::string_view value = "TEST_VALUE";
-
-        celix::Properties props{};
-
-        props.set(key, value);
-        EXPECT_EQ(value, props.get(key));
-        props[key] = value;
-        EXPECT_EQ(value, props.get(key));
-        EXPECT_EQ(1, props.size());
-
-        props.set(key,  std::string{"string value"});
-        EXPECT_EQ("string value", props.get(key));
-        props.set(key,  "string value");
-        EXPECT_EQ("string value", props.get(key));
-        EXPECT_EQ(1, props.size());
-
-        props.set(key, 1L); //long
-        EXPECT_EQ(1L, props.getAsLong(key, -1));
-        props.set(key, 2.0); //double
-        EXPECT_EQ(2.0, props.getAsDouble(key, -1));
-        props.set(key, false); //bool
-        EXPECT_EQ(false, props.getAsBool(key, true));
-    }
-}
-
-TEST_F(CxxPropertiesTestSuite, UseOfConstexprInSetMethodTest) {
-    celix::Properties props{};
-
-    //Test if different bool "types" are correctly handled
-    props.set("key1", true);
-    props.set<const bool>("key2", false);
-    props.set<const bool&>("key3", 1);
-    props.set<bool&&>("key4", 0);
-    props.set<volatile bool&&>("key5", true);
-    EXPECT_EQ(5, props.size());
-
-    EXPECT_EQ(props.getAsBool("key1", false), true);
-    EXPECT_EQ(props.get("key2"), "false");
-    EXPECT_EQ(props.get("key3"), "true");
-    EXPECT_EQ(props.get("key4"), "false");
-    EXPECT_EQ(props.get("key5"), "true");
-}
-#endif
-=======
-}
->>>>>>> d7a40676
+}