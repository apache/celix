--- conflicted
+++ resolved
@@ -20,11 +20,8 @@
 #include <gtest/gtest.h>
 
 #include "celix_array_list.h"
-<<<<<<< HEAD
+#include "celix_version.h"
 #include "celix_stdlib_cleanup.h"
-=======
-#include "celix_version.h"
->>>>>>> d46d9838
 #include "celix_utils.h"
 #include "celix_filter.h"
 
@@ -87,38 +84,6 @@
 }
 
 template<typename T>
-<<<<<<< HEAD
-void testArrayListForTemplateType(int nrEntries) {
-    std::vector<std::string> strStorage;
-    for (int i = 0; i < nrEntries; ++i) {
-        strStorage.push_back(std::string{"test-"} + std::to_string(i));
-    }
-
-    auto* list = celix_arrayList_create();
-    //fill
-    for (int i = 0; i < nrEntries; ++i) {
-        if constexpr (std::is_same_v<void*, T>) {
-            celix_arrayList_add(list, (void*)(intptr_t )i);
-        } else if constexpr (std::is_same_v<int, T>) {
-            celix_arrayList_addInt(list, i);
-        } else if constexpr (std::is_same_v<long, T>) {
-            celix_arrayList_addLong(list, i);
-        } else if constexpr (std::is_same_v<unsigned int, T>) {
-            celix_arrayList_addUInt(list, i);
-        } else if constexpr (std::is_same_v<unsigned long, T>) {
-            celix_arrayList_addULong(list, i);
-        } else if constexpr (std::is_same_v<float, T>) {
-            celix_arrayList_addFloat(list, i + 0.0f);
-        } else if constexpr (std::is_same_v<double, T>) {
-            celix_arrayList_addDouble(list, i + 0.0);
-        } else if constexpr (std::is_same_v<bool, T>) {
-            celix_arrayList_addBool(list, i % 2 == 0);
-        } else if constexpr (std::is_same_v<size_t, T>) {
-            celix_arrayList_addSize(list, i);
-        } else if constexpr (std::is_same_v<const char*, T>) {
-            celix_arrayList_addString(list, strStorage[i].c_str());
-        }
-=======
 void testArrayListForTemplateType(const std::vector<T>& entries,
                                   const std::function<celix_array_list_t*()>& create,
                                   const std::function<celix_status_t(celix_array_list_t*, T)>& add,
@@ -128,60 +93,10 @@
     //fill
     for (const auto& entry : entries) {
         add(list, entry);
->>>>>>> d46d9838
     }
     EXPECT_EQ(celix_arrayList_size(list), entries.size());
 
     //get
-<<<<<<< HEAD
-    for (int i = 0; i < nrEntries; ++i) {
-        if constexpr (std::is_same_v<void*, T>) {
-            EXPECT_EQ(celix_arrayList_get(list, i), (void*)(intptr_t )i);
-        } else if constexpr (std::is_same_v<int, T>) {
-            EXPECT_EQ(celix_arrayList_getInt(list, i), i);
-        } else if constexpr (std::is_same_v<long, T>) {
-            EXPECT_EQ(celix_arrayList_getLong(list, i), i);
-        } else if constexpr (std::is_same_v<unsigned int, T>) {
-            EXPECT_EQ(celix_arrayList_getUInt(list, i), i);
-        } else if constexpr (std::is_same_v<unsigned long, T>) {
-            EXPECT_EQ(celix_arrayList_getULong(list, i), i);
-        } else if constexpr (std::is_same_v<float, T>) {
-            EXPECT_EQ(celix_arrayList_getFloat(list, i), i + 0.0);
-        } else if constexpr (std::is_same_v<double, T>) {
-            EXPECT_EQ(celix_arrayList_getDouble(list, i), i + 0.0);
-        } else if constexpr (std::is_same_v<bool, T>) {
-            EXPECT_EQ(celix_arrayList_getBool(list, i), i % 2 == 0);
-        } else if constexpr (std::is_same_v<size_t, T>) {
-            EXPECT_EQ(celix_arrayList_getSize(list, i), i);
-        } else if constexpr (std::is_same_v<const char*, T>) {
-            EXPECT_STREQ(celix_arrayList_getString(list, i), strStorage[i].c_str());
-        }
-    }
-
-    //remove
-    for (int i = 0; i < nrEntries; ++i) {
-        if constexpr (std::is_same_v<void*, T>) {
-            celix_arrayList_remove(list, (void*)(intptr_t)i);
-        } else if constexpr (std::is_same_v<int, T>) {
-            celix_arrayList_removeInt(list, i);
-        } else if constexpr (std::is_same_v<long, T>) {
-            celix_arrayList_removeLong(list, i);
-        } else if constexpr (std::is_same_v<unsigned int, T>) {
-            celix_arrayList_removeUInt(list, i);
-        } else if constexpr (std::is_same_v<unsigned long, T>) {
-            celix_arrayList_removeULong(list, i);
-        } else if constexpr (std::is_same_v<float, T>) {
-            celix_arrayList_removeFloat(list, i + 0.0);
-        } else if constexpr (std::is_same_v<double, T>) {
-            celix_arrayList_removeDouble(list, i + 0.0);
-        } else if constexpr (std::is_same_v<bool, T>) {
-            celix_arrayList_removeBool(list, i % 2 == 0);
-        } else if constexpr (std::is_same_v<size_t, T>) {
-            celix_arrayList_removeSize(list, i);
-        } else if constexpr (std::is_same_v<const char*, T>) {
-            celix_arrayList_removeString(list, strStorage[i].c_str());
-        }
-=======
     for (int i = 0; i < (int)entries.size(); ++i) {
         EXPECT_EQ(get(list, i), entries[i]);
     }
@@ -189,72 +104,12 @@
     //remove
     for (int i = 0; i < (int)entries.size(); ++i) {
         remove(list, entries[i]);
->>>>>>> d46d9838
     }
     EXPECT_EQ(celix_arrayList_size(list), 0);
 
     celix_arrayList_destroy(list);
 }
 
-<<<<<<< HEAD
-TEST_F(ArrayListTestSuite, GetEntryTest) {
-    celix_autoptr(celix_array_list_t) list = celix_arrayList_create();
-    ASSERT_TRUE(list != nullptr);
-
-    celix_arrayList_addInt(list, 1);
-    celix_arrayList_addInt(list, 2);
-    celix_arrayList_addInt(list, 3);
-
-    celix_array_list_entry_t entry = celix_arrayList_getEntry(list, 0);
-    EXPECT_EQ(entry.intVal, 1);
-    entry = celix_arrayList_getEntry(list, 1);
-    EXPECT_EQ(entry.intVal, 2);
-    entry = celix_arrayList_getEntry(list, 2);
-    EXPECT_EQ(entry.intVal, 3);
-}
-
-TEST_F(ArrayListTestSuite, CopyArrayList) {
-    //Given an array list with a custom (and strange) equals function
-    celix_array_list_create_options_t opts{};
-    opts.equalsCallback = [](celix_array_list_entry_t a, celix_array_list_entry_t b) -> bool {
-        //equal if both are even or both are odd, note only for testing
-        return (a.intVal % 2 == 0 && b.intVal % 2 == 0) || (a.intVal % 2 != 0 && b.intVal % 2 != 0);
-    };
-    celix_autoptr(celix_array_list_t) list = celix_arrayList_createWithOptions(&opts);
-    ASSERT_TRUE(list != nullptr);
-
-    //And 2 entries
-    celix_arrayList_addInt(list, 1);
-    celix_arrayList_addInt(list, 2);
-    EXPECT_EQ(2, celix_arrayList_size(list));
-
-    //When copying the array list
-    celix_autoptr(celix_array_list_t) copy = celix_arrayList_copy(list);
-    ASSERT_TRUE(copy != nullptr);
-
-    //Then the copy should have the same size and entries
-    EXPECT_EQ(celix_arrayList_size(copy), 2);
-    EXPECT_EQ(celix_arrayList_getInt(copy, 0), 1);
-    EXPECT_EQ(celix_arrayList_getInt(copy, 1), 2);
-
-    //And the copy should have the same equals function
-    EXPECT_EQ(2, celix_arrayList_size(copy));
-    celix_arrayList_removeInt(copy, 3); //note in this test case 3 equals 1
-    EXPECT_EQ(1, celix_arrayList_size(copy));
-}
-
-TEST_F(ArrayListTestSuite, TestDifferentEntyTypesForArrayList) {
-    testArrayListForTemplateType<void*>(10);
-    testArrayListForTemplateType<int>(10);
-    testArrayListForTemplateType<long>(10);
-    testArrayListForTemplateType<unsigned int>(10);
-    testArrayListForTemplateType<unsigned long>(10);
-    testArrayListForTemplateType<float>(10);
-    testArrayListForTemplateType<double>(10);
-    testArrayListForTemplateType<bool>(10);
-    testArrayListForTemplateType<size_t>(10);
-    testArrayListForTemplateType<const char*>(10);
-=======
 TEST_F(ArrayListTestSuite, TestDifferentEntyTypesForArrayListTest) {
     std::vector<long> longEntries{1L, 2L, 3L, 4L, 5L};
     testArrayListForTemplateType<long>(longEntries,
@@ -508,7 +363,6 @@
     EXPECT_TRUE(celix_arrayList_equals(stringList, stringListCopy));
     EXPECT_TRUE(celix_arrayList_equals(versionList, versionListCopy));
     EXPECT_TRUE(celix_arrayList_equals(ptrList, ptrListCopy));
->>>>>>> d46d9838
 }
 
 TEST_F(ArrayListTestSuite, SimpleRemovedCallbacksForArrayListTest) {
@@ -586,16 +440,8 @@
     EXPECT_EQ(CELIX_SUCCESS, celix_arrayList_addBool(list, true));
     EXPECT_EQ(3, celix_arrayList_size(list));
 
-<<<<<<< HEAD
-    EXPECT_EQ(CELIX_SUCCESS, celix_arrayList_addString(list, "test"));
-    EXPECT_EQ(6, celix_arrayList_size(list));
-=======
     EXPECT_EQ(CELIX_SUCCESS, celix_arrayList_add(list, (void*)0x42));
     EXPECT_EQ(4, celix_arrayList_size(list));
->>>>>>> d46d9838
-
-    EXPECT_EQ(CELIX_SUCCESS, celix_arrayList_add(list, (void*)0x42));
-    EXPECT_EQ(7, celix_arrayList_size(list));
 
     celix_arrayList_destroy(list);
 }
