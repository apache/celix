--- conflicted
+++ resolved
@@ -18,11 +18,8 @@
 
 add_executable(test_utils
         src/LogUtilsTestSuite.cc
-<<<<<<< HEAD
         src/VersionRangeTestSuite.cc
-=======
         src/TimeUtilsTestSuite.cc
->>>>>>> 0870cd96
 )
 
 target_link_libraries(test_utils PRIVATE Celix::utils GTest::gtest GTest::gtest_main)
