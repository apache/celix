--- conflicted
+++ resolved
@@ -91,12 +91,7 @@
     include_directories(src)
 
     add_executable(hash_map_test private/test/hash_map_test.cpp)
-<<<<<<< HEAD
-    target_link_libraries(hash_map_test Celix::utils ${CppUTest_LIBRARY} pthread)
-    target_compile_options(hash_map_test PRIVATE -Wno-old-style-cast)
-=======
     target_link_libraries(hash_map_test Celix::utils CppUTest::CppUTest pthread)
->>>>>>> 878791af
 
     add_executable(array_list_test private/test/array_list_test.cpp)
     target_link_libraries(array_list_test  Celix::utils CppUTest::CppUTest pthread)
