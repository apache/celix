# Licensed to the Apache Software Foundation (ASF) under one
# or more contributor license agreements.  See the NOTICE file
# distributed with this work for additional information
# regarding copyright ownership.  The ASF licenses this file
# to you under the Apache License, Version 2.0 (the
# "License"); you may not use this file except in compliance
# with the License.  You may obtain a copy of the License at
# 
#   http://www.apache.org/licenses/LICENSE-2.0
# 
# Unless required by applicable law or agreed to in writing,
# software distributed under the License is distributed on an
# "AS IS" BASIS, WITHOUT WARRANTIES OR CONDITIONS OF ANY
# KIND, either express or implied.  See the License for the
# specific language governing permissions and limitations
# under the License.

<<<<<<< HEAD
celix_subproject(UTILS "Option to enable building the Utilities library" ON)
if (UTILS)
    find_package(libzip REQUIRED)

    set(MEMSTREAM_SOURCES )
    set(MEMSTREAM_INCLUDES )
    include(CheckFunctionExists)
    #check_function_exists(fmemopen FMEMOPEN_EXISTS)
    check_function_exists(open_memstream OPEN_MEMSTREAM_EXISTS)
    if (NOT OPEN_MEMSTREAM_EXISTS)
        set(MEMSTREAM_SOURCES src/memstream/open_memstream.c  src/memstream/fmemopen.c ${MEMSTREAM_SOURCES})
        set(MEMSTREAM_INCLUDE_DIR ${CMAKE_CURRENT_LIST_DIR}/include/memstream ${MEMSTREAM_INCLUDE_DIR})
        install(DIRECTORY include/memstream/ DESTINATION ${CMAKE_INSTALL_INCLUDEDIR}/celix/memstream COMPONENT framework)
=======
find_package(libzip REQUIRED)

set(MEMSTREAM_SOURCES )
set(MEMSTREAM_INCLUDES )
include(CheckFunctionExists)
#check_function_exists(fmemopen FMEMOPEN_EXISTS)
check_function_exists(open_memstream OPEN_MEMSTREAM_EXISTS)
if (NOT OPEN_MEMSTREAM_EXISTS)
    set(MEMSTREAM_SOURCES src/memstream/open_memstream.c  src/memstream/fmemopen.c ${MEMSTREAM_SOURCES})
    set(MEMSTREAM_INCLUDE_DIR ${CMAKE_CURRENT_LIST_DIR}/include/memstream ${MEMSTREAM_INCLUDE_DIR})
    install(DIRECTORY include/memstream/ DESTINATION ${CMAKE_INSTALL_INCLUDEDIR}/celix/memstream COMPONENT framework)
endif()

set(UTILS_SRC
        src/array_list.c
        src/hash_map.c
        src/linked_list.c
        src/linked_list_iterator.c
        src/celix_threads.c
        src/version.c
        src/version_range.c
        src/properties.c
        src/utils.c
        src/ip_utils.c
        src/filter.c
        src/celix_log_level.c
        src/celix_log_utils.c
        src/celix_hash_map.c
        src/celix_file_utils.c
        src/celix_convert_utils.c
        src/celix_errno.c
        src/celix_err.c
        ${MEMSTREAM_SOURCES}
        )
set(UTILS_PRIVATE_DEPS libzip::libzip)
set(UTILS_PUBLIC_DEPS)

add_library(utils SHARED ${UTILS_SRC} src/celix_log_level.c)

target_link_libraries(utils PRIVATE libzip::libzip)
set_target_properties(utils
        PROPERTIES
        C_VISIBILITY_PRESET hidden
        SOVERSION ${CELIX_MAJOR}
        OUTPUT_NAME "celix_utils")

if (NOT OPEN_MEMSTREAM_EXISTS)
    target_compile_definitions(utils PUBLIC -DCELIX_UTILS_NO_MEMSTREAM_AVAILABLE)
endif ()

if (ANDROID)
    target_compile_definitions(utils PRIVATE -DUSE_FILE32API)
endif ()

if (NOT APPLE)
    set(UTILS_PUBLIC_DEPS ${UTILS_PUBLIC_DEPS} rt)
endif ()

target_include_directories(utils PUBLIC
        $<BUILD_INTERFACE:${CMAKE_CURRENT_LIST_DIR}/include>
        $<BUILD_INTERFACE:${MEMSTREAM_INCLUDE_DIR}>
        )
target_include_directories(utils PRIVATE src include_deprecated)
IF(UNIX AND NOT ANDROID)
    set(UTILS_PRIVATE_DEPS ${UTILS_PRIVATE_DEPS} m pthread)
ELSEIF(ANDROID)
    set(UTILS_PRIVATE_DEPS ${UTILS_PRIVATE_DEPS} m)
ENDIF()

target_link_libraries(utils PUBLIC ${UTILS_PUBLIC_DEPS} PRIVATE ${UTILS_PRIVATE_DEPS})
generate_export_header(utils
        BASE_NAME "CELIX_UTILS"
        EXPORT_FILE_NAME "${CMAKE_BINARY_DIR}/celix/gen/includes/utils/celix_utils_export.h")
target_include_directories(utils PUBLIC $<BUILD_INTERFACE:${CMAKE_BINARY_DIR}/celix/gen/includes/utils>)

#Configure celix_err_constant header file
set(CELIX_ERR_BUFFER_SIZE 512 CACHE STRING "The size of the thread-specific buffer used for library error messages")
configure_file("${CMAKE_CURRENT_LIST_DIR}/src/celix_err_constants.h.in" "${CMAKE_BINARY_DIR}/celix/gen/includes/utils/celix_err_constants.h" @ONLY)

install(TARGETS utils EXPORT celix LIBRARY DESTINATION ${CMAKE_INSTALL_LIBDIR} COMPONENT framework
        INCLUDES DESTINATION ${CMAKE_INSTALL_INCLUDEDIR}/celix/utils)
install(DIRECTORY include/
        DESTINATION ${CMAKE_INSTALL_INCLUDEDIR}/celix/utils/
        COMPONENT framework PATTERN memstream* EXCLUDE)
install(DIRECTORY ${CMAKE_BINARY_DIR}/celix/gen/includes/utils/
        DESTINATION ${CMAKE_INSTALL_INCLUDEDIR}/celix/utils/
        COMPONENT framework)

if (CELIX_INSTALL_DEPRECATED_API)
    install(DIRECTORY include_deprecated/ DESTINATION ${CMAKE_INSTALL_INCLUDEDIR}/celix/utils COMPONENT framework)
endif ()

#Alias setup to match external usage
add_library(Celix::utils ALIAS utils)


if (ENABLE_TESTING)
    add_library(utils_cut STATIC ${UTILS_SRC})
    target_include_directories(utils_cut PUBLIC
            ${CMAKE_CURRENT_LIST_DIR}/include
            ${MEMSTREAM_INCLUDE_DIR}
            ${CMAKE_BINARY_DIR}/celix/gen/includes/utils
            src include_deprecated
            )
    target_link_libraries(utils_cut PUBLIC ${UTILS_PUBLIC_DEPS} ${UTILS_PRIVATE_DEPS})

    if (CELIX_CXX17) #utils tests are C++17
        add_subdirectory(gtest)
>>>>>>> 456de193
    endif()

    set(UTILS_SRC
            src/array_list.c
            src/hash_map.c
            src/linked_list.c
            src/linked_list_iterator.c
            src/celix_threads.c
            src/version.c
            src/version_range.c
            src/properties.c
            src/utils.c
            src/ip_utils.c
            src/filter.c
            src/celix_log_utils.c
            src/celix_hash_map.c
            src/celix_file_utils.c
            src/celix_convert_utils.c
            src/celix_errno.c
            src/celix_err.c
            ${MEMSTREAM_SOURCES}
            )
    set(UTILS_PRIVATE_DEPS libzip::libzip)
    set(UTILS_PUBLIC_DEPS)

    add_library(utils SHARED ${UTILS_SRC})

    set_target_properties(utils
            PROPERTIES
            C_VISIBILITY_PRESET hidden
            SOVERSION ${CELIX_MAJOR}
            OUTPUT_NAME "celix_utils")

    if (NOT OPEN_MEMSTREAM_EXISTS)
        target_compile_definitions(utils PUBLIC -DCELIX_UTILS_NO_MEMSTREAM_AVAILABLE)
    endif ()

    if (ANDROID)
        target_compile_definitions(utils PRIVATE -DUSE_FILE32API)
    endif ()

    if (NOT APPLE)
        set(UTILS_PUBLIC_DEPS ${UTILS_PUBLIC_DEPS} rt)
    endif ()

    target_include_directories(utils PUBLIC
            $<BUILD_INTERFACE:${CMAKE_CURRENT_LIST_DIR}/include>
            $<BUILD_INTERFACE:${MEMSTREAM_INCLUDE_DIR}>
            )
    target_include_directories(utils PRIVATE src include_deprecated)
    IF(UNIX AND NOT ANDROID)
        set(UTILS_PRIVATE_DEPS ${UTILS_PRIVATE_DEPS} m pthread)
    ELSEIF(ANDROID)
        set(UTILS_PRIVATE_DEPS ${UTILS_PRIVATE_DEPS} m)
    ENDIF()

    target_link_libraries(utils PUBLIC ${UTILS_PUBLIC_DEPS} PRIVATE ${UTILS_PRIVATE_DEPS})
    generate_export_header(utils
            BASE_NAME "CELIX_UTILS"
            EXPORT_FILE_NAME "${CMAKE_BINARY_DIR}/celix/gen/includes/utils/celix_utils_export.h")
    target_include_directories(utils PUBLIC $<BUILD_INTERFACE:${CMAKE_BINARY_DIR}/celix/gen/includes/utils>)

    #Configure celix_err_constant header file
    set(CELIX_ERR_BUFFER_SIZE 512 CACHE STRING "The size of the thread-specific buffer used for library error messages")
    configure_file("${CMAKE_CURRENT_LIST_DIR}/src/celix_err_constants.h.in" "${CMAKE_BINARY_DIR}/celix/gen/includes/utils/celix_err_constants.h" @ONLY)

    install(TARGETS utils EXPORT celix LIBRARY DESTINATION ${CMAKE_INSTALL_LIBDIR} COMPONENT framework
            INCLUDES DESTINATION ${CMAKE_INSTALL_INCLUDEDIR}/celix/utils)
    install(DIRECTORY include/
            DESTINATION ${CMAKE_INSTALL_INCLUDEDIR}/celix/utils/
            COMPONENT framework PATTERN memstream* EXCLUDE)
    install(DIRECTORY ${CMAKE_BINARY_DIR}/celix/gen/includes/utils/
            DESTINATION ${CMAKE_INSTALL_INCLUDEDIR}/celix/utils/
            COMPONENT framework)

    if (CELIX_INSTALL_DEPRECATED_API)
        install(DIRECTORY include_deprecated/ DESTINATION ${CMAKE_INSTALL_INCLUDEDIR}/celix/utils COMPONENT framework)
    endif ()

    #Alias setup to match external usage
    add_library(Celix::utils ALIAS utils)


    if (ENABLE_TESTING)
        add_library(utils_cut STATIC ${UTILS_SRC})
        target_include_directories(utils_cut PUBLIC
                ${CMAKE_CURRENT_LIST_DIR}/include
                ${MEMSTREAM_INCLUDE_DIR}
                ${CMAKE_BINARY_DIR}/celix/gen/includes/utils
                src include_deprecated
                )
        target_link_libraries(utils_cut PUBLIC ${UTILS_PUBLIC_DEPS} ${UTILS_PRIVATE_DEPS})

        if (CELIX_CXX17) #utils tests are C++17
            add_subdirectory(gtest)
        endif()

        find_package(CppUTest)

        if (CppUTest_FOUND)
            include_directories(SYSTEM PRIVATE ${CppUTest_INCLUDE_DIR})
            include_directories(include)
            include_directories(src)

            add_executable(hash_map_test private/test/hash_map_test.cpp)
            target_include_directories(hash_map_test PRIVATE include_deprecated)
            target_link_libraries(hash_map_test utils_cut CppUTest::CppUTest pthread)

            add_executable(array_list_test private/test/array_list_test.cpp)
            target_include_directories(array_list_test PRIVATE include_deprecated)
            target_link_libraries(array_list_test utils_cut CppUTest::CppUTest pthread)

            add_executable(linked_list_test private/test/linked_list_test.cpp)
            target_include_directories(linked_list_test PRIVATE include_deprecated)
            target_link_libraries(linked_list_test utils_cut CppUTest::CppUTest pthread)

            add_executable(properties_test private/test/properties_test.cpp)
            target_include_directories(properties_test PRIVATE include_deprecated)
            target_link_libraries(properties_test CppUTest::CppUTest CppUTest::CppUTestExt utils_cut pthread)

            add_executable(ip_utils_test private/test/ip_utils_test.cpp)
            target_include_directories(ip_utils_test PRIVATE include_deprecated)
            target_link_libraries(ip_utils_test CppUTest::CppUTest  utils_cut pthread)

            add_executable(version_test private/test/version_test.cpp)
            target_include_directories(version_test PRIVATE include_deprecated)
            target_link_libraries(version_test CppUTest::CppUTest utils_cut pthread)


            if (LINKER_WRAP_SUPPORTED)
                add_executable(version_ei_test private/test/version_ei_test.cc)
                target_include_directories(version_ei_test PRIVATE include_deprecated)
                target_link_libraries(version_ei_test CppUTest::CppUTest utils_cut Celix::malloc_ei Celix::utils_ei pthread)
                add_test(NAME version_ei_test COMMAND version_ei_test)
            endif ()

            configure_file(private/resources-test/properties.txt ${CMAKE_CURRENT_BINARY_DIR}/resources-test/properties.txt COPYONLY)

            add_test(NAME run_array_list_test COMMAND array_list_test)
            add_test(NAME run_hash_map_test COMMAND hash_map_test)
            add_test(NAME run_linked_list_test COMMAND linked_list_test)
            add_test(NAME run_properties_test COMMAND properties_test)
            add_test(NAME run_ip_utils_test COMMAND ip_utils_test)
            add_test(NAME version_test COMMAND version_test)

            setup_target_for_coverage(array_list_test)
            setup_target_for_coverage(hash_map_test)
            setup_target_for_coverage(linked_list_test)
            setup_target_for_coverage(properties_test)
            setup_target_for_coverage(ip_utils_test)
            setup_target_for_coverage(version_test)
        else ()
            message(WARNING "Cannot find CppUTest, deprecated cpputest-based unit test will not be added")
        endif () #end CppUTest_FOUND

    endif ()

    add_subdirectory(benchmark)
endif ()<|MERGE_RESOLUTION|>--- conflicted
+++ resolved
@@ -15,7 +15,6 @@
 # specific language governing permissions and limitations
 # under the License.
 
-<<<<<<< HEAD
 celix_subproject(UTILS "Option to enable building the Utilities library" ON)
 if (UTILS)
     find_package(libzip REQUIRED)
@@ -29,116 +28,6 @@
         set(MEMSTREAM_SOURCES src/memstream/open_memstream.c  src/memstream/fmemopen.c ${MEMSTREAM_SOURCES})
         set(MEMSTREAM_INCLUDE_DIR ${CMAKE_CURRENT_LIST_DIR}/include/memstream ${MEMSTREAM_INCLUDE_DIR})
         install(DIRECTORY include/memstream/ DESTINATION ${CMAKE_INSTALL_INCLUDEDIR}/celix/memstream COMPONENT framework)
-=======
-find_package(libzip REQUIRED)
-
-set(MEMSTREAM_SOURCES )
-set(MEMSTREAM_INCLUDES )
-include(CheckFunctionExists)
-#check_function_exists(fmemopen FMEMOPEN_EXISTS)
-check_function_exists(open_memstream OPEN_MEMSTREAM_EXISTS)
-if (NOT OPEN_MEMSTREAM_EXISTS)
-    set(MEMSTREAM_SOURCES src/memstream/open_memstream.c  src/memstream/fmemopen.c ${MEMSTREAM_SOURCES})
-    set(MEMSTREAM_INCLUDE_DIR ${CMAKE_CURRENT_LIST_DIR}/include/memstream ${MEMSTREAM_INCLUDE_DIR})
-    install(DIRECTORY include/memstream/ DESTINATION ${CMAKE_INSTALL_INCLUDEDIR}/celix/memstream COMPONENT framework)
-endif()
-
-set(UTILS_SRC
-        src/array_list.c
-        src/hash_map.c
-        src/linked_list.c
-        src/linked_list_iterator.c
-        src/celix_threads.c
-        src/version.c
-        src/version_range.c
-        src/properties.c
-        src/utils.c
-        src/ip_utils.c
-        src/filter.c
-        src/celix_log_level.c
-        src/celix_log_utils.c
-        src/celix_hash_map.c
-        src/celix_file_utils.c
-        src/celix_convert_utils.c
-        src/celix_errno.c
-        src/celix_err.c
-        ${MEMSTREAM_SOURCES}
-        )
-set(UTILS_PRIVATE_DEPS libzip::libzip)
-set(UTILS_PUBLIC_DEPS)
-
-add_library(utils SHARED ${UTILS_SRC} src/celix_log_level.c)
-
-target_link_libraries(utils PRIVATE libzip::libzip)
-set_target_properties(utils
-        PROPERTIES
-        C_VISIBILITY_PRESET hidden
-        SOVERSION ${CELIX_MAJOR}
-        OUTPUT_NAME "celix_utils")
-
-if (NOT OPEN_MEMSTREAM_EXISTS)
-    target_compile_definitions(utils PUBLIC -DCELIX_UTILS_NO_MEMSTREAM_AVAILABLE)
-endif ()
-
-if (ANDROID)
-    target_compile_definitions(utils PRIVATE -DUSE_FILE32API)
-endif ()
-
-if (NOT APPLE)
-    set(UTILS_PUBLIC_DEPS ${UTILS_PUBLIC_DEPS} rt)
-endif ()
-
-target_include_directories(utils PUBLIC
-        $<BUILD_INTERFACE:${CMAKE_CURRENT_LIST_DIR}/include>
-        $<BUILD_INTERFACE:${MEMSTREAM_INCLUDE_DIR}>
-        )
-target_include_directories(utils PRIVATE src include_deprecated)
-IF(UNIX AND NOT ANDROID)
-    set(UTILS_PRIVATE_DEPS ${UTILS_PRIVATE_DEPS} m pthread)
-ELSEIF(ANDROID)
-    set(UTILS_PRIVATE_DEPS ${UTILS_PRIVATE_DEPS} m)
-ENDIF()
-
-target_link_libraries(utils PUBLIC ${UTILS_PUBLIC_DEPS} PRIVATE ${UTILS_PRIVATE_DEPS})
-generate_export_header(utils
-        BASE_NAME "CELIX_UTILS"
-        EXPORT_FILE_NAME "${CMAKE_BINARY_DIR}/celix/gen/includes/utils/celix_utils_export.h")
-target_include_directories(utils PUBLIC $<BUILD_INTERFACE:${CMAKE_BINARY_DIR}/celix/gen/includes/utils>)
-
-#Configure celix_err_constant header file
-set(CELIX_ERR_BUFFER_SIZE 512 CACHE STRING "The size of the thread-specific buffer used for library error messages")
-configure_file("${CMAKE_CURRENT_LIST_DIR}/src/celix_err_constants.h.in" "${CMAKE_BINARY_DIR}/celix/gen/includes/utils/celix_err_constants.h" @ONLY)
-
-install(TARGETS utils EXPORT celix LIBRARY DESTINATION ${CMAKE_INSTALL_LIBDIR} COMPONENT framework
-        INCLUDES DESTINATION ${CMAKE_INSTALL_INCLUDEDIR}/celix/utils)
-install(DIRECTORY include/
-        DESTINATION ${CMAKE_INSTALL_INCLUDEDIR}/celix/utils/
-        COMPONENT framework PATTERN memstream* EXCLUDE)
-install(DIRECTORY ${CMAKE_BINARY_DIR}/celix/gen/includes/utils/
-        DESTINATION ${CMAKE_INSTALL_INCLUDEDIR}/celix/utils/
-        COMPONENT framework)
-
-if (CELIX_INSTALL_DEPRECATED_API)
-    install(DIRECTORY include_deprecated/ DESTINATION ${CMAKE_INSTALL_INCLUDEDIR}/celix/utils COMPONENT framework)
-endif ()
-
-#Alias setup to match external usage
-add_library(Celix::utils ALIAS utils)
-
-
-if (ENABLE_TESTING)
-    add_library(utils_cut STATIC ${UTILS_SRC})
-    target_include_directories(utils_cut PUBLIC
-            ${CMAKE_CURRENT_LIST_DIR}/include
-            ${MEMSTREAM_INCLUDE_DIR}
-            ${CMAKE_BINARY_DIR}/celix/gen/includes/utils
-            src include_deprecated
-            )
-    target_link_libraries(utils_cut PUBLIC ${UTILS_PUBLIC_DEPS} ${UTILS_PRIVATE_DEPS})
-
-    if (CELIX_CXX17) #utils tests are C++17
-        add_subdirectory(gtest)
->>>>>>> 456de193
     endif()
 
     set(UTILS_SRC
@@ -153,6 +42,7 @@
             src/utils.c
             src/ip_utils.c
             src/filter.c
+            src/celix_log_level.c
             src/celix_log_utils.c
             src/celix_hash_map.c
             src/celix_file_utils.c
@@ -180,9 +70,9 @@
         target_compile_definitions(utils PRIVATE -DUSE_FILE32API)
     endif ()
 
-    if (NOT APPLE)
-        set(UTILS_PUBLIC_DEPS ${UTILS_PUBLIC_DEPS} rt)
-    endif ()
+if (NOT APPLE)
+    set(UTILS_PUBLIC_DEPS ${UTILS_PUBLIC_DEPS} rt)
+endif ()
 
     target_include_directories(utils PUBLIC
             $<BUILD_INTERFACE:${CMAKE_CURRENT_LIST_DIR}/include>
