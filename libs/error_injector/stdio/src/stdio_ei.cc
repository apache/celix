/*
 Licensed to the Apache Software Foundation (ASF) under one
 or more contributor license agreements.  See the NOTICE file
 distributed with this work for additional information
 regarding copyright ownership.  The ASF licenses this file
 to you under the Apache License, Version 2.0 (the
 "License"); you may not use this file except in compliance
 with the License.  You may obtain a copy of the License at

   http://www.apache.org/licenses/LICENSE-2.0

  Unless required by applicable law or agreed to in writing,
  software distributed under the License is distributed on an
  "AS IS" BASIS, WITHOUT WARRANTIES OR CONDITIONS OF ANY
  KIND, either express or implied.  See the License for the
  specific language governing permissions and limitations
  under the License.
 */

#include <errno.h>
#include <stdarg.h>
#include "stdio_ei.h"

extern "C" {
FILE* __real_fopen(const char* __filename, const char* __modes);
CELIX_EI_DEFINE(fopen, FILE*)
FILE* __wrap_fopen(const char* __filename, const char* __modes) {
    errno = EMFILE;
    CELIX_EI_IMPL(fopen);
    errno = 0;
    return __real_fopen(__filename, __modes);
}

size_t __real_fwrite(const void* __restrict __ptr, size_t __size, size_t __n, FILE* __restrict __s);
CELIX_EI_DEFINE(fwrite, size_t)
size_t __wrap_fwrite(const void* __restrict __ptr, size_t __size, size_t __n, FILE* __restrict __s) {
    errno = ENOSPC;
    CELIX_EI_IMPL(fwrite);
    errno = 0;
    return __real_fwrite(__ptr, __size, __n, __s);
}

int __real_remove(const char* __filename);
CELIX_EI_DEFINE(remove, int)
int __wrap_remove(const char* __filename) {
    errno = EACCES;
    CELIX_EI_IMPL(remove);
    errno = 0;
    return __real_remove(__filename);
}

FILE* __real_open_memstream(char** __bufloc, size_t* __sizeloc);
CELIX_EI_DEFINE(open_memstream, FILE*)
FILE* __wrap_open_memstream(char** __bufloc, size_t* __sizeloc) {
    errno = ENOMEM;
    CELIX_EI_IMPL(open_memstream);
    errno = 0;
    return __real_open_memstream(__bufloc, __sizeloc);
}

int __real_fseek(FILE* __stream, long int __off, int __whence);
CELIX_EI_DEFINE(fseek, int)
int __wrap_fseek(FILE* __stream, long int __off, int __whence) {
    errno = EACCES;
    CELIX_EI_IMPL(fseek);
    errno = 0;
    return __real_fseek(__stream, __off, __whence);
}

long __real_ftell(FILE* __stream);
CELIX_EI_DEFINE(ftell, long)
long __wrap_ftell(FILE* __stream) {
    if (ftell_ret == -1) {
        errno = EACCES;
    }
    CELIX_EI_IMPL(ftell);
    errno = 0;
    return __real_ftell(__stream);
}

size_t __real_fread(void* __restrict __ptr, size_t __size, size_t __n, FILE* __restrict __s);
CELIX_EI_DEFINE(fread, size_t)
size_t __wrap_fread(void* __restrict __ptr, size_t __size, size_t __n, FILE* __restrict __s) {
    CELIX_EI_IMPL(fread);
    return __real_fread(__ptr, __size, __n, __s);
}

int __real_fputc(int __c, FILE* __stream);
CELIX_EI_DEFINE(fputc, int)
int __wrap_fputc(int __c, FILE* __stream) {
    errno = ENOSPC;
    CELIX_EI_IMPL(fputc);
    errno = 0;
    return __real_fputc(__c, __stream);
}

int __real_fputs(const char* __s, FILE* __stream);
CELIX_EI_DEFINE(fputs, int)
int __wrap_fputs(const char* __s, FILE* __stream) {
    CELIX_EI_IMPL(fputs);
    return __real_fputs(__s, __stream);
}

<<<<<<< HEAD
int __real_fprintf(FILE *stream, const char *format, ...);
CELIX_EI_DEFINE(fprintf, int)
int __wrap_fprintf(FILE *stream, const char *format, ...) {
    errno = ENOSPC;
    CELIX_EI_IMPL(fprintf);
    errno = 0;
    va_list args;
    va_start(args, format);
    int ret = vfprintf(stream, format, args);
    va_end(args);
    return ret;
=======
int __real_fclose(FILE* __stream);
CELIX_EI_DEFINE(fclose, int)
int __wrap_fclose(FILE* __stream) {
    int rc = __real_fclose(__stream); //note always call real fclose to ensure the stream is closed.
    errno = ENOSPC;
    CELIX_EI_IMPL(fclose);
    errno = 0;
    return rc;
}

int __real_fgetc(FILE* __stream);
CELIX_EI_DEFINE(fgetc, int)
int __wrap_fgetc(FILE* __stream) {
    CELIX_EI_IMPL(fgetc);
    return __real_fgetc(__stream);
}

FILE* __real_fmemopen(void* __s, size_t __len, const char* __modes);
CELIX_EI_DEFINE(fmemopen, FILE*)
FILE* __wrap_fmemopen(void* __s, size_t __len, const char* __modes) {
    errno = ENOMEM;
    CELIX_EI_IMPL(fmemopen);
    errno = 0;
    return __real_fmemopen(__s, __len, __modes);
>>>>>>> 70548d61
}

}<|MERGE_RESOLUTION|>--- conflicted
+++ resolved
@@ -101,7 +101,6 @@
     return __real_fputs(__s, __stream);
 }
 
-<<<<<<< HEAD
 int __real_fprintf(FILE *stream, const char *format, ...);
 CELIX_EI_DEFINE(fprintf, int)
 int __wrap_fprintf(FILE *stream, const char *format, ...) {
@@ -113,7 +112,8 @@
     int ret = vfprintf(stream, format, args);
     va_end(args);
     return ret;
-=======
+}
+
 int __real_fclose(FILE* __stream);
 CELIX_EI_DEFINE(fclose, int)
 int __wrap_fclose(FILE* __stream) {
@@ -138,7 +138,6 @@
     CELIX_EI_IMPL(fmemopen);
     errno = 0;
     return __real_fmemopen(__s, __len, __modes);
->>>>>>> 70548d61
 }
 
 }