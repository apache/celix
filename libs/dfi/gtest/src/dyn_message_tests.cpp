/*
 * Licensed to the Apache Software Foundation (ASF) under one
 * or more contributor license agreements.  See the NOTICE file
 * distributed with this work for additional information
 * regarding copyright ownership.  The ASF licenses this file
 * to you under the Apache License, Version 2.0 (the
 * "License"); you may not use this file except in compliance
 * with the License.  You may obtain a copy of the License at
 *
 *   http://www.apache.org/licenses/LICENSE-2.0
 *
 * Unless required by applicable law or agreed to in writing,
 * software distributed under the License is distributed on an
 * "AS IS" BASIS, WITHOUT WARRANTIES OR CONDITIONS OF ANY
 *  KIND, either express or implied.  See the License for the
 * specific language governing permissions and limitations
 * under the License.
 */

#include "gtest/gtest.h"

#include <stdarg.h>
#include "celix_version.h"


extern "C" {

#include <stdio.h>
#include <stdint.h>
#include <stdlib.h>
#include <string.h>
#include <ctype.h>
#include <assert.h>

#include "dyn_common.h"
#include "dyn_message.h"
#include "celix_err.h"
#include "celix_version.h"

static void checkMessageVersion(dyn_message_type* dynMsg, const char* v){
	int status = 0;

	const char* version = dynMessage_getVersionString(dynMsg);
	ASSERT_STREQ(v, version);
<<<<<<< HEAD
	celix_version_t* msgVersion = nullptr;
        celix_version_t* localMsgVersion = celix_version_createVersionFromString(version);
	status = dynMessage_getVersion(dynMsg,&msgVersion);
	ASSERT_EQ(0, status);
        int cmpVersion = celix_version_compareTo(msgVersion, localMsgVersion);
=======
    const celix_version_t* msgVersion = nullptr;
    celix_version_t* localMsgVersion = nullptr;
	int cmpVersion = -1;
	version_createVersionFromString(version,&localMsgVersion);
    msgVersion = dynMessage_getVersion(dynMsg);
	ASSERT_EQ(0, status);
    cmpVersion = celix_version_compareTo(msgVersion, localMsgVersion);
>>>>>>> 70548d61
	ASSERT_EQ(cmpVersion,0);
	celix_version_destroy(localMsgVersion);
}


static void msg_test1(void) {
	int status = 0;
	dyn_message_type *dynMsg = NULL;
	FILE *desc = fopen("descriptors/msg_example1.descriptor", "r");
	assert(desc != NULL);
	status = dynMessage_parse(desc, &dynMsg);
	ASSERT_EQ(0, status);
	fclose(desc);

	const char* name = dynMessage_getName(dynMsg);
	ASSERT_EQ(0, status);
	ASSERT_STREQ("poi", name);

	checkMessageVersion(dynMsg,"1.0.0");

	const char* annVal = NULL;
	status = dynMessage_getAnnotationEntry(dynMsg, "classname", &annVal);
	ASSERT_EQ(0, status);
	ASSERT_STREQ("org.example.PointOfInterest", annVal);

	const char* nonExist = NULL;
	status = dynMessage_getHeaderEntry(dynMsg, "nonExisting", &nonExist);
	ASSERT_TRUE(status != 0);
	ASSERT_TRUE(nonExist == NULL);

	const dyn_type* msgType = dynMessage_getMessageType(dynMsg);
	ASSERT_TRUE(msgType != NULL);

	dynMessage_destroy(dynMsg);
}


static void msg_test2(void) {
	int status = 0;
	dyn_message_type *dynMsg = NULL;
	FILE *desc = fopen("descriptors/msg_example2.descriptor", "r");
	assert(desc != NULL);
	status = dynMessage_parse(desc, &dynMsg);
	ASSERT_EQ(0, status);
	fclose(desc);

	const char* name = dynMessage_getName(dynMsg);
	ASSERT_EQ(0, status);
	ASSERT_STREQ("track", name);

	checkMessageVersion(dynMsg,"0.0.1");

	const char* annVal = NULL;
	status = dynMessage_getAnnotationEntry(dynMsg, "classname", &annVal);
	ASSERT_EQ(0, status);
	ASSERT_STREQ("org.example.Track", annVal);

	const char* nonExist = NULL;
	status = dynMessage_getHeaderEntry(dynMsg, "nonExisting", &nonExist);
	ASSERT_TRUE(status != 0);
	ASSERT_TRUE(nonExist == NULL);

	const dyn_type* msgType = dynMessage_getMessageType(dynMsg);
	ASSERT_TRUE(msgType != NULL);

	dynMessage_destroy(dynMsg);
}

static void msg_test3(void) {
	int status = 0;
	dyn_message_type *dynMsg = NULL;
	FILE *desc = fopen("descriptors/msg_example3.descriptor", "r");
	assert(desc != NULL);
	status = dynMessage_parse(desc, &dynMsg);
	ASSERT_EQ(0, status);
	fclose(desc);

	const char* name = dynMessage_getName(dynMsg);
	ASSERT_EQ(0, status);
	ASSERT_STREQ("logEntry", name);

	checkMessageVersion(dynMsg,"1.0.0");

	const char* annVal = NULL;
	status = dynMessage_getAnnotationEntry(dynMsg, "classname", &annVal);
	ASSERT_EQ(0, status);
	ASSERT_STREQ("org.example.LogEntry", annVal);

	const char* nonExist = NULL;
	status = dynMessage_getHeaderEntry(dynMsg, "nonExisting", &nonExist);
	ASSERT_TRUE(status != 0);
	ASSERT_TRUE(nonExist == NULL);

	const dyn_type* msgType = dynMessage_getMessageType(dynMsg);
	ASSERT_TRUE(msgType != NULL);

	dynMessage_destroy(dynMsg);
}

static void msg_test4(void) {
	int status = 0;
	dyn_message_type *dynMsg = NULL;
	FILE *desc = fopen("descriptors/msg_example4.descriptor", "r");
	assert(desc != NULL);
	status = dynMessage_parse(desc, &dynMsg);
	ASSERT_TRUE(status != 0);
	fclose(desc);
}

static void msg_invalid(void) {
	int status = 0;
	dyn_message_type *dynMsg = NULL;
	FILE *desc = fopen("descriptors/invalids/invalidMsgHdr.descriptor", "r");
	assert(desc != NULL);
	status = dynMessage_parse(desc, &dynMsg);
	ASSERT_EQ(1, status);
	fclose(desc);

	desc = fopen("descriptors/invalids/invalidMsgMissingVersion.descriptor", "r");
	assert(desc != NULL);
	status = dynMessage_parse(desc, &dynMsg);
	ASSERT_EQ(1, status);
	fclose(desc);

	desc = fopen("descriptors/invalids/invalidMsgInvalidSection.descriptor", "r");
	assert(desc != NULL);
	status = dynMessage_parse(desc, &dynMsg);
	ASSERT_EQ(1, status);
	fclose(desc);

	desc = fopen("descriptors/invalids/invalidMsgInvalidName.descriptor", "r");
	assert(desc != NULL);
	status = dynMessage_parse(desc, &dynMsg);
	ASSERT_EQ(1, status);
	fclose(desc);

	desc = fopen("descriptors/invalids/invalidMsgInvalidType.descriptor", "r");
	assert(desc != NULL);
	status = dynMessage_parse(desc, &dynMsg);
	ASSERT_EQ(1, status);
	fclose(desc);

	desc = fopen("descriptors/invalids/invalidMsgInvalidVersion.descriptor", "r");
	assert(desc != NULL);
	status = dynMessage_parse(desc, &dynMsg);
	ASSERT_EQ(1, status);
	fclose(desc);

    desc = fopen("descriptors/invalids/invalidMsgMissingName.descriptor", "r");
    assert(desc != NULL);
    status = dynMessage_parse(desc, &dynMsg);
    ASSERT_NE(0, status);
    fclose(desc);

    desc = fopen("descriptors/invalids/invalidMsgType.descriptor", "r");
    assert(desc != NULL);
    status = dynMessage_parse(desc, &dynMsg);
    ASSERT_NE(0, status);
    fclose(desc);

    desc = fopen("descriptors/invalids/invalidMsgMissingNewline.descriptor", "r");
    assert(desc != NULL);
    status = dynMessage_parse(desc, &dynMsg);
    ASSERT_NE(0, status);
    fclose(desc);
}

}


class DynMessageTests : public ::testing::Test {
public:
    DynMessageTests() {
    }
    ~DynMessageTests() override {
        celix_err_resetErrors();
    }

};

TEST_F(DynMessageTests, msg_test1) {
	msg_test1();
}

TEST_F(DynMessageTests, msg_test2) {
	msg_test2();
}

TEST_F(DynMessageTests, msg_test3) {
	msg_test3();
}

TEST_F(DynMessageTests, msg_test4) {
	msg_test4();
    celix_err_printErrors(stderr, nullptr, nullptr);
}

TEST_F(DynMessageTests, msg_invalid) {
	msg_invalid();
}
<|MERGE_RESOLUTION|>--- conflicted
+++ resolved
@@ -20,7 +20,7 @@
 #include "gtest/gtest.h"
 
 #include <stdarg.h>
-#include "celix_version.h"
+#include "version.h"
 
 
 extern "C" {
@@ -42,13 +42,6 @@
 
 	const char* version = dynMessage_getVersionString(dynMsg);
 	ASSERT_STREQ(v, version);
-<<<<<<< HEAD
-	celix_version_t* msgVersion = nullptr;
-        celix_version_t* localMsgVersion = celix_version_createVersionFromString(version);
-	status = dynMessage_getVersion(dynMsg,&msgVersion);
-	ASSERT_EQ(0, status);
-        int cmpVersion = celix_version_compareTo(msgVersion, localMsgVersion);
-=======
     const celix_version_t* msgVersion = nullptr;
     celix_version_t* localMsgVersion = nullptr;
 	int cmpVersion = -1;
@@ -56,9 +49,9 @@
     msgVersion = dynMessage_getVersion(dynMsg);
 	ASSERT_EQ(0, status);
     cmpVersion = celix_version_compareTo(msgVersion, localMsgVersion);
->>>>>>> 70548d61
 	ASSERT_EQ(cmpVersion,0);
-	celix_version_destroy(localMsgVersion);
+	version_destroy(localMsgVersion);
+
 }
 
 
