name: Celix Ubuntu

on:
  push:
  pull_request:
  schedule:
    - cron:  '0 0 * * *'

jobs:

  build-conan:
    runs-on: ubuntu-20.04
    strategy:
      fail-fast: false
      matrix:
        compiler: [ [gcc,g++], [clang,clang++] ]
        type: [ Debug ]
    timeout-minutes: 120
    steps:
      - name: Checkout source code
        uses: actions/checkout@v3.3.0
      - name: Install conan
        run: |
          sudo pip install -U conan==1.59.0
      - name: Setup Conan Profile
        env:
          CC: ${{ matrix.compiler[0] }}
          CXX: ${{ matrix.compiler[1] }}
        run: |
          # build profile
          conan profile new release --detect
          conan profile update settings.build_type=Release release
          #Note no backwards compatiblity for gcc5 needed, setting libcxx to c++11.
          conan profile update settings.compiler.libcxx=libstdc++11 release
          conan profile show release
          # host profile
          conan profile new default --detect
          conan profile update settings.build_type=${{ matrix.type }} default
          #Note no backwards compatiblity for gcc5 needed, setting libcxx to c++11.
          conan profile update settings.compiler.libcxx=libstdc++11 default
          conan profile show default
      - name: Configure and install dependencies
        env:
          CC: ${{ matrix.compiler[0] }}
          CXX: ${{ matrix.compiler[1] }}
          CONAN_BUILD_OPTIONS: |
            -o celix:enable_testing=True
            -o celix:enable_address_sanitizer=True
            -o celix:build_all=True
            -o celix:enable_testing_for_cxx14=True
            -o celix:enable_testing_dependency_manager_for_cxx11=True
        run: |
          #force require libcurl 7.64.1, due to a sha256 verify issue in libcurl/7.87.0
          sudo apt-get install -yq --no-install-recommends ninja-build
          conan install . celix/ci -pr:b release -pr:h default -if build ${CONAN_BUILD_OPTIONS} -b missing  -b cpputest --require-override=libcurl/7.64.1 --require-override=openssl/1.1.1s
      - name: Build
        env:
          CC: ${{ matrix.compiler[0] }}
          CXX: ${{ matrix.compiler[1] }}
          CONAN_CMAKE_GENERATOR: Ninja
        run: |
          conan build . -bf build --configure
          conan build . -bf build --build
      - name: Test
        run: |
          cd build
          source activate_run.sh
          ctest --output-on-failure
          source deactivate_run.sh
<<<<<<< HEAD
=======
      - name: Test Installed Celix
        env:
          CC: ${{ matrix.compiler[0] }}
          CXX: ${{ matrix.compiler[1] }}
          CONAN_CMAKE_GENERATOR: Ninja
        run: |
          conan create -pr:b release -pr:h default -tf examples/conan_test_package -tbf test-build -o celix:celix_cxx17=True -o celix:celix_install_deprecated_api=True --require-override=libcurl/7.64.1 --require-override=openssl/1.1.1s .
>>>>>>> 8bcac0f2

  build-apt:
    runs-on: ubuntu-22.04
    timeout-minutes: 120
    steps:
    - name: Checkout source code
      uses: actions/checkout@v3.3.0
    - name: Install dependencies
      run: |
        sudo apt-get update
        sudo apt-get install -yq --no-install-recommends \
          build-essential \
          curl \
          uuid-dev \
          libzip-dev \
          libjansson-dev \
          libcurl4-openssl-dev \
          default-jdk \
          cmake \
          libffi-dev \
          libxml2-dev \
          libczmq-dev \
          libcpputest-dev \
          rapidjson-dev \
          libavahi-compat-libdnssd-dev \
          libcivetweb-dev \
          civetweb
    - name: Build
      env:
        BUILD_OPTIONS: |
          -DBUILD_EXPERIMENTAL=ON
          -DENABLE_TESTING=ON
          -DENABLE_TESTING_DEPENDENCY_MANAGER_FOR_CXX11=ON
          -DENABLE_TESTING_FOR_CXX14=ON
          -DRSA_JSON_RPC=ON
          -DRSA_SHM=ON
          -DRSA_REMOTE_SERVICE_ADMIN_SHM_V2=ON
          -DSHELL_BONJOUR=ON
          -DCMAKE_BUILD_TYPE=Debug
      run: |
        mkdir build install
        cd build
        cmake ${BUILD_OPTIONS} -DCMAKE_INSTALL_PREFIX=../install ..
        make -j $(nproc) && make install
    - name: Test
      run: |
        cd $GITHUB_WORKSPACE/build
        export LD_LIBRARY_PATH=/usr/local/lib:$LD_LIBRARY_PATH:$(pwd)/utils:$(pwd)/framework:$(pwd)/dfi
        ctest --output-on-failure<|MERGE_RESOLUTION|>--- conflicted
+++ resolved
@@ -67,16 +67,6 @@
           source activate_run.sh
           ctest --output-on-failure
           source deactivate_run.sh
-<<<<<<< HEAD
-=======
-      - name: Test Installed Celix
-        env:
-          CC: ${{ matrix.compiler[0] }}
-          CXX: ${{ matrix.compiler[1] }}
-          CONAN_CMAKE_GENERATOR: Ninja
-        run: |
-          conan create -pr:b release -pr:h default -tf examples/conan_test_package -tbf test-build -o celix:celix_cxx17=True -o celix:celix_install_deprecated_api=True --require-override=libcurl/7.64.1 --require-override=openssl/1.1.1s .
->>>>>>> 8bcac0f2
 
   build-apt:
     runs-on: ubuntu-22.04
