name: Celix Coverage

on: [push, pull_request]

env:
  CONAN_USER_HOME: "${{ github.workspace }}/release/"
  CONAN_USER_HOME_SHORT: "${{ github.workspace }}/release/short"
  CONAN_HOME: "${{ github.workspace }}/release/"
  CCACHE_DIR: "${{ github.workspace }}/.ccache"
  CCACHE_SLOPPINESS: include_file_ctime,include_file_mtime

jobs:
  coverage:
    runs-on: ubuntu-20.04
    timeout-minutes: 120
    steps:
      - name: Checkout source code
        uses: actions/checkout@v3.3.0
      - name: Install conan and lcov
        run: |
          sudo apt-get install -yq --no-install-recommends lcov
          sudo pip install conan==1.62.0
      - name: Setup Conan Profile
        run: |
          conan profile new default --detect
          conan profile update settings.build_type=Debug default
          #Note no backwards compatiblity for gcc5 needed, setting libcxx to c++11.
          conan profile update settings.compiler.libcxx=libstdc++11 default
      - name: Conan Cache
        id: cache-conan
        uses: actions/cache@v3
        env:
          cache-name: cache-conan2-modules
        with:
          path: ${{ env.CONAN_HOME }}
          key: ${{ runner.os }}-gcov-builder-${{ env.cache-name }}-${{ hashFiles('conanfile.py') }}
          restore-keys: ${{ runner.os }}-gcov-builder-${{ env.cache-name }}-
      - name: Prepare ccache timestamp
        id: ccache_cache_timestamp
        run: |
          echo timestamp=`date +"%Y-%m-%d-%H;%M;%S"` >> $GITHUB_OUTPUT
      - name: ccache Cache
        uses: actions/cache@v3
        with:
          path: ${{ env.CCACHE_DIR }}
          key: ${{ runner.os }}-gcov-ccache-${{ steps.ccache_cache_timestamp.outputs.timestamp }}
          restore-keys: |
            ${{ runner.os }}-gcov-ccache-
      - name: Install Dependencies
        env:
          CONAN_BUILD_OPTIONS: |
            -o celix:enable_testing=True
            -o celix:build_all=True
            -o celix:enable_code_coverage=True
            -o celix:enable_testing_on_ci=True
            -o celix:enable_ccache=True
        run: |
          conan install . celix/ci -pr:b default -pr:h default -if build ${CONAN_BUILD_OPTIONS} -b missing --require-override=openssl/1.1.1s
      - name: Build
        run: |
          conan build . -bf build
      - name: Test with coverage
        run: |
          cd build
          source conanrun.sh
          make coverage
          source deactivate_conanrun.sh
          lcx="lcov --output-file=coverage.info " && for i in `find . -name "*.info.cleaned"`; do lcx+=" --add-tracefile=$i"; done && $lcx
      - name: Codecov
<<<<<<< HEAD
        uses: codecov/codecov-action@v3
=======
        uses: codecov/codecov-action@ab904c41d6ece82784817410c45d8b8c02684457
>>>>>>> d46d9838
        with:
          files: build/coverage.info
          name: codecov-celix<|MERGE_RESOLUTION|>--- conflicted
+++ resolved
@@ -67,11 +67,7 @@
           source deactivate_conanrun.sh
           lcx="lcov --output-file=coverage.info " && for i in `find . -name "*.info.cleaned"`; do lcx+=" --add-tracefile=$i"; done && $lcx
       - name: Codecov
-<<<<<<< HEAD
-        uses: codecov/codecov-action@v3
-=======
         uses: codecov/codecov-action@ab904c41d6ece82784817410c45d8b8c02684457
->>>>>>> d46d9838
         with:
           files: build/coverage.info
           name: codecov-celix