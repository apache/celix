# Licensed to the Apache Software Foundation (ASF) under one
# or more contributor license agreements.  See the NOTICE file
# distributed with this work for additional information
# regarding copyright ownership.  The ASF licenses this file
# to you under the Apache License, Version 2.0 (the
# "License"); you may not use this file except in compliance
# with the License.  You may obtain a copy of the License at
# 
#   http://www.apache.org/licenses/LICENSE-2.0
# 
# Unless required by applicable law or agreed to in writing,
# software distributed under the License is distributed on an
# "AS IS" BASIS, WITHOUT WARRANTIES OR CONDITIONS OF ANY
# KIND, either express or implied.  See the License for the
# specific language governing permissions and limitations
# under the License.

celix_subproject(DEVICE_ACCESS_EXAMPLE "Option to enable building the Device Access example bundles" OFF DEPS LAUNCHER LOG_SERVICE shell_pt shell_tui)
if(DEVICE_ACCESS_EXAMPLE)
	add_subdirectory(base_driver)
	add_subdirectory(consuming_driver)
	add_subdirectory(refining_driver)

<<<<<<< HEAD
    add_deploy(device_access_example
        BUNDLES Celix::device_manager Celix::driver_locator Celix::shell Celix::shell_tui log_service base_driver
=======
    add_celix_container(device_access_example
        BUNDLES device_manager driver_locator shell shell_tui log_service base_driver
>>>>>>> 353ac0d2
    )

    celix_container_bundles_dir(device_access_example
            DIR_NAME "drivers"
            BUNDLES word_consumingdriver char_refiningdriver
    )
endif(DEVICE_ACCESS_EXAMPLE)<|MERGE_RESOLUTION|>--- conflicted
+++ resolved
@@ -21,13 +21,8 @@
 	add_subdirectory(consuming_driver)
 	add_subdirectory(refining_driver)
 
-<<<<<<< HEAD
-    add_deploy(device_access_example
+    add_celix_container(device_access_example
         BUNDLES Celix::device_manager Celix::driver_locator Celix::shell Celix::shell_tui log_service base_driver
-=======
-    add_celix_container(device_access_example
-        BUNDLES device_manager driver_locator shell shell_tui log_service base_driver
->>>>>>> 353ac0d2
     )
 
     celix_container_bundles_dir(device_access_example
