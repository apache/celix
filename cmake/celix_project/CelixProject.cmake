# Licensed to the Apache Software Foundation (ASF) under one
# or more contributor license agreements.  See the NOTICE file
# distributed with this work for additional information
# regarding copyright ownership.  The ASF licenses this file
# to you under the Apache License, Version 2.0 (the
# "License"); you may not use this file except in compliance
# with the License.  You may obtain a copy of the License at
# 
#   http://www.apache.org/licenses/LICENSE-2.0
# 
# Unless required by applicable law or agreed to in writing,
# software distributed under the License is distributed on an
# "AS IS" BASIS, WITHOUT WARRANTIES OR CONDITIONS OF ANY
# KIND, either express or implied.  See the License for the
# specific language governing permissions and limitations
# under the License.

option(ENABLE_ADDRESS_SANITIZER "Enabled building with address sanitizer. Note for gcc libasan must be installed," OFF)
option(ENABLE_UNDEFINED_SANITIZER "Enabled building with undefined behavior sanitizer." OFF)

if (ENABLE_ADDRESS_SANITIZER)
    if("${CMAKE_CXX_COMPILER_ID}" STREQUAL "Clang" OR "${CMAKE_CXX_COMPILER_ID}" STREQUAL "AppleClang")
<<<<<<< HEAD
        set(CMAKE_C_FLAGS "-fsanitize=address ${CMAKE_C_FLAGS}")
        set(CMAKE_CXX_FLAGS "-fsanitize=address ${CMAKE_CXX_FLAGS}")
=======
        set(CMAKE_C_FLAGS "-fsanitize=address -fno-omit-frame-pointer ${CMAKE_C_FLAGS}")
        set(CMAKE_CXX_FLAGS "-fsanitize=address -fno-omit-frame-pointer ${CMAKE_CXX_FLAGS}")
>>>>>>> d9b2c6d7
    else ()
        set(CMAKE_C_FLAGS "-lasan -fsanitize=address -fno-omit-frame-pointer ${CMAKE_C_FLAGS}")
        set(CMAKE_CXX_FLAGS "-lasan -fsanitize=address -fno-omit-frame-pointer ${CMAKE_CXX_FLAGS}")
    endif ()
endif()

if (ENABLE_UNDEFINED_SANITIZER)
    set(CMAKE_C_FLAGS "-fsanitize=undefined ${CMAKE_C_FLAGS}")
    set(CMAKE_CXX_FLAGS "-fsanitize=undefined ${CMAKE_CXX_FLAGS}")
endif()

MACRO(celix_subproject)
    set(ARGS "${ARGN}")

    list(GET ARGS 0 OPTION_NAME)
    list(REMOVE_AT ARGS 0)

    list(GET ARGS 0 OPTION_DESCRIPTION)
    list(REMOVE_AT ARGS 0)

    list(GET ARGS 0 OPTION_DEFAULT)
    list(REMOVE_AT ARGS 0)

    set(OPTIONS )
    set(ONE_VAL_ARGS )
    set(MULTI_VAL_ARGS DEPS)
    cmake_parse_arguments(OPTION "${OPTIONS}" "${ONE_VAL_ARGS}" "${MULTI_VAL_ARGS}" ${ARGS})

    string(TOUPPER ${OPTION_NAME} UC_OPTION_NAME)
    set(NAME "BUILD_${UC_OPTION_NAME}")
    
    option(${NAME} "${OPTION_DESCRIPTION}" ${OPTION_DEFAULT})
    
    get_property(BUILD GLOBAL PROPERTY ${NAME}_INTERNAL)
    if (NOT DEFINED BUILD)
        set(BUILD "OFF")
    endif (NOT DEFINED BUILD)
    
    IF (${NAME} OR ${BUILD})
        set(${OPTION_NAME} "ON")
    	set_property(GLOBAL PROPERTY ${NAME}_INTERNAL "ON")
    	
        FOREACH (DEP ${OPTION_DEPS})
            string(TOUPPER ${DEP} UC_DEP)
            set(DEP_NAME "BUILD_${UC_DEP}")
            set_property(GLOBAL PROPERTY ${DEP_NAME}_INTERNAL "ON")
        ENDFOREACH (DEP)
    ELSE (${NAME} OR ${BUILD})
        set(${OPTION_NAME} "OFF")
    ENDIF (${NAME} OR ${BUILD})
ENDMACRO(celix_subproject)

MACRO(is_enabled name)
    string(TOUPPER "BUILD_${name}_INTERNAL" OPTION)
    
    get_property(BUILD GLOBAL PROPERTY ${OPTION})
    
    if(BUILD)
        set(${name} "ON")
    else()
        set(${name} "OFF")
    endif()
ENDMACRO(is_enabled)

include(${CMAKE_CURRENT_LIST_DIR}/ApacheRat.cmake)
include(${CMAKE_CURRENT_LIST_DIR}/CodeCoverage.cmake)<|MERGE_RESOLUTION|>--- conflicted
+++ resolved
@@ -20,13 +20,8 @@
 
 if (ENABLE_ADDRESS_SANITIZER)
     if("${CMAKE_CXX_COMPILER_ID}" STREQUAL "Clang" OR "${CMAKE_CXX_COMPILER_ID}" STREQUAL "AppleClang")
-<<<<<<< HEAD
-        set(CMAKE_C_FLAGS "-fsanitize=address ${CMAKE_C_FLAGS}")
-        set(CMAKE_CXX_FLAGS "-fsanitize=address ${CMAKE_CXX_FLAGS}")
-=======
         set(CMAKE_C_FLAGS "-fsanitize=address -fno-omit-frame-pointer ${CMAKE_C_FLAGS}")
         set(CMAKE_CXX_FLAGS "-fsanitize=address -fno-omit-frame-pointer ${CMAKE_CXX_FLAGS}")
->>>>>>> d9b2c6d7
     else ()
         set(CMAKE_C_FLAGS "-lasan -fsanitize=address -fno-omit-frame-pointer ${CMAKE_C_FLAGS}")
         set(CMAKE_CXX_FLAGS "-lasan -fsanitize=address -fno-omit-frame-pointer ${CMAKE_CXX_FLAGS}")
