--- conflicted
+++ resolved
@@ -15,16 +15,7 @@
 # specific language governing permissions and limitations
 # under the License.
 
-<<<<<<< HEAD
-add_bundle(dm_example_phase3
-=======
-include_directories(
-        private/include
-        ../services
-)
-
-add_celix_bundle(phase3
->>>>>>> 353ac0d2
+add_celix_bundle(dm_example_phase3
         SYMBOLIC_NAME phase3
         VERSION 0.0.1
         SOURCES
