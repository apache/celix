# Licensed to the Apache Software Foundation (ASF) under one
# or more contributor license agreements.  See the NOTICE file
# distributed with this work for additional information
# regarding copyright ownership.  The ASF licenses this file
# to you under the Apache License, Version 2.0 (the
# "License"); you may not use this file except in compliance
# with the License.  You may obtain a copy of the License at
# 
#   http://www.apache.org/licenses/LICENSE-2.0
# 
# Unless required by applicable law or agreed to in writing,
# software distributed under the License is distributed on an
# "AS IS" BASIS, WITHOUT WARRANTIES OR CONDITIONS OF ANY
# KIND, either express or implied.  See the License for the
# specific language governing permissions and limitations
# under the License.

#############################################################################
## NOTE Examples of using add_celix_bundle and add_celix_container and assorted commands ##
#############################################################################

<<<<<<< HEAD
add_bundle(hellotest1
=======
include_directories("${PROJECT_SOURCE_DIR}/utils/public/include")
include_directories(public/include)

add_celix_bundle(hellotest1
>>>>>>> 353ac0d2
    VERSION "1.2"
    SOURCES
        private/src/activator
)

<<<<<<< HEAD
target_include_directories(hellotest1 PRIVATE
        ${PROJECT_SOURCE_DIR}/utils/public/include
        public/include
)


bundle_headers(hellotest1
=======
celix_bundle_headers(hellotest1
>>>>>>> 353ac0d2
    "X-WebContent: web"
    "X-MediaType: application/json"
)

add_library(tlib SHARED
    private/src/test
)
set_library_version(tlib "4.3.2") # sets target propery VERSION to 4.3.2 and SOVERSION to 4

#bundle_private_libs(hellotest1
#    #/usr/local/lib/libjansson.4.dylib
#    /usr/lib64/libjansson.so.4
#)
celix_bundle_private_libs(hellotest1
    tlib
    #/usr/lib/libcurl.4.dylib 
    #    /usr/lib64/libcurl.so.4
)


add_celix_container(hello_test_deploy
    BUNDLES hellotest1 hellotest2 #NOTE hellotest2 is still a unknown target
    PROPERTIES 
        "Test=true"
)

#add_celix_container(hello_test_deploy_fail
#    BUNDLES nonexisting
#)

#NOTE: Gives error:
#Error evaluating generator expression:
#
#    $<TARGET_PROPERTY:nonexisting,BUNDLE_FILE>
#
#  Target "nonexisting" not found.



add_library(hello2act SHARED
    private/src/activator
)
set_library_version(hello2act "3.2.4") #sets VERSION prop to 3.2.4 and SOVERSION to 3
<<<<<<< HEAD
target_link_libraries(hello2act PRIVATE Celix::framework )
add_bundle(hellotest2
=======
add_celix_bundle(hellotest2
>>>>>>> 353ac0d2
    VERSION "1.0.0" #can be the same as activator lib, but does not have to be
    ACTIVATOR hello2act
)

#add_celix_bundle(hellotest3
#    VERSION "2.1.2"
    #ACTIVATOR /usr/local/lib/libjansson.4.dylib
    #ACTIVATOR /usr/lib64/libjansson.so.4
    #)

<|MERGE_RESOLUTION|>--- conflicted
+++ resolved
@@ -19,30 +19,19 @@
 ## NOTE Examples of using add_celix_bundle and add_celix_container and assorted commands ##
 #############################################################################
 
-<<<<<<< HEAD
-add_bundle(hellotest1
-=======
-include_directories("${PROJECT_SOURCE_DIR}/utils/public/include")
-include_directories(public/include)
-
 add_celix_bundle(hellotest1
->>>>>>> 353ac0d2
     VERSION "1.2"
     SOURCES
         private/src/activator
 )
 
-<<<<<<< HEAD
 target_include_directories(hellotest1 PRIVATE
         ${PROJECT_SOURCE_DIR}/utils/public/include
         public/include
 )
 
 
-bundle_headers(hellotest1
-=======
 celix_bundle_headers(hellotest1
->>>>>>> 353ac0d2
     "X-WebContent: web"
     "X-MediaType: application/json"
 )
@@ -52,7 +41,7 @@
 )
 set_library_version(tlib "4.3.2") # sets target propery VERSION to 4.3.2 and SOVERSION to 4
 
-#bundle_private_libs(hellotest1
+#celix_bundle_private_libs(hellotest1
 #    #/usr/local/lib/libjansson.4.dylib
 #    /usr/lib64/libjansson.so.4
 #)
@@ -86,12 +75,8 @@
     private/src/activator
 )
 set_library_version(hello2act "3.2.4") #sets VERSION prop to 3.2.4 and SOVERSION to 3
-<<<<<<< HEAD
 target_link_libraries(hello2act PRIVATE Celix::framework )
-add_bundle(hellotest2
-=======
 add_celix_bundle(hellotest2
->>>>>>> 353ac0d2
     VERSION "1.0.0" #can be the same as activator lib, but does not have to be
     ACTIVATOR hello2act
 )
